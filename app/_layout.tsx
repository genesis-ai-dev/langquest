import * as Linking from 'expo-linking';
import { Href, Stack, useRouter } from 'expo-router';
import React, { useEffect } from 'react';
import { LogBox } from 'react-native';
import { SafeAreaProvider } from 'react-native-safe-area-context';
<<<<<<< HEAD
=======
import { PostHogProvider } from 'posthog-react-native';
>>>>>>> 977e3e82

import { AuthProvider } from '@/contexts/AuthContext';
import { LanguageProvider } from '@/contexts/LanguageContext';
import { PowerSyncProvider } from '@/contexts/PowerSyncContext';
import { getQueryParams } from '@/utils/supabaseQueryParams';
import { useSystem } from '../db/powersync/system';
<<<<<<< HEAD
// import '../global.css';
import { Drawer } from '@/components/Drawer';
import { QueryProvider } from '@/providers/QueryProvider';
import { initializeNetwork } from '@/store/networkStore';
import { TranslationUtils } from '@/utils/translationUtils';
=======
>>>>>>> 977e3e82

LogBox.ignoreAllLogs(); // Ignore log notifications in the app

export default function RootLayout() {
  const system = useSystem();
  const router = useRouter();

  useEffect(() => {
    system.init();
  }, []);
<<<<<<< HEAD

  useEffect(() => {
    const unsubscribe = initializeNetwork();
    return () => {
      unsubscribe();
    };
  }, []);
=======
>>>>>>> 977e3e82

  useEffect(() => {
    const subscription = Linking.addEventListener('url', (event) => {
      handleAuthDeepLink(event.url);
    });

    // Check for initial URL (app opened via link)
    Linking.getInitialURL().then((url) => {
      if (url) handleAuthDeepLink(url);
    });

    return () => {
      subscription.remove();
    };
  }, []);

<<<<<<< HEAD
  useEffect(() => {
    TranslationUtils.initialize();
  }, []);

=======
>>>>>>> 977e3e82
  const handleAuthDeepLink = async (url: string) => {
    console.log('[handleAuthDeepLink] URL:', url);
    const { params, path } = getQueryParams(url);

    if (params.access_token && params.refresh_token) {
      const handleRedirect = async () => {
        await system.supabaseConnector.client.auth.setSession({
          access_token: params.access_token,
          refresh_token: params.refresh_token
        });
        router.replace(path as Href<string>);
      };
      handleRedirect();
    }
  };

  return (
    <PowerSyncProvider>
<<<<<<< HEAD
      <QueryProvider>
        <LanguageProvider>
=======
      <LanguageProvider>
        <PostHogProvider
          apiKey={process.env.EXPO_PUBLIC_POSTHOG_KEY}
          debug
          options={{
            // host: 'https://us.i.posthog.com',
            host: `${process.env.EXPO_PUBLIC_POSTHOG_HOST}/ingest`,
            // check https://posthog.com/docs/session-replay/installation?tab=React+Native
            // for more config and to learn about how we capture sessions on mobile
            // and what to expect
            enableSessionReplay: true,
            sessionReplayConfig: {
              maskAllImages: false,
              maskAllTextInputs: false
            },
            enablePersistSessionIdAcrossRestart: true
          }}
        >
>>>>>>> 977e3e82
          <AuthProvider>
            <SafeAreaProvider>
              <Stack
                screenOptions={{
                  headerShown: false
                }}
              >
                <Stack.Screen
                  name="terms"
                  options={{
                    presentation: 'modal'
                  }}
                />
              </Stack>
            </SafeAreaProvider>
          </AuthProvider>
<<<<<<< HEAD
        </LanguageProvider>
      </QueryProvider>
=======
        </PostHogProvider>
      </LanguageProvider>
>>>>>>> 977e3e82
    </PowerSyncProvider>
  );
}<|MERGE_RESOLUTION|>--- conflicted
+++ resolved
@@ -3,24 +3,18 @@
 import React, { useEffect } from 'react';
 import { LogBox } from 'react-native';
 import { SafeAreaProvider } from 'react-native-safe-area-context';
-<<<<<<< HEAD
-=======
 import { PostHogProvider } from 'posthog-react-native';
->>>>>>> 977e3e82
 
 import { AuthProvider } from '@/contexts/AuthContext';
 import { LanguageProvider } from '@/contexts/LanguageContext';
 import { PowerSyncProvider } from '@/contexts/PowerSyncContext';
 import { getQueryParams } from '@/utils/supabaseQueryParams';
 import { useSystem } from '../db/powersync/system';
-<<<<<<< HEAD
 // import '../global.css';
 import { Drawer } from '@/components/Drawer';
 import { QueryProvider } from '@/providers/QueryProvider';
 import { initializeNetwork } from '@/store/networkStore';
 import { TranslationUtils } from '@/utils/translationUtils';
-=======
->>>>>>> 977e3e82
 
 LogBox.ignoreAllLogs(); // Ignore log notifications in the app
 
@@ -31,7 +25,6 @@
   useEffect(() => {
     system.init();
   }, []);
-<<<<<<< HEAD
 
   useEffect(() => {
     const unsubscribe = initializeNetwork();
@@ -39,8 +32,6 @@
       unsubscribe();
     };
   }, []);
-=======
->>>>>>> 977e3e82
 
   useEffect(() => {
     const subscription = Linking.addEventListener('url', (event) => {
@@ -57,13 +48,10 @@
     };
   }, []);
 
-<<<<<<< HEAD
   useEffect(() => {
     TranslationUtils.initialize();
   }, []);
 
-=======
->>>>>>> 977e3e82
   const handleAuthDeepLink = async (url: string) => {
     console.log('[handleAuthDeepLink] URL:', url);
     const { params, path } = getQueryParams(url);
@@ -82,10 +70,6 @@
 
   return (
     <PowerSyncProvider>
-<<<<<<< HEAD
-      <QueryProvider>
-        <LanguageProvider>
-=======
       <LanguageProvider>
         <PostHogProvider
           apiKey={process.env.EXPO_PUBLIC_POSTHOG_KEY}
@@ -104,7 +88,6 @@
             enablePersistSessionIdAcrossRestart: true
           }}
         >
->>>>>>> 977e3e82
           <AuthProvider>
             <SafeAreaProvider>
               <Stack
@@ -121,13 +104,8 @@
               </Stack>
             </SafeAreaProvider>
           </AuthProvider>
-<<<<<<< HEAD
-        </LanguageProvider>
-      </QueryProvider>
-=======
         </PostHogProvider>
       </LanguageProvider>
->>>>>>> 977e3e82
     </PowerSyncProvider>
   );
 }