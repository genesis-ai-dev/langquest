--- conflicted
+++ resolved
@@ -1,31 +1,20 @@
 import * as Linking from 'expo-linking';
-<<<<<<< HEAD
-import { Href, SplashScreen, Stack, useRouter } from 'expo-router';
+import type { Href } from 'expo-router';
+import { SplashScreen, Stack, useRouter } from 'expo-router';
 import React, { useEffect } from 'react';
-=======
-import type { Href } from 'expo-router';
-import { Stack, useRouter } from 'expo-router';
-import React, { Fragment, useEffect } from 'react';
->>>>>>> 9f1c83d0
 import { LogBox } from 'react-native';
 
 import { AuthProvider } from '@/contexts/AuthContext';
 import { LanguageProvider } from '@/contexts/LanguageContext';
-<<<<<<< HEAD
-import { PowerSyncProvider } from '@/contexts/PowerSyncContext';
-=======
-import PostHogProvider from '@/contexts/PostHogProvider';
->>>>>>> 9f1c83d0
-import { getQueryParams } from '@/utils/supabaseQueryParams';
-import { Drawer } from '@/components/Drawer';
+import { SystemProvider } from '@/contexts/SystemContext';
+import { system } from '@/db/powersync/system';
 import { QueryProvider } from '@/providers/QueryProvider';
 import { initializeNetwork } from '@/store/networkStore';
+import { getQueryParams } from '@/utils/supabaseQueryParams';
 import { TranslationUtils } from '@/utils/translationUtils';
-import { SystemProvider } from '@/contexts/SystemContext';
-import { system } from '@/db/powersync/system';
 
 LogBox.ignoreAllLogs(); // Ignore log notifications in the app
-SplashScreen.preventAutoHideAsync();
+void SplashScreen.preventAutoHideAsync();
 
 export default function RootLayout() {
   const router = useRouter();
@@ -35,7 +24,7 @@
 
   useEffect(() => {
     const unsubscribe = initializeNetwork();
-    TranslationUtils.initialize();
+    void TranslationUtils.initialize();
 
     return () => {
       unsubscribe();
@@ -44,12 +33,12 @@
 
   useEffect(() => {
     const subscription = Linking.addEventListener('url', (event) => {
-      handleAuthDeepLink(event.url);
+      void handleAuthDeepLink(event.url);
     });
 
     // Check for initial URL (app opened via link)
-    Linking.getInitialURL().then((url) => {
-      if (url) handleAuthDeepLink(url);
+    void Linking.getInitialURL().then((url) => {
+      if (url) void handleAuthDeepLink(url);
     });
 
     return () => {
@@ -69,50 +58,29 @@
         });
         router.replace(path as Href);
       };
-      handleRedirect();
+      void handleRedirect();
     }
   };
 
   return (
     <SystemProvider>
       <LanguageProvider>
-<<<<<<< HEAD
         <AuthProvider>
-          <Stack
-            screenOptions={{
-              headerShown: false
-            }}
-          >
-            <Stack.Screen
-              name="terms"
-              options={{
-                presentation: 'modal'
+          <QueryProvider>
+            <Stack
+              screenOptions={{
+                headerShown: false
               }}
-            />
-          </Stack>
+            >
+              <Stack.Screen
+                name="terms"
+                options={{
+                  presentation: 'modal'
+                }}
+              />
+            </Stack>
+          </QueryProvider>
         </AuthProvider>
-=======
-        <PostHogProvider>
-          <AuthProvider>
-            <QueryProvider>
-              <SafeAreaProvider>
-                <Stack
-                  screenOptions={{
-                    headerShown: false
-                  }}
-                >
-                  <Stack.Screen
-                    name="terms"
-                    options={{
-                      presentation: 'modal'
-                    }}
-                  />
-                </Stack>
-              </SafeAreaProvider>
-            </QueryProvider>
-          </AuthProvider>
-        </PostHogProvider>
->>>>>>> 9f1c83d0
       </LanguageProvider>
     </SystemProvider>
   );
