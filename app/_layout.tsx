import '../global.css';

import { UpdateBanner } from '@/components/UpdateBanner';
import { ThemeProvider } from '@/components/theme-provider';
import { AudioProvider } from '@/contexts/AudioContext';
import { AuthProvider } from '@/contexts/AuthContext';
import PostHogProvider from '@/contexts/PostHogProvider';
import { system } from '@/db/powersync/system';
import { useColorScheme } from '@/hooks/useColorScheme';
import { QueryProvider } from '@/providers/QueryProvider';
import { handleAuthDeepLink } from '@/utils/deepLinkHandler';
import { PowerSyncContext } from '@powersync/react-native';
import * as Linking from 'expo-linking';
import { Stack } from 'expo-router';
<<<<<<< HEAD
import { StatusBar } from 'expo-status-bar';
import { useEffect, useLayoutEffect, useRef, useState } from 'react';
import { LogBox, Platform } from 'react-native';

LogBox.ignoreAllLogs(); // Ignore log notifications in the app
=======
import React, { useEffect } from 'react';
import { SystemBars } from 'react-native-edge-to-edge';
import { GestureHandlerRootView } from 'react-native-gesture-handler';
import { SafeAreaProvider } from 'react-native-safe-area-context';
>>>>>>> 039e2259

export default function RootLayout() {
  const hasMounted = useRef(false);
  const { colorScheme } = useColorScheme();
  const [isColorSchemeLoaded, setIsColorSchemeLoaded] = useState(false);

  useEffect(() => {
    console.log('[_layout] Setting up deep link handler');

    // Handle deep links
    const handleUrl = (url: string) => {
      console.log('[_layout] Received deep link:', url);
      void handleAuthDeepLink(url);
    };

    // Set up deep link listener
    const subscription = Linking.addEventListener('url', (event) => {
      handleUrl(event.url);
    });

    // Check for initial URL (app opened via deep link)
    void Linking.getInitialURL().then((url) => {
      if (url) {
        console.log('[_layout] Initial URL:', url);
        handleUrl(url);
      }
    });

    return () => {
      console.log('[_layout] Cleaning up deep link listener');
      subscription.remove();
    };
  }, []);

  console.log('[RootLayout] Rendering...');

  useIsomorphicLayoutEffect(() => {
    if (hasMounted.current) {
      return;
    }

    if (Platform.OS === 'web') {
      // Adds the background color to the html element to prevent white background on overscroll.
      document.documentElement.classList.add('bg-background');
    }
    setIsColorSchemeLoaded(true);
    hasMounted.current = true;
  }, []);

  if (!isColorSchemeLoaded) {
    return null;
  }

  return (
<<<<<<< HEAD
    <ThemeProvider>
      <StatusBar style={colorScheme === 'dark' ? 'light' : 'dark'} />
      <PowerSyncContext.Provider value={system.powersync}>
        <PostHogProvider>
          <AuthProvider>
            <AudioProvider>
              <QueryProvider>
                <UpdateBanner />
                <Stack
                  screenOptions={{
                    headerShown: false
                  }}
                >
                  <Stack.Screen name="app" />
                </Stack>
              </QueryProvider>
            </AudioProvider>
=======
    <>
      <SystemBars
        style={{
          statusBar: 'light',
          navigationBar: 'light'
        }}
      />
      <PowerSyncContext.Provider value={system.powersync}>
        <PostHogProvider>
          <AuthProvider>
            <QueryProvider>
              <AudioProvider>
                <SafeAreaProvider>
                  <GestureHandlerRootView style={{ flex: 1 }}>
                    <Stack screenOptions={{ headerShown: false }}>
                      <Stack.Screen name="app" />
                    </Stack>
                  </GestureHandlerRootView>
                </SafeAreaProvider>
              </AudioProvider>
            </QueryProvider>
>>>>>>> 039e2259
          </AuthProvider>
        </PostHogProvider>
      </PowerSyncContext.Provider>
    </ThemeProvider>
  );
}

const useIsomorphicLayoutEffect =
  Platform.OS === 'web' && typeof window === 'undefined'
    ? useEffect
    : useLayoutEffect;<|MERGE_RESOLUTION|>--- conflicted
+++ resolved
@@ -12,18 +12,10 @@
 import { PowerSyncContext } from '@powersync/react-native';
 import * as Linking from 'expo-linking';
 import { Stack } from 'expo-router';
-<<<<<<< HEAD
-import { StatusBar } from 'expo-status-bar';
-import { useEffect, useLayoutEffect, useRef, useState } from 'react';
-import { LogBox, Platform } from 'react-native';
-
-LogBox.ignoreAllLogs(); // Ignore log notifications in the app
-=======
 import React, { useEffect } from 'react';
 import { SystemBars } from 'react-native-edge-to-edge';
 import { GestureHandlerRootView } from 'react-native-gesture-handler';
 import { SafeAreaProvider } from 'react-native-safe-area-context';
->>>>>>> 039e2259
 
 export default function RootLayout() {
   const hasMounted = useRef(false);
@@ -78,30 +70,11 @@
   }
 
   return (
-<<<<<<< HEAD
-    <ThemeProvider>
-      <StatusBar style={colorScheme === 'dark' ? 'light' : 'dark'} />
-      <PowerSyncContext.Provider value={system.powersync}>
-        <PostHogProvider>
-          <AuthProvider>
-            <AudioProvider>
-              <QueryProvider>
-                <UpdateBanner />
-                <Stack
-                  screenOptions={{
-                    headerShown: false
-                  }}
-                >
-                  <Stack.Screen name="app" />
-                </Stack>
-              </QueryProvider>
-            </AudioProvider>
-=======
     <>
       <SystemBars
         style={{
-          statusBar: 'light',
-          navigationBar: 'light'
+          statusBar: colorScheme === 'dark' ? 'light' : 'dark',
+          navigationBar: colorScheme === 'dark' ? 'light' : 'dark',
         }}
       />
       <PowerSyncContext.Provider value={system.powersync}>
@@ -118,7 +91,6 @@
                 </SafeAreaProvider>
               </AudioProvider>
             </QueryProvider>
->>>>>>> 039e2259
           </AuthProvider>
         </PostHogProvider>
       </PowerSyncContext.Provider>
