--- conflicted
+++ resolved
@@ -3,12 +3,8 @@
 import { Stack, useRouter } from 'expo-router';
 import React, { useEffect } from 'react';
 import { LogBox } from 'react-native';
-
-<<<<<<< HEAD
 import { AuthHandler } from '@/components/AuthHandler';
-=======
 import { AudioProvider } from '@/contexts/AudioContext';
->>>>>>> cf8eab5d
 import { AuthProvider } from '@/contexts/AuthContext';
 import { LanguageProvider } from '@/contexts/LanguageContext';
 import { SystemProvider } from '@/contexts/SystemContext';
@@ -78,32 +74,24 @@
     <SystemProvider>
       <LanguageProvider>
         <AuthProvider>
-<<<<<<< HEAD
-          <QueryProvider>
-            <AuthHandler>
-=======
           <AudioProvider>
             <QueryProvider>
->>>>>>> cf8eab5d
-              <Stack
-                screenOptions={{
-                  headerShown: false
-                }}
-              >
-                <Stack.Screen
-                  name="terms"
-                  options={{
-                    presentation: 'modal'
+              <AuthHandler>
+                <Stack
+                  screenOptions={{
+                    headerShown: false
                   }}
-                />
-              </Stack>
-<<<<<<< HEAD
-            </AuthHandler>
-          </QueryProvider>
-=======
+                >
+                  <Stack.Screen
+                    name="terms"
+                    options={{
+                      presentation: 'modal'
+                    }}
+                  />
+                </Stack>
+              </AuthHandler>
             </QueryProvider>
           </AudioProvider>
->>>>>>> cf8eab5d
         </AuthProvider>
       </LanguageProvider>
     </SystemProvider>
