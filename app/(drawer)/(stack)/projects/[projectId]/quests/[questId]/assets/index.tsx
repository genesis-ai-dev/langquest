import React, { type FC, useCallback, useEffect, useState } from 'react';
import { AssetFilterModal } from '@/components/AssetFilterModal';
import { QuestDetails } from '@/components/QuestDetails';
import { useProjectContext } from '@/contexts/ProjectContext';
import { Asset, assetService } from '@/database_services/assetService';
import { Tag, tagService } from '@/database_services/tagService';
import { useTranslation } from '@/hooks/useTranslation';
import { asset_content_link } from '@/db/drizzleSchema';
import {
  borderRadius,
  colors,
  fontSizes,
  sharedStyles,
  spacing
} from '@/styles/theme';
import { Ionicons } from '@expo/vector-icons';
import { LinearGradient } from 'expo-linear-gradient';
import { useGlobalSearchParams, useRouter } from 'expo-router';
import {
  Alert,
  BackHandler,
  FlatList,
  Modal,
  StyleSheet,
  Text,
  TextInput,
  TouchableOpacity,
  View
} from 'react-native';
import { SafeAreaView } from 'react-native-safe-area-context';
import { useAuth } from '@/contexts/AuthContext';
import { downloadService } from '@/database_services/downloadService';
import { DownloadIndicator } from '@/components/DownloadIndicator';
import { useAssetDownloadStatus } from '@/hooks/useAssetDownloadStatus';
import { useQuery } from '@tanstack/react-query';
import { Quest, questService } from '@/database_services/questService';
import { PageHeader } from '@/components/PageHeader';
import { translationService } from '@/database_services/translationService';
import { Translation } from '@/database_services/translationService';
import { Vote, voteService } from '@/database_services/voteService';

import { useAuth } from '@/contexts/AuthContext';
import { calculateVoteCount, getGemColor } from '@/utils/progressUtils';
import { GemIcon } from '@/components/GemIcon';
import PickaxeIcon from '@/components/PickaxeIcon';

interface SortingOption {
  field: string;
  order: 'asc' | 'desc';
}

<<<<<<< HEAD
function AssetCard({ asset }: { asset: Asset }) {
  const { currentUser } = useAuth();
  const { isDownloaded: assetsDownloaded, isLoading } = useAssetDownloadStatus([
    asset.id
  ]);
  const [isDownloaded, setIsDownloaded] = useState(false);

  useEffect(() => {
    const loadDownloadStatus = async () => {
      if (currentUser) {
        const downloadStatus = await downloadService.getAssetDownloadStatus(
          currentUser.id,
          asset.id
        );
        setIsDownloaded(downloadStatus);
      }
    };
    loadDownloadStatus();
  }, [asset.id, currentUser]);

  const { data: tags } = useQuery({
    queryKey: ['asset-tags', asset.id],
    queryFn: () => tagService.getTagsByAssetId(asset.id)
  });

  const handleDownloadToggle = async () => {
    if (!currentUser) return;
    try {
      await downloadService.setAssetDownload(
        currentUser.id,
        asset.id,
        !isDownloaded
      );
      setIsDownloaded(!isDownloaded);
    } catch (error) {
      console.error('Error toggling asset download:', error);
    }
  };
=======
interface AggregatedGems {
  [color: string]: number;
}

const AssetCard: FC<{ asset: Asset }> = ({ asset }) => {
  const [tags, setTags] = useState<Tag[]>([]);
  const [translations, setTranslations] = useState<Translation[]>([]);
  const [translationVotes, setTranslationVotes] = useState<
    Record<string, Vote[]>
  >({});
  const [isLoading, setIsLoading] = useState(true);
  const { currentUser } = useAuth();

  useEffect(() => {
    const loadData = async () => {
      try {
        const [assetTags, assetTranslations] = await Promise.all([
          tagService.getTagsByAssetId(asset.id),
          translationService.getTranslationsByAssetId(asset.id)
        ]);
        setTags(assetTags);
        setTranslations(assetTranslations);

        // Load votes for each translation
        const votesMap: Record<string, Vote[]> = {};
        await Promise.all(
          assetTranslations.map(async (translation) => {
            votesMap[translation.id] =
              await voteService.getVotesByTranslationId(translation.id);
          })
        );
        setTranslationVotes(votesMap);
      } catch (error) {
        console.error('Error loading asset data:', error);
      } finally {
        setIsLoading(false);
      }
    };
    loadData();
  }, [asset.id]);
>>>>>>> 6a7b158e

  // Aggregate translations by gem color
  const aggregatedGems = translations.reduce<AggregatedGems>(
    (acc, translation) => {
      const gemColor = getGemColor(
        translation,
        translationVotes[translation.id] || [],
        currentUser?.id || null
      );

      if (gemColor !== null) {
        acc[gemColor] = (acc[gemColor] || 0) + 1;
      }

      return acc;
    },
    {}
  );

  return (
    <View style={sharedStyles.card}>
      <DownloadIndicator
        isDownloaded={isDownloaded && assetsDownloaded}
        isLoading={isLoading && isDownloaded}
        onPress={handleDownloadToggle}
      />
      <Text style={sharedStyles.cardTitle}>{asset.name}</Text>
<<<<<<< HEAD
      {/* {asset.description && (
        <Text style={sharedStyles.cardDescription}>{quest.description}</Text>
      )} */}
      {tags && tags.length > 0 && (
        <View style={sharedStyles.cardInfo}>
          {tags.slice(0, 3).map((tag, index) => (
            <Text key={tag.id} style={sharedStyles.cardInfoText}>
              {tag.name.split(':')[1]}
              {index < Math.min(tags.length - 1, 2) && ' • '}
            </Text>
          ))}
          {tags.length > 3 && (
            <Text style={sharedStyles.cardInfoText}> ...</Text>
          )}
        </View>
      )}
=======
      <View style={styles.translationCount}>
        {Object.entries(aggregatedGems).map(([color, count]) => (
          <View key={color} style={styles.gemContainer}>
            {count < 4 ? (
              // If count is less than 4, display that many gems
              Array.from({ length: count }).map((_, index) =>
                color === colors.alert ? (
                  <PickaxeIcon
                    key={index}
                    color={color}
                    width={26}
                    height={20}
                  />
                ) : (
                  <GemIcon key={index} color={color} width={26} height={20} />
                )
              )
            ) : (
              // If count is 4 or more, display one gem with the count
              <>
                {color === colors.alert ? (
                  <PickaxeIcon color={color} width={26} height={20} />
                ) : (
                  <GemIcon color={color} width={26} height={20} />
                )}
                <Text style={{ ...styles.gemCount, marginRight: 8 }}>
                  {count}
                </Text>
              </>
            )}
          </View>
        ))}
      </View>
>>>>>>> 6a7b158e
    </View>
  );
}

export default function Assets() {
  const [assets, setAssets] = useState<Asset[]>([]);
  const [assetToTags, setAssetToTags] = useState<Record<string, Tag[]>>({});
  const [filteredAssets, setFilteredAssets] = useState<Asset[]>([]);
  const [isFilterModalVisible, setIsFilterModalVisible] = useState(false);
  const [assetTags, setAssetTags] = useState<Record<string, Tag[]>>({});
  const [assetContents, setAssetContents] = useState<
    Record<string, (typeof asset_content_link.$inferSelect)[]>
  >({});

  const { t } = useTranslation();
  const { goToAsset } = useProjectContext();
  const { questId, projectId } = useGlobalSearchParams<{
    questId: string;
    projectId: string;
  }>();

  const [searchQuery, setSearchQuery] = useState('');
  const [activeFilters, setActiveFilters] = useState<Record<string, string[]>>(
    {}
  );
  const [activeSorting, setActiveSorting] = useState<SortingOption[]>([]);
  const [selectedAsset, setSelectedAsset] = useState<Asset | null>(null);
  const [showQuestStats, setShowQuestStats] = useState(false);
  const [selectedQuest, setSelectedQuest] = useState<Quest | null>(null);

  useEffect(() => {
    loadAssets();
    loadQuest();
  }, [questId]);

  const loadAssets = async () => {
    try {
      if (!questId) return;
      const loadedAssets = await assetService.getAssetsByQuestId(questId);
      setAssets(loadedAssets);

      // Load tags and content for all assets
      const tagsMap: Record<string, Tag[]> = {};
      const contentsMap: Record<
        string,
        (typeof asset_content_link.$inferSelect)[]
      > = {};

      await Promise.all(
        loadedAssets.map(async (asset) => {
          const [tags, content] = await Promise.all([
            tagService.getTagsByAssetId(asset.id),
            assetService.getAssetContent(asset.id)
          ]);
          tagsMap[asset.id] = tags;
          contentsMap[asset.id] = content;
        })
      );

      console.log('Tags found for asset: ', tagsMap);
      setAssetTags(tagsMap);
      setAssetContents(contentsMap);

      // Apply default sorting immediately after loading assets and tags
      // This ensures assets are displayed in a consistent order by default
      setTimeout(() => {
        // Using setTimeout to ensure assetTags state is updated before sorting
        const sorted = applySorting(loadedAssets, []);
        console.log(
          'Sorted assets 0: ',
          sorted.map((asset) => asset.name)
        );
        // Log the original order for comparison
        console.log(
          'Original assets: ',
          loadedAssets.map((asset) => asset.name)
        );
        setFilteredAssets(sorted);
      }, 0);
    } catch (error) {
      console.error('Error loading assets:', error);
      Alert.alert('Error', 'Failed to load assets');
    }
  };

  const loadQuest = async () => {
    try {
      if (!questId) return;
      const quest = await questService.getQuestById(questId);
      setSelectedQuest(quest);
    } catch (error) {
      console.error('Error loading quest:', error);
    }
  };

  const applyFilters = useCallback(
    async (
      assetsToFilter: Asset[],
      filters: Record<string, string[]>,
      search: string
    ) => {
      const filteredAssets = [];
      for (const asset of assetsToFilter) {
        // Search filter
        const assetContent = assetContents[asset.id] || [];
        const matchesSearch =
          asset.name.toLowerCase().includes(search.toLowerCase()) ||
          assetContent.some((content) =>
            content.text.toLowerCase().includes(search.toLowerCase())
          );

        // Tag filters
        const assetTags = assetToTags[asset.id] || [];
        const matchesFilters = Object.entries(filters).every(
          ([category, selectedOptions]) => {
            if (selectedOptions.length === 0) return true;
            return assetTags.some((tag) => {
              const [tagCategory, tagValue] = tag.name.split(':');
              return (
                tagCategory.toLowerCase() === category.toLowerCase() &&
                selectedOptions.includes(
                  `${category.toLowerCase()}:${tagValue.toLowerCase()}`
                )
              );
            });
          }
        );

        if (matchesSearch && matchesFilters) {
          filteredAssets.push(asset);
        }
      }
      return filteredAssets;
    },
    [assetToTags, assetContents]
  );

  const applySorting = useCallback(
    (assetsToSort: Asset[], sorting: SortingOption[]) => {
      // Helper function to extract and parse numeric references from text
      const extractNumericReferences = (text: string): number[] | null => {
        // First split by whitespace to get tokens
        const tokens = text.split(/\s+/);

        // Look for tokens that might contain numeric references (with : or .)
        for (const token of tokens) {
          // Remove any parentheses and their contents
          const cleanToken = token.replace(/\([^)]*\)/g, '').trim();

          if (cleanToken.includes(':') || cleanToken.includes('.')) {
            const separator = cleanToken.includes(':') ? ':' : '.';
            const parts = cleanToken.split(separator).map((part) => {
              // Try to parse as integer, handling non-numeric characters
              const num = parseInt(part.replace(/\D/g, ''), 10);
              return isNaN(num) ? null : num;
            });

            // Make sure all parts are valid numbers
            if (parts.length > 1 && parts[0] !== null && parts[1] !== null) {
              return parts.filter((part): part is number => part !== null);
            }
          }
        }

        // If no valid reference found, look for any numeric token
        for (const token of tokens) {
          // Skip tokens that are likely part of parenthetical content
          if (token.startsWith('(') || token.endsWith(')')) continue;

          const num = parseInt(token.replace(/\D/g, ''), 10);
          if (!isNaN(num)) {
            return [num];
          }
        }

        return null; // No numeric reference found
      };

      // If no sorting options are provided, apply default sorting
      if (sorting.length === 0) {
        // Default sorting based on numeric references in asset names or tags
        return [...assetsToSort].sort((a, b) => {
          // First try to extract numeric references from asset names
          const refsA = extractNumericReferences(a.name);
          const refsB = extractNumericReferences(b.name);

          // Debug log to see what's being extracted
          if (a.name.includes('Lucas') || b.name.includes('Lucas')) {
            console.log(
              `Comparing: "${a.name}" (${refsA}) vs "${b.name}" (${refsB})`
            );
          }

          // If both have numeric references, compare them
          if (refsA && refsB) {
            // Compare first parts (chapters)
            if (refsA[0] !== refsB[0]) {
              return refsA[0] - refsB[0];
            }

            // If first parts are the same and there are second parts, compare them (verses)
            if (refsA.length > 1 && refsB.length > 1) {
              return refsA[1] - refsB[1];
            }
          }

          // If one has numeric references and the other doesn't, prioritize the one with references
          if (refsA && !refsB) return -1;
          if (!refsA && refsB) return 1;

          // If no numeric references in names or they're equal, try tags
          const tagsA = assetTags[a.id] || [];
          const tagsB = assetTags[b.id] || [];

          // Look for tags with numeric references
          for (const tagA of tagsA) {
            for (const tagB of tagsB) {
              const [categoryA, valueA] = tagA.name.split(':');
              const [categoryB, valueB] = tagB.name.split(':');

              // If categories match, compare values
              if (categoryA === categoryB && valueA && valueB) {
                const tagRefsA = extractNumericReferences(valueA);
                const tagRefsB = extractNumericReferences(valueB);

                if (tagRefsA && tagRefsB) {
                  // Compare first parts
                  if (tagRefsA[0] !== tagRefsB[0]) {
                    return tagRefsA[0] - tagRefsB[0];
                  }

                  // Compare second parts if available
                  if (tagRefsA.length > 1 && tagRefsB.length > 1) {
                    return tagRefsA[1] - tagRefsB[1];
                  }
                }
              }
            }
          }

          // Fallback to sorting by name
          return a.name.localeCompare(b.name);
        });
      }

      // If custom sorting options are provided, use them
      return [...assetsToSort].sort((a, b) => {
        for (const { field, order } of sorting) {
          if (field === 'name') {
            // For name sorting, try to extract and compare numeric references first
            const refsA = extractNumericReferences(a.name);
            const refsB = extractNumericReferences(b.name);

            let comparison = 0;

            if (refsA && refsB) {
              // Compare first parts
              if (refsA[0] !== refsB[0]) {
                comparison = refsA[0] - refsB[0];
              } else if (refsA.length > 1 && refsB.length > 1) {
                // Compare second parts
                comparison = refsA[1] - refsB[1];
              } else {
                // Fallback to string comparison
                comparison = a.name.localeCompare(b.name);
              }
            } else {
              // Standard string comparison
              comparison = a.name.localeCompare(b.name);
            }

            return order === 'asc' ? comparison : -comparison;
          } else {
            const tagsA = assetTags[a.id] || [];
            const tagsB = assetTags[b.id] || [];
            const tagValueA =
              tagsA
                .find((tag) => tag.name.startsWith(`${field}:`))
                ?.name.split(':')[1] || '';
            const tagValueB =
              tagsB
                .find((tag) => tag.name.startsWith(`${field}:`))
                ?.name.split(':')[1] || '';

            // Extract numeric references from tag values
            const tagRefsA = extractNumericReferences(tagValueA);
            const tagRefsB = extractNumericReferences(tagValueB);

            let comparison = 0;

            if (tagRefsA && tagRefsB) {
              // Compare first parts
              if (tagRefsA[0] !== tagRefsB[0]) {
                comparison = tagRefsA[0] - tagRefsB[0];
              } else if (tagRefsA.length > 1 && tagRefsB.length > 1) {
                // Compare second parts
                comparison = tagRefsA[1] - tagRefsB[1];
              } else {
                // Fallback to string comparison
                comparison = tagValueA.localeCompare(tagValueB);
              }
            } else {
              // Standard string comparison
              comparison = tagValueA.localeCompare(tagValueB);
            }

            if (comparison !== 0)
              return order === 'asc' ? comparison : -comparison;
          }
        }
        return 0;
      });
    },
    [assetTags]
  );

  // Load tags when assets change
  useEffect(() => {
    const loadTags = async () => {
      const tagsMap: Record<string, Tag[]> = {};
      await Promise.all(
        assets.map(async (asset) => {
          tagsMap[asset.id] = await tagService.getTagsByAssetId(asset.id);
        })
      );
      setAssetToTags(tagsMap);
    };
    loadTags();
  }, [assets]);

  useEffect(() => {
    const updateFilteredAssets = async () => {
      const filtered = await applyFilters(assets, activeFilters, searchQuery);
      // Always apply sorting, even if activeSorting is empty (which will trigger default sorting)
      const sorted = applySorting(filtered, activeSorting);
      console.log(
        'Sorted assets: ',
        sorted.map((asset) => asset.name)
      );
      setFilteredAssets(sorted);
    };
    updateFilteredAssets();
  }, [
    searchQuery,
    activeFilters,
    activeSorting,
    assets,
    applyFilters,
    applySorting
  ]);

  const getActiveOptionsCount = () => {
    const filterCount = Object.values(activeFilters).flat().length;
    const sortCount = activeSorting.length;
    return filterCount + sortCount;
  };

  const handleAssetPress = (asset: Asset) => {
    goToAsset({ asset, questId, projectId });
  };

  const handleCloseDetails = () => {
    setSelectedAsset(null);
    setShowQuestStats(false);
  };

  const handleApplyFilters = async (filters: Record<string, string[]>) => {
    setActiveFilters(filters);
    const filtered = await applyFilters(assets, filters, searchQuery);
    const sorted = applySorting(filtered, activeSorting);
    console.log(
      'Sorted assets 2: ',
      sorted.map((asset) => asset.name)
    );
    setFilteredAssets(sorted);
    setIsFilterModalVisible(false);
  };

  const handleApplySorting = async (sorting: SortingOption[]) => {
    setActiveSorting(sorting);
    const filtered = await applyFilters(assets, activeFilters, searchQuery);
    const sorted = applySorting(filtered, sorting);
    console.log(
      'Sorted assets 3: ',
      sorted.map((asset) => asset.name)
    );
    setFilteredAssets(sorted);
  };

  const toggleQuestStats = () => {
    setShowQuestStats((prev) => !prev);
  };

  // Handle back button press
  useEffect(() => {
    const backHandler = BackHandler.addEventListener(
      'hardwareBackPress',
      () => {
        if (isFilterModalVisible) {
          setIsFilterModalVisible(false);
          return true;
        }
        if (selectedAsset) {
          setSelectedAsset(null);
          return true;
        }
        return false;
      }
    );

    return () => backHandler.remove();
  }, [isFilterModalVisible, selectedAsset]);

  return (
    <LinearGradient
      colors={[colors.gradientStart, colors.gradientEnd]}
      style={{ flex: 1 }}
    >
      <SafeAreaView style={{ flex: 1 }} edges={['top', 'left', 'right']}>
        <View
          style={[sharedStyles.container, { backgroundColor: 'transparent' }]}
        >
          <PageHeader title={selectedQuest?.name ?? ''} />
          <View style={styles.headerContainer}>
            <View style={styles.searchContainer}>
              <Ionicons
                name="search"
                size={20}
                color={colors.text}
                style={styles.searchIcon}
              />
              <TextInput
                style={styles.searchInput}
                placeholder={t('searchAssets')}
                placeholderTextColor={colors.text}
                value={searchQuery}
                onChangeText={setSearchQuery}
              />
              <TouchableOpacity
                onPress={() => setIsFilterModalVisible(true)}
                style={styles.filterIcon}
              >
                <Ionicons name="filter" size={20} color={colors.text} />
                {getActiveOptionsCount() > 0 && (
                  <View style={styles.badge}>
                    <Text style={styles.badgeText}>
                      {getActiveOptionsCount()}
                    </Text>
                  </View>
                )}
              </TouchableOpacity>
            </View>
          </View>

          <FlatList
            data={filteredAssets}
            renderItem={({ item }) => (
              <TouchableOpacity onPress={() => handleAssetPress(item)}>
                <AssetCard asset={item} />
              </TouchableOpacity>
            )}
            keyExtractor={(item) => item.id}
            style={sharedStyles.list}
          />
          <TouchableOpacity
            onPress={toggleQuestStats}
            style={styles.statsButton}
          >
            <Ionicons name="stats-chart" size={24} color={colors.text} />
          </TouchableOpacity>
        </View>
      </SafeAreaView>
      <Modal
        visible={isFilterModalVisible}
        transparent={true}
        animationType="fade"
        onRequestClose={() => setIsFilterModalVisible(false)}
      >
        <View style={{ flex: 1 }}>
          <AssetFilterModal
            visible={isFilterModalVisible}
            onClose={() => setIsFilterModalVisible(false)}
            assets={assets}
            onApplyFilters={handleApplyFilters}
            onApplySorting={handleApplySorting}
            initialFilters={activeFilters}
            initialSorting={activeSorting}
          />
        </View>
      </Modal>
      {showQuestStats && selectedQuest && (
        <QuestDetails quest={selectedQuest} onClose={handleCloseDetails} />
      )}
    </LinearGradient>
  );
}

const styles = StyleSheet.create({
  headerContainer: {
    flexDirection: 'column',
    marginBottom: spacing.medium,
    width: '100%'
  },
  statsButton: {
    padding: spacing.small,
    alignSelf: 'flex-end'
  },
  searchContainer: {
    flexDirection: 'row',
    alignItems: 'center',
    backgroundColor: colors.inputBackground,
    borderRadius: borderRadius.medium,
    paddingHorizontal: spacing.medium,
    marginTop: spacing.medium,
    marginBottom: spacing.medium,
    width: '100%'
  },
  searchIcon: {
    marginRight: spacing.small
  },
  searchInput: {
    flex: 1,
    color: colors.text,
    fontSize: fontSizes.medium,
    paddingVertical: spacing.medium
  },
  filterIcon: {
    marginLeft: spacing.small,
    padding: spacing.small,
    position: 'relative'
  },
  badge: {
    position: 'absolute',
    top: -5,
    right: -5,
    backgroundColor: colors.primary,
    borderRadius: 10,
    width: 20,
    height: 20,
    justifyContent: 'center',
    alignItems: 'center'
  },
  badgeText: {
    color: colors.buttonText,
    fontSize: fontSizes.small,
    fontWeight: 'bold'
  },
  tag: {
    backgroundColor: colors.inputBackground,
    borderRadius: borderRadius.small,
    paddingHorizontal: spacing.small,
    marginRight: spacing.small
  },
  translationCount: {
    flexDirection: 'row',
    flexWrap: 'nowrap',
    marginTop: spacing.small,
    gap: spacing.xsmall
  },
  gemContainer: {
    flexDirection: 'row',
    alignItems: 'center',
    gap: spacing.xsmall,
    justifyContent: 'center'
  },
  gemCount: {
    color: colors.textSecondary,
    fontSize: fontSizes.small
  }
});<|MERGE_RESOLUTION|>--- conflicted
+++ resolved
@@ -39,7 +39,6 @@
 import { Translation } from '@/database_services/translationService';
 import { Vote, voteService } from '@/database_services/voteService';
 
-import { useAuth } from '@/contexts/AuthContext';
 import { calculateVoteCount, getGemColor } from '@/utils/progressUtils';
 import { GemIcon } from '@/components/GemIcon';
 import PickaxeIcon from '@/components/PickaxeIcon';
@@ -49,13 +48,21 @@
   order: 'asc' | 'desc';
 }
 
-<<<<<<< HEAD
+interface AggregatedGems {
+  [color: string]: number;
+}
+
 function AssetCard({ asset }: { asset: Asset }) {
   const { currentUser } = useAuth();
-  const { isDownloaded: assetsDownloaded, isLoading } = useAssetDownloadStatus([
-    asset.id
-  ]);
+  const { isDownloaded: assetsDownloaded, isLoading: isLoadingDownloadStatus } =
+    useAssetDownloadStatus([asset.id]);
   const [isDownloaded, setIsDownloaded] = useState(false);
+  // const [tags, setTags] = useState<Tag[]>([]);
+  const [translations, setTranslations] = useState<Translation[]>([]);
+  const [translationVotes, setTranslationVotes] = useState<
+    Record<string, Vote[]>
+  >({});
+  const [isLoading, setIsLoading] = useState(true);
 
   useEffect(() => {
     const loadDownloadStatus = async () => {
@@ -70,38 +77,6 @@
     loadDownloadStatus();
   }, [asset.id, currentUser]);
 
-  const { data: tags } = useQuery({
-    queryKey: ['asset-tags', asset.id],
-    queryFn: () => tagService.getTagsByAssetId(asset.id)
-  });
-
-  const handleDownloadToggle = async () => {
-    if (!currentUser) return;
-    try {
-      await downloadService.setAssetDownload(
-        currentUser.id,
-        asset.id,
-        !isDownloaded
-      );
-      setIsDownloaded(!isDownloaded);
-    } catch (error) {
-      console.error('Error toggling asset download:', error);
-    }
-  };
-=======
-interface AggregatedGems {
-  [color: string]: number;
-}
-
-const AssetCard: FC<{ asset: Asset }> = ({ asset }) => {
-  const [tags, setTags] = useState<Tag[]>([]);
-  const [translations, setTranslations] = useState<Translation[]>([]);
-  const [translationVotes, setTranslationVotes] = useState<
-    Record<string, Vote[]>
-  >({});
-  const [isLoading, setIsLoading] = useState(true);
-  const { currentUser } = useAuth();
-
   useEffect(() => {
     const loadData = async () => {
       try {
@@ -109,7 +84,7 @@
           tagService.getTagsByAssetId(asset.id),
           translationService.getTranslationsByAssetId(asset.id)
         ]);
-        setTags(assetTags);
+        // setTags(assetTags);
         setTranslations(assetTranslations);
 
         // Load votes for each translation
@@ -129,7 +104,25 @@
     };
     loadData();
   }, [asset.id]);
->>>>>>> 6a7b158e
+
+  const { data: tags } = useQuery({
+    queryKey: ['asset-tags', asset.id],
+    queryFn: () => tagService.getTagsByAssetId(asset.id)
+  });
+
+  const handleDownloadToggle = async () => {
+    if (!currentUser) return;
+    try {
+      await downloadService.setAssetDownload(
+        currentUser.id,
+        asset.id,
+        !isDownloaded
+      );
+      setIsDownloaded(!isDownloaded);
+    } catch (error) {
+      console.error('Error toggling asset download:', error);
+    }
+  };
 
   // Aggregate translations by gem color
   const aggregatedGems = translations.reduce<AggregatedGems>(
@@ -153,28 +146,10 @@
     <View style={sharedStyles.card}>
       <DownloadIndicator
         isDownloaded={isDownloaded && assetsDownloaded}
-        isLoading={isLoading && isDownloaded}
+        isLoading={isLoadingDownloadStatus && isDownloaded}
         onPress={handleDownloadToggle}
       />
       <Text style={sharedStyles.cardTitle}>{asset.name}</Text>
-<<<<<<< HEAD
-      {/* {asset.description && (
-        <Text style={sharedStyles.cardDescription}>{quest.description}</Text>
-      )} */}
-      {tags && tags.length > 0 && (
-        <View style={sharedStyles.cardInfo}>
-          {tags.slice(0, 3).map((tag, index) => (
-            <Text key={tag.id} style={sharedStyles.cardInfoText}>
-              {tag.name.split(':')[1]}
-              {index < Math.min(tags.length - 1, 2) && ' • '}
-            </Text>
-          ))}
-          {tags.length > 3 && (
-            <Text style={sharedStyles.cardInfoText}> ...</Text>
-          )}
-        </View>
-      )}
-=======
       <View style={styles.translationCount}>
         {Object.entries(aggregatedGems).map(([color, count]) => (
           <View key={color} style={styles.gemContainer}>
@@ -208,7 +183,6 @@
           </View>
         ))}
       </View>
->>>>>>> 6a7b158e
     </View>
   );
 }
