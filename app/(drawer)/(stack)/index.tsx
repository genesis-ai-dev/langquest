--- conflicted
+++ resolved
@@ -26,16 +26,13 @@
   StyleSheet
 } from 'react-native';
 import { SafeAreaView } from 'react-native-safe-area-context';
-<<<<<<< HEAD
 import { downloadService } from '@/database_services/downloadService';
 import { DownloadIndicator } from '@/components/DownloadIndicator';
 import { useAuth } from '@/contexts/AuthContext';
 import { useAssetDownloadStatus } from '@/hooks/useAssetDownloadStatus';
 import { assetService } from '@/database_services/assetService';
 
-=======
 import { questService } from '@/database_services/questService';
-import { assetService } from '@/database_services/assetService';
 import {
   Translation,
   translationService
@@ -46,9 +43,7 @@
   calculateProjectProgress
 } from '@/utils/progressUtils';
 import { GemIcon } from '@/components/GemIcon';
-import { useAuth } from '@/contexts/AuthContext';
 import PickaxeIcon from '@/components/PickaxeIcon';
->>>>>>> 6a7b158e
 // Constants for storage keys
 const SOURCE_FILTER_KEY = 'project_source_filter';
 const TARGET_FILTER_KEY = 'project_target_filter';
@@ -67,18 +62,14 @@
   const [targetLanguage, setTargetLanguage] = useState<
     typeof language.$inferSelect | null
   >(null);
-<<<<<<< HEAD
   const [assetIds, setAssetIds] = useState<string[]>([]);
   const [isDownloaded, setIsDownloaded] = useState(false);
-=======
   const [progress, setProgress] = useState({
     approvedPercentage: 0,
     userContributedPercentage: 0,
     pendingTranslationsCount: 0,
     totalAssets: 0
   });
-  const { currentUser } = useAuth();
->>>>>>> 6a7b158e
 
   useEffect(() => {
     const loadData = async () => {
