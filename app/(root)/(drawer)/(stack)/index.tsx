import { CustomDropdown } from '@/components/CustomDropdown';
import { DownloadIndicator } from '@/components/DownloadIndicator';
import { PageHeader } from '@/components/PageHeader';
import { PrivateProjectAccessModal } from '@/components/PrivateProjectAccessModal';
import { ProgressBars } from '@/components/ProgressBars';
import { useAuth } from '@/contexts/AuthContext';
import { useProjectContext } from '@/contexts/ProjectContext';
<<<<<<< HEAD
import type { project } from '@/db/drizzleSchema';
import { useAttachmentAssetDownloadStatus } from '@/hooks/useAssetDownloadStatus';
import { useProjectDownload } from '@/hooks/useDownloads';
import { useTranslation } from '@/hooks/useTranslation';
import { colors, sharedStyles, spacing } from '@/styles/theme';
import { LinearGradient } from 'expo-linear-gradient';
import React, { useEffect, useState } from 'react';
import { Text, TouchableOpacity, View } from 'react-native';
import { SafeAreaView } from 'react-native-safe-area-context';

import type { Translation } from '@/database_services/translationService';
import type { Vote } from '@/database_services/voteService';
import { getAssetsByQuestId, useAssetsByProjectId } from '@/hooks/db/useAssets';
import { useLanguageById, useLanguages } from '@/hooks/db/useLanguages';
import { useProjects } from '@/hooks/db/useProjects';
import { getQuestsByProjectId } from '@/hooks/db/useQuests';
import { getTranslationsByAssetId } from '@/hooks/db/useTranslations';
import { getVotesByTranslationId } from '@/hooks/db/useVotes';
import { useLocalStore } from '@/store/localStore';
=======
import { useSystem } from '@/contexts/SystemContext';
import { assetService } from '@/database_services/assetService';
import { downloadService } from '@/database_services/downloadService';
import { languageService } from '@/database_services/languageService';
import type { Translation } from '@/database_services/translationService';
import type { Vote } from '@/database_services/voteService';
import type { language, project } from '@/db/drizzleSchema';
import {
  profile_project_link,
  project as projectTable
} from '@/db/drizzleSchema';
import { useAssetDownloadStatus } from '@/hooks/useAssetDownloadStatus';
import { useTranslation } from '@/hooks/useTranslation';
import { colors, sharedStyles, spacing } from '@/styles/theme';
import { Ionicons } from '@expo/vector-icons';
import { FlatList, Text, TouchableOpacity, View } from 'react-native';
import { SafeAreaView } from 'react-native-safe-area-context';

>>>>>>> d1dad969
import {
  calculateProjectProgress,
  calculateQuestProgress
} from '@/utils/progressUtils';
<<<<<<< HEAD
import { FlashList } from '@shopify/flash-list';
=======
import { toCompilableQuery } from '@powersync/drizzle-driver';
import { useQuery } from '@powersync/react-native';
import AsyncStorage from '@react-native-async-storage/async-storage';
import { and, eq } from 'drizzle-orm';
import { LinearGradient } from 'expo-linear-gradient';
import React, { useEffect, useState } from 'react';

>>>>>>> d1dad969
// Constants for storage keys

type Project = typeof project.$inferSelect;

const ProjectCard: React.FC<{ project: typeof project.$inferSelect }> = ({
  project
}) => {
  const { currentUser } = useAuth();
<<<<<<< HEAD
=======
  const { db } = useSystem();
  const [sourceLanguage, setSourceLanguage] = useState<
    typeof language.$inferSelect | null
  >(null);
  const [targetLanguage, setTargetLanguage] = useState<
    typeof language.$inferSelect | null
  >(null);
  const [assetIds, setAssetIds] = useState<string[]>([]);
  const [isDownloaded, setIsDownloaded] = useState(false);
>>>>>>> d1dad969
  const [progress, setProgress] = useState({
    approvedPercentage: 0,
    userContributedPercentage: 0,
    pendingTranslationsCount: 0,
    totalAssets: 0
  });

<<<<<<< HEAD
  // Use the new download hook
  const {
    isDownloaded,
    isLoading: isDownloadLoading,
    toggleDownload
  } = useProjectDownload(currentUser?.id, project.id);

  console.log('isDownloaded', isDownloaded, project.name);

  const { language: sourceLanguage } = useLanguageById(
    project.source_language_id
  );
  const { language: targetLanguage } = useLanguageById(
    project.target_language_id
  );

  const { assets } = useAssetsByProjectId(project.id);
  const assetIds = assets?.map((asset) => asset.id) ?? [];
=======
  // Use useQuery for fetching project data
  const { data: matchingProjectData } = useQuery(
    toCompilableQuery(
      db.query.project.findFirst({
        where: eq(projectTable.id, project.id),
        with: {
          quests: {
            with: {
              assets: {
                with: {
                  asset: {
                    with: {
                      translations: {
                        with: {
                          votes: true
                        }
                      }
                    }
                  }
                }
              }
            }
          }
        }
      })
    )
  );

  const projectData = matchingProjectData[0];

  useEffect(() => {
    const loadData = async () => {
      const [source, target] = await Promise.all([
        languageService.getLanguageById(project.source_language_id),
        languageService.getLanguageById(project.target_language_id)
      ]);
      setSourceLanguage(source);
      setTargetLanguage(target);

      // Get all assets for this project
      const assets = await assetService.getAssetsByProjectId(project.id);
      setAssetIds(assets.map((asset) => asset.id));

      // Get project download status
      if (currentUser) {
        const downloadStatus = await downloadService.getProjectDownloadStatus(
          currentUser.id,
          project.id
        );
        setIsDownloaded(downloadStatus);
      }
    };
    void loadData();
  }, [
    project.source_language_id,
    project.target_language_id,
    project.id,
    currentUser
  ]);
>>>>>>> d1dad969

  const { isDownloaded: assetsDownloaded, isLoading } =
    useAttachmentAssetDownloadStatus(assetIds);

  const handleDownloadToggle = async () => {
    await toggleDownload();
  };

  useEffect(() => {
<<<<<<< HEAD
    const loadProgress = async () => {
      try {
        // Load all quests for this project
        const quests = (await getQuestsByProjectId(project.id)) ?? [];

        // For each quest, load its assets and calculate progress
        const questProgresses = await Promise.all(
          quests.map(async (quest) => {
            const assets = (await getAssetsByQuestId(quest.id)) ?? [];
            const translations: Record<string, Translation[]> = {};
            const votes: Record<string, Vote[]> = {};

            // Load translations and votes for each asset
            await Promise.all(
              assets.map(async (asset) => {
                const assetTranslations =
                  (await getTranslationsByAssetId(asset.id)) ?? [];
                translations[asset.id] = assetTranslations;

                // Load votes for each translation
                await Promise.all(
                  assetTranslations.map(async (translation) => {
                    votes[translation.id] =
                      (await getVotesByTranslationId(translation.id)) ?? [];
                  })
                );
              })
            );

            return calculateQuestProgress(
              assets.filter(Boolean),
              translations,
              votes,
              currentUser?.id ?? null
            );
          })
        );

        // Calculate aggregated project progress
        const projectProgress = calculateProjectProgress(questProgresses);
        setProgress(projectProgress);
      } catch (error) {
        console.error('Error loading project progress:', error);
      }
    };

    void loadProgress();
  }, [project.id, currentUser?.id]);
=======
    if (!projectData?.quests) return;

    // Calculate progress for each quest
    const questProgresses = projectData.quests.map((quest) => {
      const assets = quest.assets.map((link) => link.asset);
      const translations: Record<string, Translation[]> = {};
      const votes: Record<string, Vote[]> = {};

      // Process translations and votes
      assets.forEach((asset) => {
        translations[asset.id] = asset.translations;
        asset.translations.forEach((translation) => {
          votes[translation.id] = translation.votes;
        });
      });

      return calculateQuestProgress(assets, currentUser?.id ?? null);
    });

    // Calculate aggregated project progress
    const projectProgress = calculateProjectProgress(questProgresses);
    setProgress(projectProgress);
  }, [projectData, currentUser?.id]);
>>>>>>> d1dad969

  return (
    <View style={sharedStyles.card}>
      <View>
        <View
          style={{
            flexDirection: 'row',
            alignItems: 'flex-start',
            gap: spacing.small
          }}
        >
          <View
            style={{
              flex: 1,
              flexDirection: 'row',
              alignItems: 'center',
              gap: spacing.xsmall
            }}
          >
            <Text style={sharedStyles.cardTitle}>{project.name}</Text>
            {project.private && (
              <Ionicons
                name="lock-closed"
                size={16}
                color={colors.textSecondary}
              />
            )}
          </View>
          <DownloadIndicator
            isDownloaded={isDownloaded && assetsDownloaded}
            isLoading={isLoading || isDownloadLoading}
            onPress={handleDownloadToggle}
          />
        </View>
        <Text style={sharedStyles.cardLanguageText}>
          {sourceLanguage?.native_name ?? sourceLanguage?.english_name} →{' '}
          {targetLanguage?.native_name ?? targetLanguage?.english_name}
        </Text>
      </View>

      <ProgressBars
        approvedPercentage={progress.approvedPercentage}
        userContributedPercentage={progress.userContributedPercentage}
        pickaxeCount={progress.pendingTranslationsCount}
      />

      {project.description && (
        <Text style={sharedStyles.cardDescription}>{project.description}</Text>
      )}
    </View>
  );
};

export default function Projects() {
  const { t } = useTranslation();
  const { goToProject } = useProjectContext();
<<<<<<< HEAD
  const { projects } = useProjects();
  const { languages: allLanguages } = useLanguages();
  const sourceFilter = useLocalStore((state) => state.projectSourceFilter);
  const targetFilter = useLocalStore((state) => state.projectTargetFilter);
  const setSourceFilter = useLocalStore(
    (state) => state.setProjectSourceFilter
  );
  const setTargetFilter = useLocalStore(
    (state) => state.setProjectTargetFilter
  );
  const [openDropdown, setOpenDropdown] = useState<'source' | 'target' | null>(
    null
  );
  const [filteredProjects, setFilteredProjects] = useState<Project[]>([]);

  // Filter projects when filters change
  useEffect(() => {
    void filterProjects();
  }, [sourceFilter, targetFilter, projects]);

  const filterProjects = () => {
    if (!projects) return;
    try {
      // Start with all projects
      const filtered = [...projects];

      // Get all languages to avoid repeated calls

      // Create a new array with filtered results
      const results = [];

      // Go through each project
      for (const project of filtered) {
        // Find the source and target language objects
        const sourceLanguage = allLanguages?.find(
          (l) => l.id === project.source_language_id
        );
        const targetLanguage = allLanguages?.find(
          (l) => l.id === project.target_language_id
        );

        // Get language names (prefer native name, fall back to English name)
        const sourceName =
          sourceLanguage?.native_name ?? sourceLanguage?.english_name ?? '';
        const targetName =
          targetLanguage?.native_name ?? targetLanguage?.english_name ?? '';

        // Check if this project matches the filters
        const sourceMatch =
          sourceFilter === 'All' || sourceFilter === sourceName;
=======
  const { db } = useSystem();
  const { currentUser } = useAuth();
  const [sourceFilter, setSourceFilter] = useState('All');
  const [targetFilter, setTargetFilter] = useState('All');
  const [openDropdown, setOpenDropdown] = useState<'source' | 'target' | null>(
    null
  );
  const [sourceLanguages, setSourceLanguages] = useState<string[]>([]);
  const [targetLanguages, setTargetLanguages] = useState<string[]>([]);
  const [privateProjectModal, setPrivateProjectModal] = useState<{
    isVisible: boolean;
    project: Project | null;
  }>({ isVisible: false, project: null });

  // Use useQuery for fetching projects
  const { data: projects = [] } = useQuery(
    toCompilableQuery(
      db.query.project.findMany({
        with: {
          source_language: true,
          target_language: true
        }
      })
    )
  );

  // Load stored filter settings on component mount
  useEffect(() => {
    const loadSavedFilters = async () => {
      try {
        const savedSourceFilter = await AsyncStorage.getItem(SOURCE_FILTER_KEY);
        const savedTargetFilter = await AsyncStorage.getItem(TARGET_FILTER_KEY);

        if (savedSourceFilter !== null) {
          setSourceFilter(savedSourceFilter);
        }

        if (savedTargetFilter !== null) {
          setTargetFilter(savedTargetFilter);
        }
      } catch (error) {
        console.error('Error loading saved filters:', error);
      }
    };

    void loadSavedFilters();
  }, []);

  // Save filter settings when they change
  useEffect(() => {
    const saveFilters = async () => {
      try {
        await AsyncStorage.setItem(SOURCE_FILTER_KEY, sourceFilter);
        await AsyncStorage.setItem(TARGET_FILTER_KEY, targetFilter);
      } catch (error) {
        console.error('Error saving filters:', error);
      }
    };

    void saveFilters();
  }, [sourceFilter, targetFilter]);

  // Update language lists when projects change
  useEffect(() => {
    if (projects.length > 0) {
      const uniqueSourceLanguages = [
        ...new Set(
          projects.map(
            (p) =>
              p.source_language.native_name ??
              p.source_language.english_name ??
              ''
          )
        )
      ].filter(Boolean);

      const uniqueTargetLanguages = [
        ...new Set(
          projects.map(
            (p) =>
              p.target_language.native_name ??
              p.target_language.english_name ??
              ''
          )
        )
      ].filter(Boolean);

      setSourceLanguages(uniqueSourceLanguages);
      setTargetLanguages(uniqueTargetLanguages);
    }
  }, [projects]);

  // Filter projects based on selected languages
  const filteredProjects = projects.filter((project) => {
    const sourceName =
      project.source_language.native_name ??
      project.source_language.english_name ??
      '';
    const targetName =
      project.target_language.native_name ??
      project.target_language.english_name ??
      '';

    const sourceMatch = sourceFilter === 'All' || sourceFilter === sourceName;
    const targetMatch = targetFilter === 'All' || targetFilter === targetName;

    return sourceMatch && targetMatch;
  });
>>>>>>> d1dad969

  const toggleDropdown = (dropdown: 'source' | 'target') => {
    setOpenDropdown(openDropdown === dropdown ? null : dropdown);
  };

  const handleExplore = async (project: Project) => {
    // Check if project is private
    if (project.private) {
      if (currentUser) {
        // Check if user is a member or owner
        const membershipLinks = await db.query.profile_project_link.findMany({
          where: and(
            eq(profile_project_link.profile_id, currentUser.id),
            eq(profile_project_link.project_id, project.id),
            eq(profile_project_link.active, true)
          )
        });

        const isMember = membershipLinks.length > 0;

        if (!isMember) {
          // Show private project modal
          setPrivateProjectModal({ isVisible: true, project });
          return;
        }
      } else {
        // User not logged in, show private project modal
        setPrivateProjectModal({ isVisible: true, project });
        return;
      }
    }

    // Proceed with navigation
    goToProject(project);
  };

  // Custom setSourceFilter function that validates against available options
  const handleSourceFilterChange = (value: string) => {
    if (value === 'All' || sourceLanguages.includes(value)) {
      setSourceFilter(value);
    } else {
      setSourceFilter('All');
    }
  };

  // Custom setTargetFilter function that validates against available options
  const handleTargetFilterChange = (value: string) => {
    if (value === 'All' || targetLanguages.includes(value)) {
      setTargetFilter(value);
    } else {
      setTargetFilter('All');
    }
  };

  if (!projects) return null;

  const uniqueSourceLanguageIds = [
    ...new Set(projects.map((project) => project.source_language_id))
  ];

  // Get unique target languages from projects
  const uniqueTargetLanguageIds = [
    ...new Set(projects.map((project) => project.target_language_id))
  ];

  // Filter and map source languages
  const sourceLanguages = uniqueSourceLanguageIds
    .map((id) => {
      const lang = allLanguages?.find((l) => l.id === id);
      return lang?.native_name ?? lang?.english_name ?? null;
    })
    .filter((name): name is string => name !== null);

  // Filter and map target languages
  const targetLanguages = uniqueTargetLanguageIds
    .map((id) => {
      const lang = allLanguages?.find((l) => l.id === id);
      return lang?.native_name ?? lang?.english_name ?? null;
    })
    .filter((name): name is string => name !== null);

  return (
    <LinearGradient
      colors={[colors.gradientStart, colors.gradientEnd]}
      style={{ flex: 1 }}
    >
      <SafeAreaView style={{ flex: 1 }} edges={['top', 'left', 'right']}>
        <View
          style={[sharedStyles.container, { backgroundColor: 'transparent' }]}
        >
          <PageHeader title={t('projects')} showBackButton={false} />

          <View style={sharedStyles.filtersContainer}>
            <CustomDropdown
              label={t('source')}
              value={sourceFilter}
              options={[t('all'), ...sourceLanguages]}
              onSelect={handleSourceFilterChange}
              isOpen={openDropdown === 'source'}
              onToggle={() => toggleDropdown('source')}
              fullWidth={false}
              search={true}
            />
            <CustomDropdown
              label={t('target')}
              value={targetFilter}
              options={[t('all'), ...targetLanguages]}
              onSelect={handleTargetFilterChange}
              isOpen={openDropdown === 'target'}
              onToggle={() => toggleDropdown('target')}
              fullWidth={false}
              search={true}
            />
          </View>

          <FlashList
            data={filteredProjects}
            renderItem={({ item }) => (
              <TouchableOpacity onPress={() => handleExplore(item)}>
                <ProjectCard project={item} />
              </TouchableOpacity>
            )}
            keyExtractor={(item) => item.id}
            style={sharedStyles.list}
            estimatedItemSize={200}
          />
        </View>
      </SafeAreaView>

      {privateProjectModal.project && (
        <PrivateProjectAccessModal
          isVisible={privateProjectModal.isVisible}
          onClose={() =>
            setPrivateProjectModal({ isVisible: false, project: null })
          }
          projectId={privateProjectModal.project.id}
          projectName={privateProjectModal.project.name}
        />
      )}
    </LinearGradient>
  );
}<|MERGE_RESOLUTION|>--- conflicted
+++ resolved
@@ -5,8 +5,9 @@
 import { ProgressBars } from '@/components/ProgressBars';
 import { useAuth } from '@/contexts/AuthContext';
 import { useProjectContext } from '@/contexts/ProjectContext';
-<<<<<<< HEAD
+import { useSystem } from '@/contexts/SystemContext';
 import type { project } from '@/db/drizzleSchema';
+import { profile_project_link } from '@/db/drizzleSchema';
 import { useAttachmentAssetDownloadStatus } from '@/hooks/useAssetDownloadStatus';
 import { useProjectDownload } from '@/hooks/useDownloads';
 import { useTranslation } from '@/hooks/useTranslation';
@@ -25,42 +26,13 @@
 import { getTranslationsByAssetId } from '@/hooks/db/useTranslations';
 import { getVotesByTranslationId } from '@/hooks/db/useVotes';
 import { useLocalStore } from '@/store/localStore';
-=======
-import { useSystem } from '@/contexts/SystemContext';
-import { assetService } from '@/database_services/assetService';
-import { downloadService } from '@/database_services/downloadService';
-import { languageService } from '@/database_services/languageService';
-import type { Translation } from '@/database_services/translationService';
-import type { Vote } from '@/database_services/voteService';
-import type { language, project } from '@/db/drizzleSchema';
-import {
-  profile_project_link,
-  project as projectTable
-} from '@/db/drizzleSchema';
-import { useAssetDownloadStatus } from '@/hooks/useAssetDownloadStatus';
-import { useTranslation } from '@/hooks/useTranslation';
-import { colors, sharedStyles, spacing } from '@/styles/theme';
-import { Ionicons } from '@expo/vector-icons';
-import { FlatList, Text, TouchableOpacity, View } from 'react-native';
-import { SafeAreaView } from 'react-native-safe-area-context';
-
->>>>>>> d1dad969
 import {
   calculateProjectProgress,
   calculateQuestProgress
 } from '@/utils/progressUtils';
-<<<<<<< HEAD
+import { Ionicons } from '@expo/vector-icons';
 import { FlashList } from '@shopify/flash-list';
-=======
-import { toCompilableQuery } from '@powersync/drizzle-driver';
-import { useQuery } from '@powersync/react-native';
-import AsyncStorage from '@react-native-async-storage/async-storage';
 import { and, eq } from 'drizzle-orm';
-import { LinearGradient } from 'expo-linear-gradient';
-import React, { useEffect, useState } from 'react';
-
->>>>>>> d1dad969
-// Constants for storage keys
 
 type Project = typeof project.$inferSelect;
 
@@ -68,18 +40,6 @@
   project
 }) => {
   const { currentUser } = useAuth();
-<<<<<<< HEAD
-=======
-  const { db } = useSystem();
-  const [sourceLanguage, setSourceLanguage] = useState<
-    typeof language.$inferSelect | null
-  >(null);
-  const [targetLanguage, setTargetLanguage] = useState<
-    typeof language.$inferSelect | null
-  >(null);
-  const [assetIds, setAssetIds] = useState<string[]>([]);
-  const [isDownloaded, setIsDownloaded] = useState(false);
->>>>>>> d1dad969
   const [progress, setProgress] = useState({
     approvedPercentage: 0,
     userContributedPercentage: 0,
@@ -87,7 +47,6 @@
     totalAssets: 0
   });
 
-<<<<<<< HEAD
   // Use the new download hook
   const {
     isDownloaded,
@@ -106,67 +65,6 @@
 
   const { assets } = useAssetsByProjectId(project.id);
   const assetIds = assets?.map((asset) => asset.id) ?? [];
-=======
-  // Use useQuery for fetching project data
-  const { data: matchingProjectData } = useQuery(
-    toCompilableQuery(
-      db.query.project.findFirst({
-        where: eq(projectTable.id, project.id),
-        with: {
-          quests: {
-            with: {
-              assets: {
-                with: {
-                  asset: {
-                    with: {
-                      translations: {
-                        with: {
-                          votes: true
-                        }
-                      }
-                    }
-                  }
-                }
-              }
-            }
-          }
-        }
-      })
-    )
-  );
-
-  const projectData = matchingProjectData[0];
-
-  useEffect(() => {
-    const loadData = async () => {
-      const [source, target] = await Promise.all([
-        languageService.getLanguageById(project.source_language_id),
-        languageService.getLanguageById(project.target_language_id)
-      ]);
-      setSourceLanguage(source);
-      setTargetLanguage(target);
-
-      // Get all assets for this project
-      const assets = await assetService.getAssetsByProjectId(project.id);
-      setAssetIds(assets.map((asset) => asset.id));
-
-      // Get project download status
-      if (currentUser) {
-        const downloadStatus = await downloadService.getProjectDownloadStatus(
-          currentUser.id,
-          project.id
-        );
-        setIsDownloaded(downloadStatus);
-      }
-    };
-    void loadData();
-  }, [
-    project.source_language_id,
-    project.target_language_id,
-    project.id,
-    currentUser
-  ]);
->>>>>>> d1dad969
 
   const { isDownloaded: assetsDownloaded, isLoading } =
     useAttachmentAssetDownloadStatus(assetIds);
@@ -176,7 +74,6 @@
   };
 
   useEffect(() => {
-<<<<<<< HEAD
     const loadProgress = async () => {
       try {
         // Load all quests for this project
@@ -206,10 +103,19 @@
               })
             );
 
+            // Create assets with translations and votes attached for calculateQuestProgress
+            const assetsWithTranslations = assets.map((asset) => ({
+              ...asset,
+              translations: (translations[asset.id] || []).map(
+                (translation) => ({
+                  ...translation,
+                  votes: votes[translation.id] || []
+                })
+              )
+            }));
+
             return calculateQuestProgress(
-              assets.filter(Boolean),
-              translations,
-              votes,
+              assetsWithTranslations,
               currentUser?.id ?? null
             );
           })
@@ -219,37 +125,12 @@
         const projectProgress = calculateProjectProgress(questProgresses);
         setProgress(projectProgress);
       } catch (error) {
-        console.error('Error loading project progress:', error);
+        console.error('Error loading progress:', error);
       }
     };
 
     void loadProgress();
   }, [project.id, currentUser?.id]);
-=======
-    if (!projectData?.quests) return;
-
-    // Calculate progress for each quest
-    const questProgresses = projectData.quests.map((quest) => {
-      const assets = quest.assets.map((link) => link.asset);
-      const translations: Record<string, Translation[]> = {};
-      const votes: Record<string, Vote[]> = {};
-
-      // Process translations and votes
-      assets.forEach((asset) => {
-        translations[asset.id] = asset.translations;
-        asset.translations.forEach((translation) => {
-          votes[translation.id] = translation.votes;
-        });
-      });
-
-      return calculateQuestProgress(assets, currentUser?.id ?? null);
-    });
-
-    // Calculate aggregated project progress
-    const projectProgress = calculateProjectProgress(questProgresses);
-    setProgress(projectProgress);
-  }, [projectData, currentUser?.id]);
->>>>>>> d1dad969
 
   return (
     <View style={sharedStyles.card}>
@@ -306,7 +187,8 @@
 export default function Projects() {
   const { t } = useTranslation();
   const { goToProject } = useProjectContext();
-<<<<<<< HEAD
+  const { currentUser } = useAuth();
+  const { db } = useSystem();
   const { projects } = useProjects();
   const { languages: allLanguages } = useLanguages();
   const sourceFilter = useLocalStore((state) => state.projectSourceFilter);
@@ -321,6 +203,10 @@
     null
   );
   const [filteredProjects, setFilteredProjects] = useState<Project[]>([]);
+  const [privateProjectModal, setPrivateProjectModal] = useState<{
+    isVisible: boolean;
+    project: Project | null;
+  }>({ isVisible: false, project: null });
 
   // Filter projects when filters change
   useEffect(() => {
@@ -357,116 +243,24 @@
         // Check if this project matches the filters
         const sourceMatch =
           sourceFilter === 'All' || sourceFilter === sourceName;
-=======
-  const { db } = useSystem();
-  const { currentUser } = useAuth();
-  const [sourceFilter, setSourceFilter] = useState('All');
-  const [targetFilter, setTargetFilter] = useState('All');
-  const [openDropdown, setOpenDropdown] = useState<'source' | 'target' | null>(
-    null
-  );
-  const [sourceLanguages, setSourceLanguages] = useState<string[]>([]);
-  const [targetLanguages, setTargetLanguages] = useState<string[]>([]);
-  const [privateProjectModal, setPrivateProjectModal] = useState<{
-    isVisible: boolean;
-    project: Project | null;
-  }>({ isVisible: false, project: null });
-
-  // Use useQuery for fetching projects
-  const { data: projects = [] } = useQuery(
-    toCompilableQuery(
-      db.query.project.findMany({
-        with: {
-          source_language: true,
-          target_language: true
+
+        const targetMatch =
+          targetFilter === 'All' || targetFilter === targetName;
+
+        // If both filters match, include this project
+        if (sourceMatch && targetMatch) {
+          results.push(project);
         }
-      })
-    )
-  );
-
-  // Load stored filter settings on component mount
-  useEffect(() => {
-    const loadSavedFilters = async () => {
-      try {
-        const savedSourceFilter = await AsyncStorage.getItem(SOURCE_FILTER_KEY);
-        const savedTargetFilter = await AsyncStorage.getItem(TARGET_FILTER_KEY);
-
-        if (savedSourceFilter !== null) {
-          setSourceFilter(savedSourceFilter);
-        }
-
-        if (savedTargetFilter !== null) {
-          setTargetFilter(savedTargetFilter);
-        }
-      } catch (error) {
-        console.error('Error loading saved filters:', error);
       }
-    };
-
-    void loadSavedFilters();
-  }, []);
-
-  // Save filter settings when they change
-  useEffect(() => {
-    const saveFilters = async () => {
-      try {
-        await AsyncStorage.setItem(SOURCE_FILTER_KEY, sourceFilter);
-        await AsyncStorage.setItem(TARGET_FILTER_KEY, targetFilter);
-      } catch (error) {
-        console.error('Error saving filters:', error);
-      }
-    };
-
-    void saveFilters();
-  }, [sourceFilter, targetFilter]);
-
-  // Update language lists when projects change
-  useEffect(() => {
-    if (projects.length > 0) {
-      const uniqueSourceLanguages = [
-        ...new Set(
-          projects.map(
-            (p) =>
-              p.source_language.native_name ??
-              p.source_language.english_name ??
-              ''
-          )
-        )
-      ].filter(Boolean);
-
-      const uniqueTargetLanguages = [
-        ...new Set(
-          projects.map(
-            (p) =>
-              p.target_language.native_name ??
-              p.target_language.english_name ??
-              ''
-          )
-        )
-      ].filter(Boolean);
-
-      setSourceLanguages(uniqueSourceLanguages);
-      setTargetLanguages(uniqueTargetLanguages);
+
+      // Update the filtered projects state
+      setFilteredProjects(results);
+    } catch (error) {
+      console.error('Error filtering projects:', error);
+      // Fall back to showing all projects if filtering fails
+      setFilteredProjects(projects);
     }
-  }, [projects]);
-
-  // Filter projects based on selected languages
-  const filteredProjects = projects.filter((project) => {
-    const sourceName =
-      project.source_language.native_name ??
-      project.source_language.english_name ??
-      '';
-    const targetName =
-      project.target_language.native_name ??
-      project.target_language.english_name ??
-      '';
-
-    const sourceMatch = sourceFilter === 'All' || sourceFilter === sourceName;
-    const targetMatch = targetFilter === 'All' || targetFilter === targetName;
-
-    return sourceMatch && targetMatch;
-  });
->>>>>>> d1dad969
+  };
 
   const toggleDropdown = (dropdown: 'source' | 'target') => {
     setOpenDropdown(openDropdown === dropdown ? null : dropdown);
@@ -505,20 +299,12 @@
 
   // Custom setSourceFilter function that validates against available options
   const handleSourceFilterChange = (value: string) => {
-    if (value === 'All' || sourceLanguages.includes(value)) {
-      setSourceFilter(value);
-    } else {
-      setSourceFilter('All');
-    }
+    setSourceFilter(value);
   };
 
   // Custom setTargetFilter function that validates against available options
   const handleTargetFilterChange = (value: string) => {
-    if (value === 'All' || targetLanguages.includes(value)) {
-      setTargetFilter(value);
-    } else {
-      setTargetFilter('All');
-    }
+    setTargetFilter(value);
   };
 
   if (!projects) return null;
