import { CustomDropdown } from '@/components/CustomDropdown';
import { DownloadIndicator } from '@/components/DownloadIndicator';
import { PageHeader } from '@/components/PageHeader';
import { ProgressBars } from '@/components/ProgressBars';
import { useAuth } from '@/contexts/AuthContext';
import { useProjectContext } from '@/contexts/ProjectContext';
import { useSystem } from '@/contexts/SystemContext';
import { assetService } from '@/database_services/assetService';
import { downloadService } from '@/database_services/downloadService';
import { languageService } from '@/database_services/languageService';
import type { Translation } from '@/database_services/translationService';
import type { Vote } from '@/database_services/voteService';
import type { language, project } from '@/db/drizzleSchema';
import { project as projectTable } from '@/db/drizzleSchema';
import { useAssetDownloadStatus } from '@/hooks/useAssetDownloadStatus';
import { useTranslation } from '@/hooks/useTranslation';
<<<<<<< HEAD
import { colors, sharedStyles } from '@/styles/theme';
import {
  calculateProjectProgress,
  calculateQuestProgress
} from '@/utils/progressUtils';
import { toCompilableQuery } from '@powersync/drizzle-driver';
import { useQuery } from '@powersync/react-native';
=======
import { colors, sharedStyles, spacing } from '@/styles/theme';
>>>>>>> 0887ef82
import AsyncStorage from '@react-native-async-storage/async-storage';
import { eq } from 'drizzle-orm';
import { LinearGradient } from 'expo-linear-gradient';
import React, { useEffect, useState } from 'react';
import { FlatList, Text, TouchableOpacity, View } from 'react-native';
import { SafeAreaView } from 'react-native-safe-area-context';

// Constants for storage keys
const SOURCE_FILTER_KEY = 'project_source_filter';
const TARGET_FILTER_KEY = 'project_target_filter';

type Project = typeof project.$inferSelect;

const ProjectCard: React.FC<{ project: typeof project.$inferSelect }> = ({
  project
}) => {
  const { currentUser } = useAuth();
  const { db } = useSystem();
  const [sourceLanguage, setSourceLanguage] = useState<
    typeof language.$inferSelect | null
  >(null);
  const [targetLanguage, setTargetLanguage] = useState<
    typeof language.$inferSelect | null
  >(null);
  const [assetIds, setAssetIds] = useState<string[]>([]);
  const [isDownloaded, setIsDownloaded] = useState(false);
  const [progress, setProgress] = useState({
    approvedPercentage: 0,
    userContributedPercentage: 0,
    pendingTranslationsCount: 0,
    totalAssets: 0
  });

  // Use useQuery for fetching project data
  const { data: matchingProjectData } = useQuery(
    toCompilableQuery(
      db.query.project.findFirst({
        where: eq(projectTable.id, project.id),
        with: {
          quests: {
            with: {
              assets: {
                with: {
                  asset: {
                    with: {
                      translations: {
                        with: {
                          votes: true
                        }
                      }
                    }
                  }
                }
              }
            }
          }
        }
      })
    )
  );

  const projectData = matchingProjectData[0];

  useEffect(() => {
    const loadData = async () => {
      const [source, target] = await Promise.all([
        languageService.getLanguageById(project.source_language_id),
        languageService.getLanguageById(project.target_language_id)
      ]);
      setSourceLanguage(source);
      setTargetLanguage(target);

      // Get all assets for this project
      const assets = await assetService.getAssetsByProjectId(project.id);
      setAssetIds(assets.map((asset) => asset.id));

      // Get project download status
      if (currentUser) {
        const downloadStatus = await downloadService.getProjectDownloadStatus(
          currentUser.id,
          project.id
        );
        setIsDownloaded(downloadStatus);
      }
    };
    void loadData();
  }, [
    project.source_language_id,
    project.target_language_id,
    project.id,
    currentUser
  ]);

  const { isDownloaded: assetsDownloaded, isLoading } =
    useAssetDownloadStatus(assetIds);

  const handleDownloadToggle = async () => {
    if (!currentUser) return;
    try {
      await downloadService.setProjectDownload(
        currentUser.id,
        project.id,
        !isDownloaded
      );
      setIsDownloaded(!isDownloaded);
    } catch (error) {
      console.error('Error toggling project download:', error);
    }
  };

  useEffect(() => {
    if (!projectData?.quests) return;

    // Calculate progress for each quest
    const questProgresses = projectData.quests.map((quest) => {
      const assets = quest.assets.map((link) => link.asset);
      const translations: Record<string, Translation[]> = {};
      const votes: Record<string, Vote[]> = {};

      // Process translations and votes
      assets.forEach((asset) => {
        translations[asset.id] = asset.translations;
        asset.translations.forEach((translation) => {
          votes[translation.id] = translation.votes;
        });
      });

      return calculateQuestProgress(
        assets,
        currentUser?.id ?? null
      );
    });

    // Calculate aggregated project progress
    const projectProgress = calculateProjectProgress(questProgresses);
    setProgress(projectProgress);
  }, [projectData, currentUser?.id]);

  return (
    <View style={sharedStyles.card}>
      <View>
        <View
          style={{
            flexDirection: 'row',
            alignItems: 'flex-start',
            gap: spacing.small
          }}
        >
          <Text style={[sharedStyles.cardTitle, { flex: 1 }]}>
            {project.name}
          </Text>
          <DownloadIndicator
            isDownloaded={isDownloaded && assetsDownloaded}
            isLoading={isLoading && isDownloaded}
            onPress={handleDownloadToggle}
          />
        </View>
        <Text style={sharedStyles.cardLanguageText}>
          {sourceLanguage?.native_name ?? sourceLanguage?.english_name} →{' '}
          {targetLanguage?.native_name ?? targetLanguage?.english_name}
        </Text>
      </View>

      <ProgressBars
        approvedPercentage={progress.approvedPercentage}
        userContributedPercentage={progress.userContributedPercentage}
        pickaxeCount={progress.pendingTranslationsCount}
      />

      {project.description && (
        <Text style={sharedStyles.cardDescription}>{project.description}</Text>
      )}
    </View>
  );
};

export default function Projects() {
  const { t } = useTranslation();
  const { goToProject } = useProjectContext();
  const { db } = useSystem();
  const [sourceFilter, setSourceFilter] = useState('All');
  const [targetFilter, setTargetFilter] = useState('All');
  const [openDropdown, setOpenDropdown] = useState<'source' | 'target' | null>(
    null
  );
  const [sourceLanguages, setSourceLanguages] = useState<string[]>([]);
  const [targetLanguages, setTargetLanguages] = useState<string[]>([]);

  // Use useQuery for fetching projects
  const { data: projects = [] } = useQuery(
    toCompilableQuery(
      db.query.project.findMany({
        with: {
          source_language: true,
          target_language: true
        }
      })
    )
  );

  // Load stored filter settings on component mount
  useEffect(() => {
    const loadSavedFilters = async () => {
      try {
        const savedSourceFilter = await AsyncStorage.getItem(SOURCE_FILTER_KEY);
        const savedTargetFilter = await AsyncStorage.getItem(TARGET_FILTER_KEY);

        if (savedSourceFilter !== null) {
          setSourceFilter(savedSourceFilter);
        }

        if (savedTargetFilter !== null) {
          setTargetFilter(savedTargetFilter);
        }
      } catch (error) {
        console.error('Error loading saved filters:', error);
      }
    };

    void loadSavedFilters();
  }, []);

  // Save filter settings when they change
  useEffect(() => {
    const saveFilters = async () => {
      try {
        await AsyncStorage.setItem(SOURCE_FILTER_KEY, sourceFilter);
        await AsyncStorage.setItem(TARGET_FILTER_KEY, targetFilter);
      } catch (error) {
        console.error('Error saving filters:', error);
      }
    };

    void saveFilters();
  }, [sourceFilter, targetFilter]);

  // Update language lists when projects change
  useEffect(() => {
    if (projects.length > 0) {
      const uniqueSourceLanguages = [
        ...new Set(
          projects.map(
            (p) =>
              p.source_language.native_name ??
              p.source_language.english_name ??
              ''
          )
        )
      ].filter(Boolean);

      const uniqueTargetLanguages = [
        ...new Set(
          projects.map(
            (p) =>
              p.target_language.native_name ??
              p.target_language.english_name ??
              ''
          )
        )
      ].filter(Boolean);

      setSourceLanguages(uniqueSourceLanguages);
      setTargetLanguages(uniqueTargetLanguages);
    }
  }, [projects]);

  // Filter projects based on selected languages
  const filteredProjects = projects.filter((project) => {
    const sourceName =
      project.source_language.native_name ??
      project.source_language.english_name ??
      '';
    const targetName =
      project.target_language.native_name ??
      project.target_language.english_name ??
      '';

    const sourceMatch = sourceFilter === 'All' || sourceFilter === sourceName;
    const targetMatch = targetFilter === 'All' || targetFilter === targetName;

    return sourceMatch && targetMatch;
  });

  const toggleDropdown = (dropdown: 'source' | 'target') => {
    setOpenDropdown(openDropdown === dropdown ? null : dropdown);
  };

  const handleExplore = (project: Project) => {
    goToProject(project);
  };

  // Custom setSourceFilter function that validates against available options
  const handleSourceFilterChange = (value: string) => {
    if (value === 'All' || sourceLanguages.includes(value)) {
      setSourceFilter(value);
    } else {
      setSourceFilter('All');
    }
  };

  // Custom setTargetFilter function that validates against available options
  const handleTargetFilterChange = (value: string) => {
    if (value === 'All' || targetLanguages.includes(value)) {
      setTargetFilter(value);
    } else {
      setTargetFilter('All');
    }
  };

  return (
    <LinearGradient
      colors={[colors.gradientStart, colors.gradientEnd]}
      style={{ flex: 1 }}
    >
      <SafeAreaView style={{ flex: 1 }} edges={['top', 'left', 'right']}>
        <View
          style={[sharedStyles.container, { backgroundColor: 'transparent' }]}
        >
          <PageHeader title={t('projects')} showBackButton={false} />

          <View style={sharedStyles.filtersContainer}>
            <CustomDropdown
              label={t('source')}
              value={sourceFilter}
              options={[t('all'), ...sourceLanguages]}
              onSelect={handleSourceFilterChange}
              isOpen={openDropdown === 'source'}
              onToggle={() => toggleDropdown('source')}
              fullWidth={false}
              search={true}
            />
            <CustomDropdown
              label={t('target')}
              value={targetFilter}
              options={[t('all'), ...targetLanguages]}
              onSelect={handleTargetFilterChange}
              isOpen={openDropdown === 'target'}
              onToggle={() => toggleDropdown('target')}
              fullWidth={false}
              search={true}
            />
          </View>

          <FlatList
            data={filteredProjects}
            renderItem={({ item }) => (
              <TouchableOpacity onPress={() => handleExplore(item)}>
                <ProjectCard project={item} />
              </TouchableOpacity>
            )}
            keyExtractor={(item) => item.id}
            style={sharedStyles.list}
          />
        </View>
      </SafeAreaView>
    </LinearGradient>
  );
}<|MERGE_RESOLUTION|>--- conflicted
+++ resolved
@@ -14,23 +14,20 @@
 import { project as projectTable } from '@/db/drizzleSchema';
 import { useAssetDownloadStatus } from '@/hooks/useAssetDownloadStatus';
 import { useTranslation } from '@/hooks/useTranslation';
-<<<<<<< HEAD
-import { colors, sharedStyles } from '@/styles/theme';
+import { colors, sharedStyles, spacing } from '@/styles/theme';
+import { FlatList, Text, TouchableOpacity, View } from 'react-native';
+import { SafeAreaView } from 'react-native-safe-area-context';
+
 import {
   calculateProjectProgress,
   calculateQuestProgress
 } from '@/utils/progressUtils';
 import { toCompilableQuery } from '@powersync/drizzle-driver';
 import { useQuery } from '@powersync/react-native';
-=======
-import { colors, sharedStyles, spacing } from '@/styles/theme';
->>>>>>> 0887ef82
 import AsyncStorage from '@react-native-async-storage/async-storage';
 import { eq } from 'drizzle-orm';
 import { LinearGradient } from 'expo-linear-gradient';
 import React, { useEffect, useState } from 'react';
-import { FlatList, Text, TouchableOpacity, View } from 'react-native';
-import { SafeAreaView } from 'react-native-safe-area-context';
 
 // Constants for storage keys
 const SOURCE_FILTER_KEY = 'project_source_filter';
@@ -152,10 +149,7 @@
         });
       });
 
-      return calculateQuestProgress(
-        assets,
-        currentUser?.id ?? null
-      );
+      return calculateQuestProgress(assets, currentUser?.id ?? null);
     });
 
     // Calculate aggregated project progress
