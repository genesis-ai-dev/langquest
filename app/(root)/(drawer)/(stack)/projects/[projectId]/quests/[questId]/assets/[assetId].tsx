--- conflicted
+++ resolved
@@ -17,11 +17,7 @@
 import { TranslationModal } from '@/components/TranslationModal';
 import WaveformIcon from '@/components/WaveformIcon';
 import { useAuth } from '@/contexts/AuthContext';
-<<<<<<< HEAD
-=======
 import { useProjectContext } from '@/contexts/ProjectContext';
-import { useSystem } from '@/contexts/SystemContext';
->>>>>>> 032a5373
 import type { Asset } from '@/database_services/assetService';
 import type { Translation } from '@/database_services/translationService';
 import type { Vote } from '@/database_services/voteService';
@@ -32,12 +28,7 @@
 import type { Language } from '@/hooks/db/useTranslations';
 import { useTranslationsWithVotesAndLanguageByAssetId } from '@/hooks/db/useTranslations';
 import { useAttachmentStates } from '@/hooks/useAttachmentStates';
-<<<<<<< HEAD
-=======
-import { useLocalization } from '@/hooks/useLocalization';
 import { usePrivateProjectAccess } from '@/hooks/usePrivateProjectAccess';
-import { useTranslationDataWithVotes } from '@/hooks/useTranslationData';
->>>>>>> 032a5373
 import { borderRadius, colors, fontSizes, spacing } from '@/styles/theme';
 import { calculateVoteCount, getGemColor } from '@/utils/progressUtils';
 import { Ionicons } from '@expo/vector-icons';
@@ -75,11 +66,6 @@
 type SortOption = 'voteCount' | 'dateSubmitted';
 
 export default function AssetView() {
-<<<<<<< HEAD
-=======
-  const system = useSystem();
-  const { t } = useLocalization();
->>>>>>> 032a5373
   const { currentUser } = useAuth();
   const [activeTab, setActiveTab] = useState<TabType>('text');
   const { assetId } = useGlobalSearchParams<{
