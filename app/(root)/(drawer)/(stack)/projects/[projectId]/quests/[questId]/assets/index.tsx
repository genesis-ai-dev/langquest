--- conflicted
+++ resolved
@@ -25,11 +25,6 @@
 import { useGlobalSearchParams } from 'expo-router';
 import React, { useEffect, useMemo, useState } from 'react';
 import {
-<<<<<<< HEAD
-  ActivityIndicator,
-  Alert,
-=======
->>>>>>> edc22f6d
   BackHandler,
   FlatList,
   Modal,
@@ -208,19 +203,7 @@
     projectId: string;
   }>();
 
-<<<<<<< HEAD
-  const PAGE_SIZE = 10;
-  const [assets, setAssets] = useState<Asset[]>([]);
-  const [assetToTags, setAssetToTags] = useState<Record<string, Tag[]>>({});
-  const [filteredAssets, setFilteredAssets] = useState<Asset[]>([]);
-  const [isFilterModalVisible, setIsFilterModalVisible] = useState(false);
-  const [assetTags, setAssetTags] = useState<Record<string, Tag[]>>({});
-  const [assetContents, setAssetContents] = useState<
-    Record<string, (typeof asset_content_link.$inferSelect)[]>
-  >({});
-=======
   const { assets } = useAssetsWithTagsAndContentByQuestId(questId);
->>>>>>> edc22f6d
 
   const [searchQuery, setSearchQuery] = useState('');
   const [activeFilters, setActiveFilters] = useState<Record<string, string[]>>(
@@ -229,79 +212,8 @@
   const [activeSorting, setActiveSorting] = useState<SortingOption[]>([]);
   const [selectedAsset, setSelectedAsset] = useState<Asset | null>(null);
   const [showQuestStats, setShowQuestStats] = useState(false);
-<<<<<<< HEAD
-  const [selectedQuest, setSelectedQuest] = useState<Quest | null>(null);
-
-  // Infinite scroll state
-  const [displayedAssets, setDisplayedAssets] = useState<Asset[]>([]);
-  const [currentPage, setCurrentPage] = useState(0);
-  const [hasMore, setHasMore] = useState(true);
-  const [isLoadingMore, setIsLoadingMore] = useState(false);
-
-  useEffect(() => {
-    void loadAssets();
-    void loadQuest();
-  }, [questId]);
-
-  const loadAssets = async () => {
-    try {
-      if (!questId) return;
-      const loadedAssets = await assetService.getAssetsByQuestId(questId);
-      // Filter out undefined assets
-      const validAssets = loadedAssets.filter(
-        (asset): asset is Asset => !!asset
-      );
-      setAssets(validAssets);
-
-      // Load tags and content for all assets
-      const tagsMap: Record<string, Tag[]> = {};
-      const contentsMap: Record<
-        string,
-        (typeof asset_content_link.$inferSelect)[]
-      > = {};
-
-      await Promise.all(
-        validAssets.map(async (asset) => {
-          const [tags, content] = await Promise.all([
-            tagService.getTagsByAssetId(asset.id),
-            assetService.getAssetContent(asset.id)
-          ]);
-          tagsMap[asset.id] = tags.filter(Boolean);
-          contentsMap[asset.id] = content;
-        })
-      );
-
-      console.log('Tags found for asset: ', tagsMap);
-      setAssetTags(tagsMap);
-      setAssetContents(contentsMap);
-
-      // Apply default sorting immediately after loading assets and tags
-      setTimeout(() => {
-        // Using setTimeout to ensure assetTags state is updated before sorting
-        const sorted = applySorting(validAssets, []);
-        console.log(
-          'Sorted assets 0: ',
-          sorted.map((asset: Asset) => asset.name)
-        );
-        // Log the original order for comparison
-        console.log(
-          'Original assets: ',
-          validAssets.map((asset) => asset.name)
-        );
-        setFilteredAssets(sorted);
-        // Initialize displayed assets with first page
-        setDisplayedAssets(sorted.slice(0, PAGE_SIZE));
-        setHasMore(sorted.length > PAGE_SIZE);
-      }, 0);
-    } catch (error) {
-      console.error('Error loading assets:', error);
-      Alert.alert('Error', t('failedLoadAssets'));
-    }
-  };
-=======
 
   const { quest } = useQuestById(questId);
->>>>>>> edc22f6d
 
   // Compute filtered assets directly without useEffect to avoid infinite loop
   const filteredAssets = useMemo(() => {
@@ -316,30 +228,6 @@
       assetContentsRecord[asset.id] = asset.content;
     });
 
-<<<<<<< HEAD
-  useEffect(() => {
-    const updateFilteredAssets = () => {
-      const filtered = applyFilters(assets, activeFilters, searchQuery);
-      // Always apply sorting, even if activeSorting is empty (which will trigger default sorting)
-      const sorted = applySorting(filtered, activeSorting);
-
-      setFilteredAssets(sorted);
-
-      // Reset pagination when filters change
-      setCurrentPage(0);
-      setHasMore(true);
-      setDisplayedAssets(sorted.slice(0, PAGE_SIZE));
-    };
-    void updateFilteredAssets();
-  }, [
-    searchQuery,
-    activeFilters,
-    activeSorting,
-    assets,
-    applyFilters,
-    applySorting
-  ]);
-=======
     const filtered = filterAssets(
       assets,
       assetTagsRecord,
@@ -353,31 +241,6 @@
       (assetId: string) => assetTagsRecord[assetId] ?? []
     );
   }, [assets, searchQuery, activeFilters, activeSorting]);
->>>>>>> edc22f6d
-
-  // Handle pagination when currentPage changes
-  useEffect(() => {
-    if (currentPage === 0) return; // Skip initial load as it's handled above
-
-    const startIndex = currentPage * PAGE_SIZE;
-    const endIndex = startIndex + PAGE_SIZE;
-    const pageAssets = filteredAssets.slice(startIndex, endIndex);
-
-    setDisplayedAssets((prev) => [...prev, ...pageAssets]);
-    setHasMore(pageAssets.length === PAGE_SIZE);
-    setIsLoadingMore(false);
-  }, [currentPage, filteredAssets]);
-
-  const loadMore = () => {
-    if (
-      !isLoadingMore &&
-      hasMore &&
-      filteredAssets.length > displayedAssets.length
-    ) {
-      setIsLoadingMore(true);
-      setCurrentPage((prev) => prev + 1);
-    }
-  };
 
   const getActiveOptionsCount = () => {
     const filterCount = Object.values(activeFilters).flat().length;
@@ -396,39 +259,11 @@
 
   const handleApplyFilters = (filters: Record<string, string[]>) => {
     setActiveFilters(filters);
-<<<<<<< HEAD
-    const filtered = applyFilters(assets, filters, searchQuery);
-    const sorted = applySorting(filtered, activeSorting);
-    console.log(
-      'Sorted assets 2: ',
-      sorted.map((asset: Asset) => asset.name)
-    );
-    setFilteredAssets(sorted);
-    // Reset pagination
-    setCurrentPage(0);
-    setHasMore(true);
-    setDisplayedAssets(sorted.slice(0, PAGE_SIZE));
-=======
->>>>>>> edc22f6d
     setIsFilterModalVisible(false);
   };
 
   const handleApplySorting = (sorting: SortingOption[]) => {
     setActiveSorting(sorting);
-<<<<<<< HEAD
-    const filtered = applyFilters(assets, activeFilters, searchQuery);
-    const sorted = applySorting(filtered, sorting);
-    console.log(
-      'Sorted assets 3: ',
-      sorted.map((asset: Asset) => asset.name)
-    );
-    setFilteredAssets(sorted);
-    // Reset pagination
-    setCurrentPage(0);
-    setHasMore(true);
-    setDisplayedAssets(sorted.slice(0, PAGE_SIZE));
-=======
->>>>>>> edc22f6d
   };
 
   const toggleQuestStats = () => {
@@ -497,7 +332,7 @@
           </View>
 
           <FlatList
-            data={displayedAssets}
+            data={filteredAssets}
             renderItem={({ item }) => (
               <TouchableOpacity onPress={() => handleAssetPress(item)}>
                 <AssetCard asset={item} />
@@ -505,15 +340,6 @@
             )}
             keyExtractor={(item) => item.id}
             style={sharedStyles.list}
-            onEndReached={loadMore}
-            onEndReachedThreshold={0.5}
-            ListFooterComponent={
-              isLoadingMore ? (
-                <View style={styles.loadingContainer}>
-                  <ActivityIndicator size="small" color={colors.primary} />
-                </View>
-              ) : null
-            }
           />
           <TouchableOpacity
             onPress={toggleQuestStats}
@@ -621,9 +447,5 @@
   gemCount: {
     color: colors.textSecondary,
     fontSize: fontSizes.small
-  },
-  loadingContainer: {
-    padding: spacing.medium,
-    alignItems: 'center'
   }
 });