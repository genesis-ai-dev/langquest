--- conflicted
+++ resolved
@@ -10,14 +10,7 @@
 import type { Asset } from '@/database_services/assetService';
 import type { Tag } from '@/database_services/tagService';
 import type { asset_content_link } from '@/db/drizzleSchema';
-<<<<<<< HEAD
 import { useAttachmentAssetDownloadStatus } from '@/hooks/useAssetDownloadStatus';
-import { useTranslation } from '@/hooks/useTranslation';
-=======
-import { translation as translationTable } from '@/db/drizzleSchema';
-import { useAssetDownloadStatus } from '@/hooks/useAssetDownloadStatus';
-import { useLocalization } from '@/hooks/useLocalization';
->>>>>>> 032a5373
 import {
   borderRadius,
   colors,
@@ -48,6 +41,7 @@
 import { useQuestById } from '@/hooks/db/useQuests';
 import { useTranslationsWithVotesByAssetId } from '@/hooks/db/useTranslations';
 import { useDownload } from '@/hooks/useDownloads';
+import { useLocalization } from '@/hooks/useLocalization';
 
 interface SortingOption {
   field: string;
@@ -106,15 +100,12 @@
     toggleDownload
   } = useDownload('asset', asset.id);
 
-<<<<<<< HEAD
   const { translationsWithVotes } = useTranslationsWithVotesByAssetId(asset.id);
 
   const handleDownloadToggle = async () => {
     await toggleDownload();
   };
 
-=======
->>>>>>> 032a5373
   // Aggregate translations by gem color
   const aggregatedGems = translationsWithVotes?.reduce<AggregatedGems>(
     (acc, translation) => {
@@ -146,12 +137,6 @@
         }}
       >
         <Text style={[sharedStyles.cardTitle, { flex: 1 }]}>{asset.name}</Text>
-<<<<<<< HEAD
-        <DownloadIndicator
-          isDownloaded={isDownloaded && assetsDownloaded}
-          isLoading={isLoadingDownloadStatus || isDownloadLoading}
-          onPress={handleDownloadToggle}
-=======
         <PrivateAccessGate
           projectId={activeProject?.id || ''}
           projectName={activeProject?.name || ''}
@@ -162,13 +147,12 @@
           renderTrigger={({ onPress, hasAccess }) => (
             <DownloadIndicator
               isDownloaded={isDownloaded && assetsDownloaded}
-              isLoading={isLoadingDownloadStatus && isDownloaded}
+              isLoading={isLoadingDownloadStatus || isDownloadLoading}
               onPress={
                 hasAccess || isDownloaded ? handleDownloadToggle : onPress
               }
             />
           )}
->>>>>>> 032a5373
         />
       </View>
       <View style={styles.translationCount}>
@@ -210,13 +194,9 @@
 }
 
 export default function Assets() {
-<<<<<<< HEAD
   const [isFilterModalVisible, setIsFilterModalVisible] = useState(false);
 
-  const { t } = useTranslation();
-=======
   const { t } = useLocalization();
->>>>>>> 032a5373
   const { goToAsset } = useProjectContext();
   const { questId, projectId } = useGlobalSearchParams<{
     questId: string;
