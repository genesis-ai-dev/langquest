--- conflicted
+++ resolved
@@ -2,16 +2,15 @@
 import { PageHeader } from '@/components/PageHeader';
 import { ProgressBars } from '@/components/ProgressBars';
 import { ProjectDetails } from '@/components/ProjectDetails';
-<<<<<<< HEAD
-=======
 import { ProjectMembershipModal } from '@/components/ProjectMembershipModal';
 import { ProjectSettingsModal } from '@/components/ProjectSettingsModal';
->>>>>>> d1dad969
 import { QuestFilterModal } from '@/components/QuestFilterModal';
 import { useAuth } from '@/contexts/AuthContext';
 import { useProjectContext } from '@/contexts/ProjectContext';
+import { useSystem } from '@/contexts/SystemContext';
 import type { Quest } from '@/database_services/questService';
 import type { Tag } from '@/database_services/tagService';
+import { profile_project_link } from '@/db/drizzleSchema';
 import { useAttachmentAssetDownloadStatus } from '@/hooks/useAssetDownloadStatus';
 import { useQuestDownload } from '@/hooks/useDownloads';
 import { useTranslation } from '@/hooks/useTranslation';
@@ -38,32 +37,20 @@
 } from 'react-native';
 import { SafeAreaView } from 'react-native-safe-area-context';
 
-<<<<<<< HEAD
-import type { Translation } from '@/database_services/translationService';
-import type { Vote } from '@/database_services/voteService';
 import { useAssetsWithTranslationsAndVotesByQuestId } from '@/hooks/db/useAssets';
 import { useProjectById } from '@/hooks/db/useProjects';
 import { useQuestsWithTagsByProjectId } from '@/hooks/db/useQuests';
 import { calculateQuestProgress } from '@/utils/progressUtils';
 import { sortItems } from '@/utils/sortingUtils';
-=======
-import { useSystem } from '@/contexts/SystemContext';
-import { assetService } from '@/database_services/assetService';
-import { profile_project_link, quest as questTable } from '@/db/drizzleSchema';
-import { calculateQuestProgress } from '@/utils/progressUtils';
-import { sortItems } from '@/utils/sortingUtils';
 import { toCompilableQuery } from '@powersync/drizzle-driver';
-import { useQuery } from '@powersync/react-native';
 import { useQuery as useTanstackQuery } from '@powersync/tanstack-react-query';
 import { and, eq } from 'drizzle-orm';
->>>>>>> d1dad969
 
 interface SortingOption {
   field: string;
   order: 'asc' | 'desc';
 }
 
-<<<<<<< HEAD
 // Helper functions outside component to prevent recreation
 const filterQuests = <T extends Quest>(
   quests: T[],
@@ -89,63 +76,6 @@
             selectedOptions.includes(
               `${category.toLowerCase()}:${tagValue?.toLowerCase()}`
             )
-=======
-// First, let's create a type that represents the shape of our query result
-interface QuestWithRelations {
-  id: string;
-  name: string;
-  description: string | null;
-  project_id: string;
-  active: boolean;
-  visible: boolean;
-  creator_id: string | null;
-  created_at: string;
-  last_updated: string;
-  tags: {
-    tag: {
-      name: string;
-    };
-  }[];
-  assets: {
-    asset: {
-      id: string;
-      name: string;
-      translations: {
-        id: string;
-        text: string | null;
-        creator_id: string;
-        votes: {
-          id: string;
-          polarity: 'up' | 'down';
-          creator_id: string;
-        }[];
-      }[];
-    };
-  }[];
-}
-
-const QuestCard: React.FC<{ quest: QuestWithRelations }> = ({ quest }) => {
-  const { currentUser } = useAuth();
-  const [tags, setTags] = useState<Tag[]>([]);
-  const [assetIds, setAssetIds] = useState<string[]>([]);
-  const [isDownloaded, setIsDownloaded] = useState(false);
-
-  useEffect(() => {
-    const loadData = async () => {
-      try {
-        const [questTags, assets] = await Promise.all([
-          tagService.getTagsByQuestId(quest.id),
-          assetService.getAssetsByQuestId(quest.id)
-        ]);
-        setTags(questTags.filter(Boolean));
-        setAssetIds(assets.map((asset) => asset?.id).filter(Boolean));
-
-        // Get quest download status
-        if (currentUser) {
-          const downloadStatus = await downloadService.getQuestDownloadStatus(
-            currentUser.id,
-            quest.id
->>>>>>> d1dad969
           );
         });
       }
@@ -170,7 +100,6 @@
   const handleDownloadToggle = () => {
     toggleDownload();
   };
-<<<<<<< HEAD
 
   const { assets: assetsData } = useAssetsWithTranslationsAndVotesByQuestId(
     quest.id
@@ -182,36 +111,8 @@
   const { isDownloaded: assetsDownloaded, isLoading } =
     useAttachmentAssetDownloadStatus(assetIds);
 
-  const translationsMap = assets.reduce(
-    (acc, asset) => {
-      acc[asset.id] = asset.translations;
-      return acc;
-    },
-    {} as Record<string, Translation[]>
-  );
-
-  const votesMap = assets.reduce(
-    (acc, asset) => {
-      acc[asset.id] = asset.translations.flatMap(
-        (translation) => translation.votes
-      );
-      return acc;
-    },
-    {} as Record<string, Vote[]>
-  );
-
-  const progress = calculateQuestProgress(
-    assets,
-    translationsMap,
-    votesMap,
-=======
-
-  const progress = calculateQuestProgress(
-    quest.assets.map((asset) => asset.asset),
-
->>>>>>> d1dad969
-    currentUser?.id ?? null
-  );
+  const progress = calculateQuestProgress(assets, currentUser?.id ?? null);
+
   return (
     <View style={sharedStyles.card}>
       <View
@@ -262,61 +163,41 @@
     projectName: string;
   }>();
   const [searchQuery, setSearchQuery] = useState('');
-<<<<<<< HEAD
-=======
   const { db } = useSystem();
   const { currentUser } = useAuth();
 
-  // Feature flags to toggle button visibility
-  const SHOW_SETTINGS_BUTTON = false; // Set to false to hide settings button
-  const SHOW_MEMBERSHIP_BUTTON = false; // Set to false to hide membership button
-  const quests: QuestWithRelations[] = useQuery(
-    toCompilableQuery(
-      db.query.quest.findMany({
-        where: eq(questTable.project_id, projectId),
-        with: {
-          tags: {
-            with: {
-              tag: {
-                columns: {
-                  name: true
-                }
-              }
-            }
-          },
-          assets: {
-            with: {
-              asset: {
-                with: {
-                  translations: {
-                    with: {
-                      votes: true,
-                      creator: true
-                    }
-                  }
-                }
-              }
-            }
-          }
-        }
-      })
-    )
-  ).data;
-  const [filteredQuests, setFilteredQuests] = useState<typeof quests>([]);
->>>>>>> d1dad969
   const [isFilterModalVisible, setIsFilterModalVisible] = useState(false);
   const [activeFilters, setActiveFilters] = useState<Record<string, string[]>>(
     {}
   );
   const [activeSorting, setActiveSorting] = useState<SortingOption[]>([]);
   const [showProjectStats, setShowProjectStats] = useState(false);
-<<<<<<< HEAD
+  const [showMembershipModal, setShowMembershipModal] = useState(false);
+  const [showSettingsModal, setShowSettingsModal] = useState(false);
 
   const { goToQuest } = useProjectContext();
 
   const { project: selectedProject } = useProjectById(projectId);
   const { quests: questsData } = useQuestsWithTagsByProjectId(projectId);
   const quests = questsData ?? [];
+
+  // Query to check if current user is an owner
+  const { data: [currentUserLink] = [] } = useTanstackQuery({
+    queryKey: ['current-user-project-link', projectId, currentUser?.id],
+    query: toCompilableQuery(
+      db.query.profile_project_link.findFirst({
+        where: and(
+          eq(profile_project_link.project_id, projectId),
+          eq(profile_project_link.profile_id, currentUser?.id || ''),
+          eq(profile_project_link.active, true)
+        )
+      })
+    ),
+    enabled: !!currentUser?.id && !!projectId
+  });
+
+  const isOwner = currentUserLink?.membership === 'owner';
+
   const questTags = useMemo(() => {
     return quests.reduce(
       (acc, quest) => {
@@ -341,110 +222,6 @@
       (questId: string) => questTags[questId] ?? []
     );
   }, [quests, questTags, searchQuery, activeFilters, activeSorting]);
-=======
-  const [selectedProject, setSelectedProject] = useState<
-    typeof project.$inferSelect | null
-  >(null);
-  const [showMembershipModal, setShowMembershipModal] = useState(false);
-  const [showSettingsModal, setShowSettingsModal] = useState(false);
-
-  const { goToQuest } = useProjectContext();
-
-  // Query to check if current user is an owner
-  const { data: [currentUserLink] = [] } = useTanstackQuery({
-    queryKey: ['current-user-project-link', projectId, currentUser?.id],
-    query: toCompilableQuery(
-      db.query.profile_project_link.findFirst({
-        where: and(
-          eq(profile_project_link.project_id, projectId),
-          eq(profile_project_link.profile_id, currentUser?.id || ''),
-          eq(profile_project_link.active, true)
-        )
-      })
-    ),
-    enabled: !!currentUser?.id && !!projectId
-  });
-
-  const isOwner = currentUserLink?.membership === 'owner';
-
-  useEffect(() => {
-    void loadProject();
-  }, [projectId]);
-
-  const loadProject = async () => {
-    try {
-      if (!projectId) return;
-      const project = await projectService.getProjectById(projectId);
-      setSelectedProject(project ?? null);
-    } catch (error) {
-      console.error('Error loading project:', error);
-    }
-  };
-
-  const applyFilters = useCallback(
-    (
-      questsToFilter: typeof quests,
-      filters: Record<string, string[]>,
-      search: string
-    ) => {
-      return questsToFilter.filter((quest) => {
-        // Search filter
-        const matchesSearch =
-          quest.name.toLowerCase().includes(search.toLowerCase()) ||
-          (quest.description?.toLowerCase().includes(search.toLowerCase()) ??
-            false);
-
-        // Tag filters
-        const questTags = quest.tags;
-        const matchesFilters = Object.entries(filters).every(
-          ([category, selectedOptions]) => {
-            if (selectedOptions.length === 0) return true;
-            return questTags.some(({ tag }) => {
-              const [tagCategory, tagValue] = tag.name.split(':');
-              return (
-                tagCategory?.toLowerCase() === category.toLowerCase() &&
-                selectedOptions.includes(
-                  `${category.toLowerCase()}:${tagValue?.toLowerCase()}`
-                )
-              );
-            });
-          }
-        );
-
-        return matchesSearch && matchesFilters;
-      });
-    },
-    [quests]
-  );
-
-  const applySorting = useCallback(
-    (questsToSort: typeof quests, sorting: SortingOption[]) => {
-      return sortItems(
-        questsToSort,
-        sorting,
-        (questId: string) =>
-          quests
-            .find((quest) => quest.id === questId)
-            ?.tags.map((t) => ({ name: t.tag.name })) ?? []
-      );
-    },
-    [quests]
-  );
-
-  // Update filtered quests when search query changes
-  useEffect(() => {
-    const filtered = applyFilters(quests, activeFilters, searchQuery);
-    const sorted = applySorting(filtered, activeSorting);
-    setFilteredQuests(sorted);
-  }, [
-    searchQuery,
-    quests,
-    activeFilters,
-    activeSorting,
-    applyFilters,
-    applySorting
-  ]);
->>>>>>> d1dad969
 
   const getActiveOptionsCount = () => {
     const filterCount = Object.values(activeFilters).flat().length;
@@ -542,11 +319,7 @@
             style={sharedStyles.list}
           />
           <View style={styles.floatingButtonsContainer}>
-<<<<<<< HEAD
-            {/* {SHOW_MEMBERSHIP_BUTTON && (
-=======
-            {/* eslint-disable-next-line @typescript-eslint/no-unnecessary-condition */}
-            {isOwner && SHOW_SETTINGS_BUTTON && (
+            {isOwner && (
               <TouchableOpacity
                 onPress={() => setShowSettingsModal(true)}
                 style={styles.settingsButton}
@@ -554,17 +327,12 @@
                 <Ionicons name="settings" size={24} color={colors.text} />
               </TouchableOpacity>
             )}
-            {/* eslint-disable-next-line @typescript-eslint/no-unnecessary-condition */}
-            {SHOW_MEMBERSHIP_BUTTON && (
->>>>>>> d1dad969
-              <TouchableOpacity
-                onPress={() => setShowMembershipModal(true)}
-                style={styles.membersButton}
-              >
-                x
-                <Ionicons name="people" size={24} color={colors.text} />
-              </TouchableOpacity>
-            )} */}
+            <TouchableOpacity
+              onPress={() => setShowMembershipModal(true)}
+              style={styles.membersButton}
+            >
+              <Ionicons name="people" size={24} color={colors.text} />
+            </TouchableOpacity>
             <TouchableOpacity
               onPress={toggleProjectStats}
               style={styles.statsButton}
@@ -583,11 +351,7 @@
         <View style={{ flex: 1 }}>
           <QuestFilterModal
             onClose={() => setIsFilterModalVisible(false)}
-<<<<<<< HEAD
             questTags={questTags}
-=======
-            quests={quests}
->>>>>>> d1dad969
             onApplyFilters={handleApplyFilters}
             onApplySorting={handleApplySorting}
             initialFilters={activeFilters}
@@ -601,7 +365,6 @@
           onClose={handleCloseDetails}
         />
       )}
-<<<<<<< HEAD
       {/* {projectId && (
         <ProjectMembershipModal
           isVisible={showMembershipModal}
@@ -609,7 +372,6 @@
           projectId={projectId}
         />
       )} */}
-=======
       <ProjectMembershipModal
         isVisible={showMembershipModal}
         onClose={() => setShowMembershipModal(false)}
@@ -620,7 +382,6 @@
         onClose={() => setShowSettingsModal(false)}
         projectId={projectId}
       />
->>>>>>> d1dad969
     </LinearGradient>
   );
 }
