import { LanguageSelect } from '@/components/LanguageSelect';
import { useAuth } from '@/contexts/AuthContext';
import { useLanguage } from '@/contexts/LanguageContext';
import { profileService } from '@/database_services/profileService';
import { language } from '@/db/drizzleSchema';
<<<<<<< HEAD
import { useSystem } from '@/db/powersync/system';
import { useAcceptedTerms } from '@/hooks/useAcceptedTerms';
=======
import { useSystem } from '@/contexts/SystemContext';
>>>>>>> 9f1c83d0
import { useTranslation } from '@/hooks/useTranslation';
import { colors, sharedStyles, spacing } from '@/styles/theme';
import { Ionicons } from '@expo/vector-icons';
import AsyncStorage from '@react-native-async-storage/async-storage';
import { useRouter } from 'expo-router';
import React, { useEffect, useState } from 'react';
import {
  Linking,
  ScrollView,
  StyleSheet,
  Text,
  TouchableOpacity,
  View
} from 'react-native';

type Language = typeof language.$inferSelect;

export default function Terms() {
  const router = useRouter();
  const { currentLanguage, setLanguage } = useLanguage();
  const { currentUser, setCurrentUser, isLoading } = useAuth();
  const { powersync, supabaseConnector } = useSystem();
  const { t } = useTranslation();
  const [isProcessing, setIsProcessing] = useState(false);
  const [termsAccepted, setTermsAccepted] = useState(false);
  const { termsAccepted: hasAcceptedTerms } = useAcceptedTerms();

  useEffect(() => {
    if (!isLoading && currentUser) {
      if (!currentUser.terms_accepted) powersync.disconnect();
      else if (!powersync.connected) powersync.connect(supabaseConnector);
    }
  }, [currentUser, isLoading, powersync, supabaseConnector]);

  const handleAcceptTerms = async () => {
    try {
      console.log('Accepting terms...');
      setIsProcessing(true);

      let updatedUser;
      if (!currentUser)
        await AsyncStorage.setItem('terms_accepted', new Date().toISOString());
      else {
        // Update the user's metadata in auth
        updatedUser = await profileService.updateProfile({
          id: currentUser.id,
          terms_accepted: true,
          terms_accepted_at: new Date().toISOString()
        });
      }
      // Close the modal
      router.navigate('/');

      // Resume syncing
      if (!powersync.connected) {
        powersync.connect(supabaseConnector);
      }

      // Refresh the current user
      if (updatedUser) {
        setCurrentUser(updatedUser);
      }
    } catch (error) {
      console.error('Error accepting terms:', error);
    } finally {
      setIsProcessing(false);
    }
  };

  const canAcceptTerms = !hasAcceptedTerms;

  return (
    <View style={styles.modalContainer}>
      <View style={styles.modalHeader}>
        <Text style={styles.modalTitle}>{t('termsAndPrivacyTitle')}</Text>
        {currentUser?.terms_accepted && (
          <TouchableOpacity
            style={styles.closeButton}
            onPress={() =>
              router.canGoBack() ? router.back() : router.replace('/')
            }
          >
            <Ionicons name="close" size={24} color={colors.text} />
          </TouchableOpacity>
        )}
      </View>

      {/* Language Selector */}
      <View style={styles.languageSelector}>
        <LanguageSelect
          value={currentLanguage?.id || ''}
          onChange={(lang) => setLanguage(lang)}
          containerStyle={{ flex: 1 }}
        />
      </View>

      <ScrollView
        style={styles.modalBody}
        contentContainerStyle={styles.modalBodyContent}
      >
        <Text style={styles.modalText}>{t('termsContributionInfo')}</Text>
        <Text style={styles.modalText}>{t('termsDataInfo')}</Text>
        <Text style={styles.modalText}>{t('analyticsInfo')}</Text>
        <TouchableOpacity
          onPress={() =>
            Linking.openURL(`${process.env.EXPO_PUBLIC_SITE_URL}/terms`)
          }
          style={{ marginTop: spacing.medium }}
        >
          <Text style={[sharedStyles.link, styles.linkText]}>
            {t('viewFullTerms')}
          </Text>
        </TouchableOpacity>
        <TouchableOpacity
          onPress={() =>
            Linking.openURL(`${process.env.EXPO_PUBLIC_SITE_URL}/privacy`)
          }
          style={{ marginTop: spacing.medium }}
        >
          <Text style={[sharedStyles.link, styles.linkText]}>
            {t('viewFullPrivacy')}
          </Text>
        </TouchableOpacity>
      </ScrollView>

      {canAcceptTerms && (
        <>
          <View style={styles.termsCheckbox}>
            <TouchableOpacity
              onPress={() => setTermsAccepted(!termsAccepted)}
              style={styles.checkboxContainer}
            >
              <Ionicons
                name={termsAccepted ? 'checkbox' : 'square-outline'}
                size={24}
                color={colors.text}
                style={styles.checkboxIcon}
              />
              <Text style={styles.checkboxText}>{t('agreeToTerms')}</Text>
            </TouchableOpacity>
          </View>
          <View style={styles.modalFooter}>
            <TouchableOpacity
              style={[
                sharedStyles.button,
                { flex: 1 },
                !termsAccepted && styles.disabledButton
              ]}
              onPress={handleAcceptTerms}
              disabled={!termsAccepted || isProcessing}
            >
              <Text style={sharedStyles.buttonText}>
                {isProcessing ? t('processing') : t('accept')}
              </Text>
            </TouchableOpacity>
          </View>
        </>
      )}
    </View>
  );
}

const styles = StyleSheet.create({
  modalContainer: {
    flex: 1,
    alignItems: 'center',
    backgroundColor: colors.background || 'white',
    padding: spacing.medium,
    paddingTop: spacing.xxxlarge
  },
  modalHeader: {
    flexDirection: 'row',
    alignItems: 'center',
    justifyContent: 'space-between',
    width: '100%',
    marginBottom: 15
  },
  modalTitle: {
    fontSize: 20,
    fontWeight: 'bold',
    color: colors.text,
    flex: 1
  },
  modalVersion: {
    fontSize: 14,
    color: colors.textSecondary
  },
  languageSelector: {
    flexDirection: 'row',
    alignItems: 'center',
    width: '100%',
    marginBottom: 15,
    gap: 10
  },
  languageLabel: {
    fontSize: 16,
    color: colors.text
  },
  modalBody: {
    flex: 1
  },
  modalBodyContent: {
    padding: 10
  },
  modalText: {
    color: colors.text,
    marginBottom: 15,
    fontSize: 16,
    lineHeight: 24
  },
  linkText: {
    fontSize: 16
  },
  termsCheckbox: {
    width: '100%',
    marginVertical: 20,
    paddingHorizontal: 10
  },
  checkboxContainer: {
    flexDirection: 'row',
    alignItems: 'center'
  },
  checkboxIcon: {
    marginRight: 10
  },
  checkboxText: {
    color: colors.text,
    fontSize: 16,
    flex: 1,
    flexWrap: 'wrap'
  },
  closeButton: {
    padding: 8
  },
  modalFooter: {
    width: '100%',
    flexDirection: 'row',
    justifyContent: 'space-between',
    marginTop: 10,
    paddingHorizontal: 10,
    paddingBottom: 20
  },
  disabledButton: {
    opacity: 0.5
  }
});<|MERGE_RESOLUTION|>--- conflicted
+++ resolved
@@ -1,14 +1,9 @@
 import { LanguageSelect } from '@/components/LanguageSelect';
 import { useAuth } from '@/contexts/AuthContext';
 import { useLanguage } from '@/contexts/LanguageContext';
+import { useSystem } from '@/contexts/SystemContext';
 import { profileService } from '@/database_services/profileService';
-import { language } from '@/db/drizzleSchema';
-<<<<<<< HEAD
-import { useSystem } from '@/db/powersync/system';
 import { useAcceptedTerms } from '@/hooks/useAcceptedTerms';
-=======
-import { useSystem } from '@/contexts/SystemContext';
->>>>>>> 9f1c83d0
 import { useTranslation } from '@/hooks/useTranslation';
 import { colors, sharedStyles, spacing } from '@/styles/theme';
 import { Ionicons } from '@expo/vector-icons';
@@ -24,8 +19,6 @@
   View
 } from 'react-native';
 
-type Language = typeof language.$inferSelect;
-
 export default function Terms() {
   const router = useRouter();
   const { currentLanguage, setLanguage } = useLanguage();
@@ -38,8 +31,8 @@
 
   useEffect(() => {
     if (!isLoading && currentUser) {
-      if (!currentUser.terms_accepted) powersync.disconnect();
-      else if (!powersync.connected) powersync.connect(supabaseConnector);
+      if (!currentUser.terms_accepted) void powersync.disconnect();
+      else if (!powersync.connected) void powersync.connect(supabaseConnector);
     }
   }, [currentUser, isLoading, powersync, supabaseConnector]);
 
@@ -64,7 +57,7 @@
 
       // Resume syncing
       if (!powersync.connected) {
-        powersync.connect(supabaseConnector);
+        void powersync.connect(supabaseConnector);
       }
 
       // Refresh the current user
@@ -99,7 +92,7 @@
       {/* Language Selector */}
       <View style={styles.languageSelector}>
         <LanguageSelect
-          value={currentLanguage?.id || ''}
+          value={currentLanguage?.id ?? ''}
           onChange={(lang) => setLanguage(lang)}
           containerStyle={{ flex: 1 }}
         />
