/**
 * Schema Version Service
 *
 * Handles schema version comparison between client and server.
 * Forces app upgrades when there's a mismatch to prevent data corruption.
 *
 * Key Features:
 * - Fetches server schema version via RPC
 * - Compares with local schema version
 * - Throws AppUpgradeNeededError if mismatch detected
 */

import type { SupabaseClient } from '@supabase/supabase-js';
import { APP_SCHEMA_VERSION } from './constants';
import type { DrizzleDB } from './migrations/index';
<<<<<<< HEAD
import { getMinimumSchemaVersion } from './migrations/index';
import { AppConfig } from './supabase/AppConfig';
=======
>>>>>>> 73d040ee

// ============================================================================
// ERROR TYPES
// ============================================================================

/**
 * Error thrown when app needs to be upgraded due to server schema changes
 * This is different from MigrationNeededError - this is for server/client mismatches
 */
export class AppUpgradeNeededError extends Error {
  constructor(
    public readonly reason: 'server_ahead' | 'server_behind',
    public readonly localVersion: string,
    public readonly serverVersion: string
  ) {
    const message =
      reason === 'server_ahead'
        ? `Server schema (${serverVersion}) is newer than local schema (${localVersion}). Please upgrade the app.`
        : `Server schema (${serverVersion}) is older than local schema (${localVersion}). Server needs upgrade.`;

    super(message);
    this.name = 'AppUpgradeNeededError';
  }
}

// ============================================================================
// TYPES
// ============================================================================

interface ServerSchemaInfo {
  schema_version: string;
  notes?: string | null;
}

// ============================================================================
// SCHEMA VERSION FUNCTIONS
// ============================================================================

/**
 * Compare two semantic version strings
 * @returns negative if a < b, 0 if equal, positive if a > b
 */
function compareVersions(a: string, b: string): number {
  const aParts = a.split('.').map(Number);
  const bParts = b.split('.').map(Number);

  for (let i = 0; i < Math.max(aParts.length, bParts.length); i++) {
    const aPart = aParts[i] || 0;
    const bPart = bParts[i] || 0;

    if (aPart !== bPart) {
      return aPart - bPart;
    }
  }

  return 0;
}

/**
 * Create a promise that rejects after a timeout
 */
function withTimeout<T>(
  promise: Promise<T>,
  timeoutMs: number,
  errorMessage: string
): Promise<T> {
  return Promise.race([
    promise,
    new Promise<T>((_, reject) =>
      setTimeout(() => reject(new Error(errorMessage)), timeoutMs)
    )
  ]);
}

/**
 * Fetch server schema version from Supabase RPC
 * @param supabaseClient - Supabase client instance
 * @returns Server schema version string
 * @throws Error if RPC call fails or times out
 */
export async function fetchServerSchemaVersion(
  supabaseClient: SupabaseClient
): Promise<string> {
  console.log('[SchemaVersionService] Fetching server schema version...');

  try {
    // Try using fetch directly first (works better on deployed web)
    // This matches the pattern used for regular queries that work
    // Note: Other RPC calls (e.g., in bulkDownload.ts) work fine with the Supabase client,
    // but this particular call during app initialization hangs on deployed web.
    // Using direct fetch here matches the pattern used for regular queries that work reliably.
    const useDirectFetch =
      typeof window !== 'undefined' &&
      AppConfig.supabaseUrl &&
      AppConfig.supabaseAnonKey;

    if (useDirectFetch) {
      try {
        const fetchPromise = fetch(
          `${AppConfig.supabaseUrl}/rest/v1/rpc/get_schema_info`,
          {
            method: 'POST',
            headers: {
              Authorization: `Bearer ${AppConfig.supabaseAnonKey}`,
              'Content-Type': 'application/json',
              apikey: AppConfig.supabaseAnonKey || ''
            },
            body: JSON.stringify({})
          }
        ).then(async (response) => {
          if (!response.ok) {
            const errorText = await response.text();
            throw new Error(
              `RPC call failed: ${response.status} ${response.statusText} - ${errorText}`
            );
          }
          const data = (await response.json()) as unknown;
          return { data, error: null };
        });

        const result = await withTimeout(
          fetchPromise,
          10000,
          'Server schema version fetch timed out after 10 seconds'
        );

        const { data } = result;

        if (data) {
          // Success with direct fetch
          if (typeof data !== 'object' || !('schema_version' in data)) {
            throw new Error('Invalid schema info response from server');
          }

          const schemaInfo = data as ServerSchemaInfo;
          return schemaInfo.schema_version;
        }
      } catch {
        // Fall through to Supabase client method
      }
    }

    // Fallback to Supabase client RPC (works better locally)

    // Add a 10 second timeout to prevent hanging indefinitely
    // Convert PromiseLike to Promise explicitly
    const rpcCall = supabaseClient.rpc('get_schema_info');
    const rpcPromise = Promise.resolve(rpcCall);

    const result = await withTimeout(
      rpcPromise,
      10000,
      'Server schema version fetch timed out after 10 seconds'
    );

    // Type-safe destructuring
    const { data, error } = result as { data: unknown; error: unknown };

    if (error) {
      console.error(
        '[SchemaVersionService] Failed to fetch server schema:',
        error
      );
      let errorMessage: string;
      if (error instanceof Error) {
        errorMessage = error.message;
      } else {
        try {
          errorMessage = JSON.stringify(error);
        } catch {
          errorMessage = 'Unknown error occurred';
        }
      }
      throw new Error(`Failed to fetch server schema: ${errorMessage}`);
    }

    if (!data || typeof data !== 'object' || !('schema_version' in data)) {
      throw new Error('Invalid schema info response from server');
    }

    const schemaInfo = data as ServerSchemaInfo;
    console.log(
      '[SchemaVersionService] Server schema version:',
      schemaInfo.schema_version
    );

    return schemaInfo.schema_version;
  } catch (error) {
    console.error(
      '[SchemaVersionService] Error fetching server schema:',
      error
    );
    throw error;
  }
}

/**
 * Get the local schema version to compare with server
 *
 * IMPORTANT: This returns the app's expected schema version (APP_SCHEMA_VERSION),
 * NOT the version of data in the local database. The local data version is only
 * relevant for migrations, not for app upgrade checks.
 *
 * For app upgrade checks, we compare:
 * - App's expected version (APP_SCHEMA_VERSION) - what the code supports
 * - Server's version - what the server requires
 *
 * If these don't match, the app needs to be upgraded. Local data migrations
 * happen separately and don't affect this check.
 *
 * @param db - Drizzle database instance (unused, kept for API compatibility)
 * @returns Local schema version string (always APP_SCHEMA_VERSION)
 */
export function getLocalSchemaVersion(_db: DrizzleDB): Promise<string> {
  console.log(
    '[SchemaVersionService] Getting local schema version (app expected version)...'
  );

  // Always return APP_SCHEMA_VERSION for app upgrade checks
  // The local data version is handled separately by the migration system
  console.log(
    '[SchemaVersionService] Using APP_SCHEMA_VERSION:',
    APP_SCHEMA_VERSION
  );
  return Promise.resolve(APP_SCHEMA_VERSION);
}

/**
 * Check if app upgrade is needed by comparing local and server schema versions
 *
 * @param db - Drizzle database instance
 * @param supabaseClient - Supabase client instance
 * @throws AppUpgradeNeededError if versions don't match
 */
export async function checkAppUpgradeNeeded(
  db: DrizzleDB,
  supabaseClient: SupabaseClient
): Promise<void> {
  console.log('[SchemaVersionService] Checking if app upgrade is needed...');

  try {
    // Fetch both versions
    const [localVersion, serverVersion] = await Promise.all([
      getLocalSchemaVersion(db),
      fetchServerSchemaVersion(supabaseClient)
    ]);

    console.log('[SchemaVersionService] Local version:', localVersion);
    console.log('[SchemaVersionService] Server version:', serverVersion);

    // Compare versions
    const comparison = compareVersions(localVersion, serverVersion);

    if (comparison === 0) {
      console.log(
        '[SchemaVersionService] ✓ Schema versions match - no upgrade needed'
      );
      return;
    }

    if (comparison < 0) {
      // Local version is older than server - app upgrade needed
      console.error(
        `[SchemaVersionService] ⚠️  Server schema is newer (${serverVersion}) than local (${localVersion}) - app upgrade required`
      );
      throw new AppUpgradeNeededError(
        'server_ahead',
        localVersion,
        serverVersion
      );
    }

    // Local version is newer than server - server needs upgrade (shouldn't happen in normal flow)
    console.error(
      `[SchemaVersionService] ⚠️  Local schema is newer (${localVersion}) than server (${serverVersion}) - server upgrade required`
    );
    throw new AppUpgradeNeededError(
      'server_behind',
      localVersion,
      serverVersion
    );
  } catch (error) {
    // Re-throw AppUpgradeNeededError as-is
    if (error instanceof AppUpgradeNeededError) {
      throw error;
    }

    // For network errors or other failures, log and continue
    // We don't want to block the app if we can't reach the server
    console.warn(
      '[SchemaVersionService] ⚠️  Failed to check schema version, allowing app to continue:',
      error
    );
    // Don't throw - allow app to proceed
  }
}<|MERGE_RESOLUTION|>--- conflicted
+++ resolved
@@ -13,11 +13,7 @@
 import type { SupabaseClient } from '@supabase/supabase-js';
 import { APP_SCHEMA_VERSION } from './constants';
 import type { DrizzleDB } from './migrations/index';
-<<<<<<< HEAD
-import { getMinimumSchemaVersion } from './migrations/index';
 import { AppConfig } from './supabase/AppConfig';
-=======
->>>>>>> 73d040ee
 
 // ============================================================================
 // ERROR TYPES
