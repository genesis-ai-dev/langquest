/**
 * Schema Version Service
 *
 * Handles schema version comparison between client and server.
 * Forces app upgrades when there's a mismatch to prevent data corruption.
 *
 * Key Features:
 * - Fetches server schema version via RPC
 * - Compares with local schema version
 * - Throws AppUpgradeNeededError if mismatch detected
 */

import type { SupabaseClient } from '@supabase/supabase-js';
import { APP_SCHEMA_VERSION } from './constants';
import type { DrizzleDB } from './migrations/index';
import { getMinimumSchemaVersion } from './migrations/index';
import { AppConfig } from './supabase/AppConfig';

// ============================================================================
// ERROR TYPES
// ============================================================================

/**
 * Error thrown when app needs to be upgraded due to server schema changes
 * This is different from MigrationNeededError - this is for server/client mismatches
 */
export class AppUpgradeNeededError extends Error {
  constructor(
    public readonly reason: 'server_ahead' | 'server_behind',
    public readonly localVersion: string,
    public readonly serverVersion: string
  ) {
    const message =
      reason === 'server_ahead'
        ? `Server schema (${serverVersion}) is newer than local schema (${localVersion}). Please upgrade the app.`
        : `Server schema (${serverVersion}) is older than local schema (${localVersion}). Server needs upgrade.`;

    super(message);
    this.name = 'AppUpgradeNeededError';
  }
}

// ============================================================================
// TYPES
// ============================================================================

interface ServerSchemaInfo {
  schema_version: string;
  notes?: string | null;
}

// ============================================================================
// SCHEMA VERSION FUNCTIONS
// ============================================================================

/**
 * Compare two semantic version strings
 * @returns negative if a < b, 0 if equal, positive if a > b
 */
function compareVersions(a: string, b: string): number {
  const aParts = a.split('.').map(Number);
  const bParts = b.split('.').map(Number);

  for (let i = 0; i < Math.max(aParts.length, bParts.length); i++) {
    const aPart = aParts[i] || 0;
    const bPart = bParts[i] || 0;

    if (aPart !== bPart) {
      return aPart - bPart;
    }
  }

  return 0;
}

/**
 * Create a promise that rejects after a timeout
 */
function withTimeout<T>(
  promise: Promise<T>,
  timeoutMs: number,
  errorMessage: string
): Promise<T> {
  return Promise.race([
    promise,
    new Promise<T>((_, reject) =>
      setTimeout(() => reject(new Error(errorMessage)), timeoutMs)
    )
  ]);
}

/**
 * Fetch server schema version from Supabase RPC
 * @param supabaseClient - Supabase client instance
 * @returns Server schema version string
 * @throws Error if RPC call fails or times out
 */
export async function fetchServerSchemaVersion(
  supabaseClient: SupabaseClient
): Promise<string> {
  console.log('[SchemaVersionService] Fetching server schema version...');

  try {
<<<<<<< HEAD
    // Try using fetch directly first (works better on deployed web)
    // This matches the pattern used for regular queries that work
    // Note: Other RPC calls (e.g., in bulkDownload.ts) work fine with the Supabase client,
    // but this particular call during app initialization hangs on deployed web.
    // Using direct fetch here matches the pattern used for regular queries that work reliably.
    const useDirectFetch =
      typeof window !== 'undefined' &&
      AppConfig.supabaseUrl &&
      AppConfig.supabaseAnonKey;

    if (useDirectFetch) {
      try {
        const fetchPromise = fetch(
          `${AppConfig.supabaseUrl}/rest/v1/rpc/get_schema_info`,
          {
            method: 'POST',
            headers: {
              Authorization: `Bearer ${AppConfig.supabaseAnonKey}`,
              'Content-Type': 'application/json',
              apikey: AppConfig.supabaseAnonKey || ''
            },
            body: JSON.stringify({})
          }
        ).then(async (response) => {
          if (!response.ok) {
            const errorText = await response.text();
            throw new Error(
              `RPC call failed: ${response.status} ${response.statusText} - ${errorText}`
            );
          }
          const data = (await response.json()) as unknown;
          return { data, error: null };
        });

        const result = await withTimeout(
          fetchPromise,
          10000,
          'Server schema version fetch timed out after 10 seconds'
        );

        const { data } = result;

        if (data) {
          // Success with direct fetch
          if (typeof data !== 'object' || !('schema_version' in data)) {
            throw new Error('Invalid schema info response from server');
          }

          const schemaInfo = data as ServerSchemaInfo;
          return schemaInfo.schema_version;
        }
      } catch {
        // Fall through to Supabase client method
      }
    }

    // Fallback to Supabase client RPC (works better locally)

    // Add a 10 second timeout to prevent hanging indefinitely
    // Convert PromiseLike to Promise explicitly
    const rpcCall = supabaseClient.rpc('get_schema_info');
    const rpcPromise = Promise.resolve(rpcCall);

    const result = await withTimeout(
      rpcPromise,
      10000,
      'Server schema version fetch timed out after 10 seconds'
    );

    // Type-safe destructuring
    const { data, error } = result as { data: unknown; error: unknown };
=======
    // Add timeout to prevent infinite hanging
    const rpcPromise = supabaseClient.rpc('get_schema_info');
    const timeoutPromise = new Promise<never>((_, reject) => {
      setTimeout(() => {
        reject(new Error('Schema version check timed out after 5 seconds'));
      }, 5000);
    });

    const { data, error } = await Promise.race([rpcPromise, timeoutPromise]);
>>>>>>> 787bb813

    if (error) {
      console.error(
        '[SchemaVersionService] Failed to fetch server schema:',
        error
      );
      let errorMessage: string;
      if (error instanceof Error) {
        errorMessage = error.message;
      } else {
        try {
          errorMessage = JSON.stringify(error);
        } catch {
          errorMessage = 'Unknown error occurred';
        }
      }
      throw new Error(`Failed to fetch server schema: ${errorMessage}`);
    }

    if (!data || typeof data !== 'object' || !('schema_version' in data)) {
      throw new Error('Invalid schema info response from server');
    }

    const schemaInfo = data as ServerSchemaInfo;
    console.log(
      '[SchemaVersionService] Server schema version:',
      schemaInfo.schema_version
    );

    return schemaInfo.schema_version;
  } catch (error) {
    console.error(
      '[SchemaVersionService] Error fetching server schema:',
      error
    );
    throw error;
  }
}

/**
 * Get the local schema version to compare with server
 *
 * Strategy:
 * 1. If there are local-only records, use their minimum schema version
 * 2. If no local-only records exist, use APP_SCHEMA_VERSION (the code's schema version)
 *
 * @param db - Drizzle database instance
 * @returns Local schema version string
 */
export async function getLocalSchemaVersion(db: DrizzleDB): Promise<string> {
  console.log('[SchemaVersionService] Getting local schema version...');

  // Check if we have any local-only records with schema versions
  const minLocalVersion = await getMinimumSchemaVersion(db);

  if (minLocalVersion !== null) {
    console.log(
      '[SchemaVersionService] Using local-only records version:',
      minLocalVersion
    );
    return minLocalVersion;
  }

  // No local-only records, use the code's schema version
  console.log(
    '[SchemaVersionService] No local-only records, using APP_SCHEMA_VERSION:',
    APP_SCHEMA_VERSION
  );
  return APP_SCHEMA_VERSION;
}

/**
 * Check if app upgrade is needed by comparing local and server schema versions
 *
 * @param db - Drizzle database instance
 * @param supabaseClient - Supabase client instance
 * @throws AppUpgradeNeededError if versions don't match
 */
export async function checkAppUpgradeNeeded(
  db: DrizzleDB,
  supabaseClient: SupabaseClient
): Promise<void> {
  console.log('[SchemaVersionService] Checking if app upgrade is needed...');

  try {
    // Fetch both versions
    const [localVersion, serverVersion] = await Promise.all([
      getLocalSchemaVersion(db),
      fetchServerSchemaVersion(supabaseClient)
    ]);

    console.log('[SchemaVersionService] Local version:', localVersion);
    console.log('[SchemaVersionService] Server version:', serverVersion);

    // Compare versions
    const comparison = compareVersions(localVersion, serverVersion);

    if (comparison === 0) {
      console.log(
        '[SchemaVersionService] ✓ Schema versions match - no upgrade needed'
      );
      return;
    }

    if (comparison < 0) {
      // Local version is older than server - app upgrade needed
      console.error(
        `[SchemaVersionService] ⚠️  Server schema is newer (${serverVersion}) than local (${localVersion}) - app upgrade required`
      );
      throw new AppUpgradeNeededError(
        'server_ahead',
        localVersion,
        serverVersion
      );
    }

    // Local version is newer than server - server needs upgrade (shouldn't happen in normal flow)
    console.error(
      `[SchemaVersionService] ⚠️  Local schema is newer (${localVersion}) than server (${serverVersion}) - server upgrade required`
    );
    throw new AppUpgradeNeededError(
      'server_behind',
      localVersion,
      serverVersion
    );
  } catch (error) {
    // Re-throw AppUpgradeNeededError as-is
    if (error instanceof AppUpgradeNeededError) {
      throw error;
    }

    // For network errors or other failures, log and continue
    // We don't want to block the app if we can't reach the server
    console.warn(
      '[SchemaVersionService] ⚠️  Failed to check schema version, allowing app to continue:',
      error
    );
    // Don't throw - allow app to proceed
  }
}<|MERGE_RESOLUTION|>--- conflicted
+++ resolved
@@ -14,7 +14,6 @@
 import { APP_SCHEMA_VERSION } from './constants';
 import type { DrizzleDB } from './migrations/index';
 import { getMinimumSchemaVersion } from './migrations/index';
-import { AppConfig } from './supabase/AppConfig';
 
 // ============================================================================
 // ERROR TYPES
@@ -101,79 +100,6 @@
   console.log('[SchemaVersionService] Fetching server schema version...');
 
   try {
-<<<<<<< HEAD
-    // Try using fetch directly first (works better on deployed web)
-    // This matches the pattern used for regular queries that work
-    // Note: Other RPC calls (e.g., in bulkDownload.ts) work fine with the Supabase client,
-    // but this particular call during app initialization hangs on deployed web.
-    // Using direct fetch here matches the pattern used for regular queries that work reliably.
-    const useDirectFetch =
-      typeof window !== 'undefined' &&
-      AppConfig.supabaseUrl &&
-      AppConfig.supabaseAnonKey;
-
-    if (useDirectFetch) {
-      try {
-        const fetchPromise = fetch(
-          `${AppConfig.supabaseUrl}/rest/v1/rpc/get_schema_info`,
-          {
-            method: 'POST',
-            headers: {
-              Authorization: `Bearer ${AppConfig.supabaseAnonKey}`,
-              'Content-Type': 'application/json',
-              apikey: AppConfig.supabaseAnonKey || ''
-            },
-            body: JSON.stringify({})
-          }
-        ).then(async (response) => {
-          if (!response.ok) {
-            const errorText = await response.text();
-            throw new Error(
-              `RPC call failed: ${response.status} ${response.statusText} - ${errorText}`
-            );
-          }
-          const data = (await response.json()) as unknown;
-          return { data, error: null };
-        });
-
-        const result = await withTimeout(
-          fetchPromise,
-          10000,
-          'Server schema version fetch timed out after 10 seconds'
-        );
-
-        const { data } = result;
-
-        if (data) {
-          // Success with direct fetch
-          if (typeof data !== 'object' || !('schema_version' in data)) {
-            throw new Error('Invalid schema info response from server');
-          }
-
-          const schemaInfo = data as ServerSchemaInfo;
-          return schemaInfo.schema_version;
-        }
-      } catch {
-        // Fall through to Supabase client method
-      }
-    }
-
-    // Fallback to Supabase client RPC (works better locally)
-
-    // Add a 10 second timeout to prevent hanging indefinitely
-    // Convert PromiseLike to Promise explicitly
-    const rpcCall = supabaseClient.rpc('get_schema_info');
-    const rpcPromise = Promise.resolve(rpcCall);
-
-    const result = await withTimeout(
-      rpcPromise,
-      10000,
-      'Server schema version fetch timed out after 10 seconds'
-    );
-
-    // Type-safe destructuring
-    const { data, error } = result as { data: unknown; error: unknown };
-=======
     // Add timeout to prevent infinite hanging
     const rpcPromise = supabaseClient.rpc('get_schema_info');
     const timeoutPromise = new Promise<never>((_, reject) => {
@@ -183,7 +109,6 @@
     });
 
     const { data, error } = await Promise.race([rpcPromise, timeoutPromise]);
->>>>>>> 787bb813
 
     if (error) {
       console.error(
