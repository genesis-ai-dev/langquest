--- conflicted
+++ resolved
@@ -5,11 +5,7 @@
   UpdateType
 } from '@powersync/react-native';
 
-<<<<<<< HEAD
-import { SupabaseClient, createClient } from '@supabase/supabase-js';
-=======
 import { createClient, SupabaseClient } from '@supabase/supabase-js';
->>>>>>> 977e3e82
 import { SupabaseStorageAdapter } from './SupabaseStorageAdapter';
 import { System } from '../powersync/system';
 import { AppConfig } from './AppConfig';
@@ -19,11 +15,8 @@
 import AsyncStorage from '@react-native-async-storage/async-storage';
 import { AppState } from 'react-native';
 import { getSupabaseAuthKey } from '@/contexts/AuthContext';
-<<<<<<< HEAD
 import * as schema from '../drizzleSchema';
 
-=======
->>>>>>> 977e3e82
 /// Postgres Response codes that we cannot recover from by retrying.
 const FATAL_RESPONSE_CODES = [
   // Class 22 — Data Exception
