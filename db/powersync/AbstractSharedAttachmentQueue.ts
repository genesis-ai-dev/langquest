--- conflicted
+++ resolved
@@ -1,9 +1,4 @@
-<<<<<<< HEAD
-=======
-import { getAssetAudioContent, getAssetById } from '@/hooks/db/useAssets';
-import { getTranslationsByAssetId } from '@/hooks/db/useTranslations';
 import { useLocalStore } from '@/store/localStore';
->>>>>>> 9adb9620
 import type {
   AttachmentQueueOptions,
   AttachmentRecord
