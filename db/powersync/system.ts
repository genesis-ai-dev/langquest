--- conflicted
+++ resolved
@@ -242,12 +242,8 @@
         logger: Logger
       });
     }
-<<<<<<< HEAD
-    this.db = wrapPowerSyncWithDrizzle(this.powersync, {
-=======
 
     const rawDb = wrapPowerSyncWithDrizzle(this.powersync, {
->>>>>>> 07b96710
       schema: drizzleSchema
     });
 
