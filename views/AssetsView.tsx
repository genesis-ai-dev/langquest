/**
 * AssetsView - Migrated from app/_(root)/(drawer)/(stack)/projects/[projectId]/quests/[questId]/assets/index.tsx
 * Now works with state-driven navigation instead of routes
 */

import { AssetFilterModal } from '@/components/AssetFilterModal';
import { AssetSkeleton } from '@/components/AssetSkeleton';
import { DownloadIndicator } from '@/components/DownloadIndicator';
import { PrivateAccessGate } from '@/components/PrivateAccessGate';
import { QuestDetails } from '@/components/QuestDetails';
<<<<<<< HEAD
=======
import {
  useSessionMemberships,
  useSessionProjects
} from '@/contexts/SessionCacheContext';
>>>>>>> ed0b4e73
import type { Asset } from '@/database_services/assetService';
import type { Tag } from '@/database_services/tagService';
import { useInfiniteAssetsWithTagsByQuestId } from '@/hooks/db/useAssets';
import { useUserProjects } from '@/hooks/db/useProfiles';
import { useProjectById } from '@/hooks/db/useProjects';
import { useQuestById } from '@/hooks/db/useQuests';
import {
  useAppNavigation,
  useCurrentNavigation
} from '@/hooks/useAppNavigation';
import { useDownload } from '@/hooks/useDownloads';
import { useLocalization } from '@/hooks/useLocalization';
import { useProfiler } from '@/hooks/useProfiler';
import {
  borderRadius,
  colors,
  fontSizes,
  sharedStyles,
  spacing
} from '@/styles/theme';
import { sortItems } from '@/utils/sortingUtils';
import { Ionicons } from '@expo/vector-icons';
import { FlashList } from '@shopify/flash-list';
import React, { useCallback, useEffect, useMemo, useState } from 'react';
import {
  BackHandler,
  Modal,
  RefreshControl,
  StyleSheet,
  Text,
  TextInput,
  TouchableOpacity,
  View
} from 'react-native';

import { AssetListSkeleton } from '@/components/AssetListSkeleton';
import { AssetSettingsModal } from '@/components/AssetSettingsModal';
import { QuestSettingsModal } from '@/components/QuestSettingsModal';
import type { AssetContent } from '@/hooks/db/useAssets';

interface SortingOption {
  field: string;
  order: 'asc' | 'desc';
}

// Helper functions outside component to prevent recreation
// filterAssets function removed - filtering is now handled server-side in the hook

// Memoized AssetCard component to prevent unnecessary re-renders
const AssetCard = React.memo(({ asset }: { asset: Asset }) => {
  // Use current navigation to get project
  const { currentProjectId, currentQuestId } = useCurrentNavigation();

  // Use user projects from local DB instead of session cache
  const { userProjects } = useUserProjects();
  const cachedProject = userProjects.find((p) => p.id === currentProjectId);

  const { isUserOwner } = useSessionMemberships();
  const isOwner = currentProjectId ? isUserOwner(currentProjectId) : false;

  // Fallback to fresh query only if not in cache
  const { project: freshProject } = useProjectById(currentProjectId || '');
  const activeProject = cachedProject || freshProject;

  const [showAssetSettingsModal, setShowAssetSettingsModal] = useState(false);

  const {
    isFlaggedForDownload,
    isLoading: isDownloadLoading,
    toggleDownload
  } = useDownload('asset', asset.id);

  const handleDownloadToggle = useCallback(async () => {
    await toggleDownload();
  }, [toggleDownload]);

  return (
    <View style={sharedStyles.card}>
      <View
        style={{
          flexDirection: 'row',
          alignItems: 'flex-start',
          gap: spacing.small
        }}
      >
        <Text style={[sharedStyles.cardTitle, { flex: 1 }]}>{asset.name}</Text>
        {isOwner && (
          <TouchableOpacity
            onPress={() => setShowAssetSettingsModal(true)}
            style={styles.statsButtonMini}
          >
            <Ionicons name="settings" size={22} color={colors.text} />
          </TouchableOpacity>
        )}
        <PrivateAccessGate
          projectId={activeProject?.id || ''}
          projectName={activeProject?.name || ''}
          isPrivate={activeProject?.private || false}
          action="download"
          allowBypass={true}
          onBypass={handleDownloadToggle}
          renderTrigger={({ onPress, hasAccess }) => (
            <DownloadIndicator
              isFlaggedForDownload={isFlaggedForDownload}
              isLoading={isDownloadLoading}
              onPress={
                hasAccess || isFlaggedForDownload
                  ? handleDownloadToggle
                  : onPress
              }
            />
          )}
        />
      </View>

      <View style={styles.translationCount}>
        {/* Translation gems could be added here later */}
      </View>
      {currentQuestId && (
        <AssetSettingsModal
          isVisible={showAssetSettingsModal}
          onClose={() => setShowAssetSettingsModal(false)}
          questId={currentQuestId}
          assetId={asset.id}
        />
      )}
    </View>
  );
});

AssetCard.displayName = 'AssetCard';

export default function AssetsView() {
  const { renderCount: _renderCount } = useProfiler({
    componentName: 'AssetsView'
  });

  const [isFilterModalVisible, setIsFilterModalVisible] = useState(false);

  const { t } = useLocalization();
  const { goToAsset } = useAppNavigation();

  // Get current navigation state
  const { currentQuestId, currentProjectId } = useCurrentNavigation();

  const { isUserOwner } = useSessionMemberships();
  const isOwner = currentProjectId ? isUserOwner(currentProjectId) : false;

  const [searchQuery, setSearchQuery] = useState('');
  const [activeFilters, setActiveFilters] = useState<Record<string, string[]>>(
    {}
  );
  const [activeSorting, setActiveSorting] = useState<SortingOption[]>([]);
  const [selectedAsset, setSelectedAsset] = useState<Asset | null>(null);
  const [showQuestStats, setShowQuestStats] = useState(false);
  const [showSettingsModal, setShowSettingsModal] = useState(false);

  // Early return if no quest is selected
  if (!currentQuestId || !currentProjectId) {
    return (
      <View style={styles.container}>
        <Text style={styles.emptyText}>No quest selected</Text>
      </View>
    );
  }

  const { quest } = useQuestById(currentQuestId);

  // Use the new hybrid infinite query hook for better performance and offline support
  const {
    data: infiniteData,
    fetchNextPage,
    hasNextPage,
    isFetching,
    isFetchingNextPage,
    isLoading,
    isError,
    error,
    refetch
  } = useInfiniteAssetsWithTagsByQuestId(
    currentQuestId,
    10, // pageSize
    activeSorting[0]?.field === 'name' ? activeSorting[0].field : undefined,
    activeSorting[0]?.order,
    searchQuery, // Add search query parameter
    activeFilters // Add active filters for server-side filtering
  );

  // Extract all assets from pages
  const allAssets = useMemo(() => {
    if (!infiniteData?.pages) {
      return [];
    }

    return infiniteData.pages.flatMap((page) => page.data);
  }, [infiniteData]);

  // Apply client-side sorting only - filtering is now handled server-side
  const filteredAssets = useMemo(() => {
    if (!allAssets.length) {
      return [];
    }

    console.log(
      `🔍 [PERFORMANCE] Starting filteredAssets calculation with ${allAssets.length} assets`
    );
    const startTime = performance.now();

    const assetTagsRecord: Record<string, Tag[]> = {};

    // Build the records with proper typing for sorting
    allAssets.forEach((asset) => {
      assetTagsRecord[asset.id] = asset.tags.map((tag) => tag.tag);
    });

    // Apply additional sorting if needed (beyond what's handled by the query)
    // Filtering is now handled server-side in the hook
    const result = sortItems(
      allAssets,
      activeSorting,
      (assetId: string) => assetTagsRecord[assetId] ?? []
    );

    const duration = performance.now() - startTime;
    console.log(
      `🔍 [PERFORMANCE] filteredAssets calculation took ${duration.toFixed(2)}ms, ${result.length} assets (filtering and search handled server-side)`
    );

    return result;
  }, [allAssets, activeSorting]); // Remove activeFilters dependency since it's handled server-side

  // const getActiveOptionsCount = () => {
  //   const filterCount = Object.values(activeFilters).flat().length;
  //   const sortCount = activeSorting.length;
  //   return filterCount + sortCount;
  // };

  const handleAssetPress = useCallback(
    (asset: Asset) => {
      goToAsset({
        id: asset.id,
        name: asset.name,
        projectId: currentProjectId,
        questId: currentQuestId
      });
    },
    [goToAsset, currentProjectId, currentQuestId]
  );

  // Stable renderItem function to prevent re-renders
  const renderAssetItem = useCallback(
    ({ item }: { item: Asset }) => (
      <TouchableOpacity onPress={() => handleAssetPress(item)}>
        <AssetCard asset={item} />
      </TouchableOpacity>
    ),
    [handleAssetPress]
  );

  const handleCloseDetails = () => {
    setSelectedAsset(null);
    setShowQuestStats(false);
  };

  const handleApplyFilters = (filters: Record<string, string[]>) => {
    setActiveFilters(filters);
    setIsFilterModalVisible(false);
  };

  const handleApplySorting = (sorting: SortingOption[]) => {
    setActiveSorting(sorting);
  };

  const toggleQuestStats = () => {
    setShowQuestStats((prev) => !prev);
  };

  // Load more data when user reaches end of list
  const handleLoadMore = useCallback(() => {
    if (hasNextPage && !isFetchingNextPage && !isFetching) {
      void fetchNextPage();
    }
  }, [hasNextPage, isFetchingNextPage, isFetching, fetchNextPage]);

  // Refresh data
  const handleRefresh = useCallback(() => {
    void refetch();
  }, [refetch]);

  // Render footer with loading indicator
  const renderFooter = () => {
    if (!isFetchingNextPage) return null;

    return (
      <View style={{ paddingVertical: spacing.medium }}>
        <AssetSkeleton />
        <AssetSkeleton />
        <AssetSkeleton />
      </View>
    );
  };

  // Handle back button press
  useEffect(() => {
    const backHandler = BackHandler.addEventListener(
      'hardwareBackPress',
      () => {
        if (isFilterModalVisible) {
          setIsFilterModalVisible(false);
          return true;
        }
        if (selectedAsset) {
          setSelectedAsset(null);
          return true;
        }
        return false;
      }
    );

    return () => backHandler.remove();
  }, [isFilterModalVisible, selectedAsset]);

  // Loading state with better UX
  if (isLoading) {
    return (
      <View style={styles.container}>
        <View
          style={[sharedStyles.container, { backgroundColor: 'transparent' }]}
        >
          <AssetListSkeleton />
        </View>
      </View>
    );
  }

  // Error state with retry option
  if (isError) {
    return (
      <View style={styles.container}>
        <View
          style={[
            sharedStyles.container,
            {
              backgroundColor: 'transparent',
              justifyContent: 'center',
              alignItems: 'center'
            }
          ]}
        >
          <Text
            style={{
              color: colors.error,
              fontSize: fontSizes.medium,
              textAlign: 'center'
            }}
          >
            Error loading assets: {error.message}
          </Text>
          <TouchableOpacity
            onPress={handleRefresh}
            style={[styles.retryButton, { marginTop: spacing.medium }]}
          >
            <Text style={styles.retryButtonText}>Retry</Text>
          </TouchableOpacity>
        </View>
      </View>
    );
  }

  return (
    <View style={styles.container}>
      <View
        style={[sharedStyles.container, { backgroundColor: 'transparent' }]}
      >
        <View style={styles.headerContainer}>
          <View style={styles.searchContainer}>
            <Ionicons
              name="search"
              size={20}
              color={colors.text}
              style={styles.searchIcon}
            />
            <TextInput
              style={styles.searchInput}
              placeholder={t('searchAssets')}
              placeholderTextColor={colors.text}
              value={searchQuery}
              onChangeText={setSearchQuery}
            />
            {/* <TouchableOpacity
              onPress={() => setIsFilterModalVisible(true)}
              style={styles.filterIcon}
            >
              <Ionicons name="filter" size={20} color={colors.text} />
              {getActiveOptionsCount() > 0 && (
                <View style={styles.badge}>
                  <Text style={styles.badgeText}>
                    {getActiveOptionsCount()}
                  </Text>
                </View>
              )}
            </TouchableOpacity> */}
          </View>
        </View>

        <FlashList
          data={filteredAssets}
          renderItem={renderAssetItem}
          keyExtractor={(item) => item.id}
          style={sharedStyles.list}
          onEndReached={handleLoadMore}
          onEndReachedThreshold={0.5}
          ListFooterComponent={renderFooter}
          ListEmptyComponent={
            <View style={styles.emptyText}>
              <Text style={styles.emptyText}>{t('noAssetsFound')}</Text>
            </View>
          }
          refreshControl={
            <RefreshControl
              refreshing={isFetching && !isFetchingNextPage}
              onRefresh={handleRefresh}
              colors={[colors.primary]}
              tintColor={colors.primary}
            />
          }
          showsVerticalScrollIndicator={false}
          // Performance optimizations
          removeClippedSubviews={true}
        />
        <View style={styles.floatingButtonsContainer}>
          {isOwner && (
            <TouchableOpacity
              onPress={() => setShowSettingsModal(true)}
              style={styles.statsButton}
            >
              <Ionicons name="settings" size={24} color={colors.text} />
            </TouchableOpacity>
          )}
          <TouchableOpacity
            onPress={toggleQuestStats}
            style={styles.statsButton}
          >
            <Ionicons name="stats-chart" size={24} color={colors.text} />
          </TouchableOpacity>
        </View>
      </View>
      <Modal
        visible={isFilterModalVisible}
        transparent={true}
        animationType="fade"
        onRequestClose={() => setIsFilterModalVisible(false)}
      >
        <View style={{ flex: 1 }}>
          <AssetFilterModal
            onClose={() => setIsFilterModalVisible(false)}
            questId={currentQuestId}
            onApplyFilters={handleApplyFilters}
            onApplySorting={handleApplySorting}
            initialFilters={activeFilters}
            initialSorting={activeSorting}
          />
        </View>
      </Modal>
      {showQuestStats && quest && (
        <QuestDetails quest={quest} onClose={handleCloseDetails} />
      )}
      <QuestSettingsModal
        isVisible={showSettingsModal}
        onClose={() => setShowSettingsModal(false)}
        questId={currentQuestId}
        projectId={currentProjectId}
      />
    </View>
  );
}

const styles = StyleSheet.create({
  container: {
    flex: 1,
    backgroundColor: 'transparent'
  },
  emptyText: {
    flex: 1,
    textAlign: 'center',
    textAlignVertical: 'center',
    fontSize: 16,
    color: colors.textSecondary
  },
  headerContainer: {
    flexDirection: 'column',
    marginBottom: spacing.medium,
    width: '100%'
  },
  statsButton: {
    padding: spacing.small,
    alignSelf: 'flex-end'
  },
  statsButtonMini: {
    alignSelf: 'center'
  },
  searchContainer: {
    flexDirection: 'row',
    alignItems: 'center',
    backgroundColor: colors.inputBackground,
    borderRadius: borderRadius.medium,
    paddingHorizontal: spacing.medium,
    marginTop: spacing.medium,
    marginBottom: spacing.medium,
    width: '100%'
  },
  searchIcon: {
    marginRight: spacing.small
  },
  searchInput: {
    flex: 1,
    color: colors.text,
    fontSize: fontSizes.medium,
    paddingVertical: spacing.medium
  },
  filterIcon: {
    marginLeft: spacing.small,
    padding: spacing.small,
    position: 'relative'
  },
  badge: {
    position: 'absolute',
    top: -5,
    right: -5,
    backgroundColor: colors.primary,
    borderRadius: 10,
    width: 20,
    height: 20,
    justifyContent: 'center',
    alignItems: 'center'
  },
  badgeText: {
    color: colors.buttonText,
    fontSize: fontSizes.small,
    fontWeight: 'bold'
  },
  translationCount: {
    flexDirection: 'row',
    flexWrap: 'nowrap',
    marginTop: spacing.small,
    gap: spacing.xsmall
  },
  footerLoader: {
    flexDirection: 'row',
    justifyContent: 'center',
    alignItems: 'center',
    paddingVertical: spacing.medium,
    gap: spacing.small
  },
  footerText: {
    color: colors.textSecondary,
    fontSize: fontSizes.small
  },
  retryButton: {
    backgroundColor: colors.primary,
    paddingHorizontal: spacing.large,
    paddingVertical: spacing.medium,
    borderRadius: borderRadius.medium
  },
  retryButtonText: {
    color: colors.buttonText,
    fontSize: fontSizes.medium,
    fontWeight: 'bold'
  },
  floatingButtonsContainer: {
    flexDirection: 'row',
    alignSelf: 'flex-end',
    gap: spacing.small
  }
});<|MERGE_RESOLUTION|>--- conflicted
+++ resolved
@@ -8,17 +8,9 @@
 import { DownloadIndicator } from '@/components/DownloadIndicator';
 import { PrivateAccessGate } from '@/components/PrivateAccessGate';
 import { QuestDetails } from '@/components/QuestDetails';
-<<<<<<< HEAD
-=======
-import {
-  useSessionMemberships,
-  useSessionProjects
-} from '@/contexts/SessionCacheContext';
->>>>>>> ed0b4e73
 import type { Asset } from '@/database_services/assetService';
 import type { Tag } from '@/database_services/tagService';
 import { useInfiniteAssetsWithTagsByQuestId } from '@/hooks/db/useAssets';
-import { useUserProjects } from '@/hooks/db/useProfiles';
 import { useProjectById } from '@/hooks/db/useProjects';
 import { useQuestById } from '@/hooks/db/useQuests';
 import {
@@ -53,7 +45,8 @@
 import { AssetListSkeleton } from '@/components/AssetListSkeleton';
 import { AssetSettingsModal } from '@/components/AssetSettingsModal';
 import { QuestSettingsModal } from '@/components/QuestSettingsModal';
-import type { AssetContent } from '@/hooks/db/useAssets';
+import { useUserPermissions } from '@/hooks/useUserPermissions';
+import type { Project } from '@/hooks/db/useProjects';
 
 interface SortingOption {
   field: string;
@@ -64,86 +57,86 @@
 // filterAssets function removed - filtering is now handled server-side in the hook
 
 // Memoized AssetCard component to prevent unnecessary re-renders
-const AssetCard = React.memo(({ asset }: { asset: Asset }) => {
-  // Use current navigation to get project
-  const { currentProjectId, currentQuestId } = useCurrentNavigation();
-
-  // Use user projects from local DB instead of session cache
-  const { userProjects } = useUserProjects();
-  const cachedProject = userProjects.find((p) => p.id === currentProjectId);
-
-  const { isUserOwner } = useSessionMemberships();
-  const isOwner = currentProjectId ? isUserOwner(currentProjectId) : false;
-
-  // Fallback to fresh query only if not in cache
-  const { project: freshProject } = useProjectById(currentProjectId || '');
-  const activeProject = cachedProject || freshProject;
-
-  const [showAssetSettingsModal, setShowAssetSettingsModal] = useState(false);
-
-  const {
-    isFlaggedForDownload,
-    isLoading: isDownloadLoading,
-    toggleDownload
-  } = useDownload('asset', asset.id);
-
-  const handleDownloadToggle = useCallback(async () => {
-    await toggleDownload();
-  }, [toggleDownload]);
-
-  return (
-    <View style={sharedStyles.card}>
-      <View
-        style={{
-          flexDirection: 'row',
-          alignItems: 'flex-start',
-          gap: spacing.small
-        }}
-      >
-        <Text style={[sharedStyles.cardTitle, { flex: 1 }]}>{asset.name}</Text>
-        {isOwner && (
-          <TouchableOpacity
-            onPress={() => setShowAssetSettingsModal(true)}
-            style={styles.statsButtonMini}
-          >
-            <Ionicons name="settings" size={22} color={colors.text} />
-          </TouchableOpacity>
+const AssetCard = React.memo(
+  ({
+    asset,
+    isOwner,
+    activeProject,
+    currentQuestId
+  }: {
+    asset: Asset;
+    isOwner: boolean;
+    activeProject: Project | null;
+    currentQuestId: string;
+  }) => {
+    const [showAssetSettingsModal, setShowAssetSettingsModal] = useState(false);
+
+    const {
+      isFlaggedForDownload,
+      isLoading: isDownloadLoading,
+      toggleDownload
+    } = useDownload('asset', asset.id);
+
+    const handleDownloadToggle = useCallback(async () => {
+      await toggleDownload();
+    }, [toggleDownload]);
+
+    return (
+      <View style={sharedStyles.card}>
+        <View
+          style={{
+            flexDirection: 'row',
+            alignItems: 'flex-start',
+            gap: spacing.small
+          }}
+        >
+          <Text style={[sharedStyles.cardTitle, { flex: 1 }]}>
+            {asset.name}
+          </Text>
+          {isOwner && (
+            <TouchableOpacity
+              onPress={() => setShowAssetSettingsModal(true)}
+              style={styles.statsButtonMini}
+            >
+              <Ionicons name="settings" size={22} color={colors.text} />
+            </TouchableOpacity>
+          )}
+          <PrivateAccessGate
+            projectId={activeProject?.id ?? ''}
+            projectName={activeProject?.name ?? ''}
+            isPrivate={activeProject?.private ?? false}
+            action="download"
+            allowBypass={true}
+            onBypass={handleDownloadToggle}
+            renderTrigger={({ onPress, hasAccess }) => (
+              <DownloadIndicator
+                isFlaggedForDownload={isFlaggedForDownload}
+                isLoading={isDownloadLoading}
+                onPress={
+                  hasAccess || isFlaggedForDownload
+                    ? handleDownloadToggle
+                    : onPress
+                }
+              />
+            )}
+          />
+        </View>
+
+        <View style={styles.translationCount}>
+          {/* Translation gems could be added here later */}
+        </View>
+        {currentQuestId && (
+          <AssetSettingsModal
+            isVisible={showAssetSettingsModal}
+            onClose={() => setShowAssetSettingsModal(false)}
+            questId={currentQuestId}
+            assetId={asset.id}
+          />
         )}
-        <PrivateAccessGate
-          projectId={activeProject?.id || ''}
-          projectName={activeProject?.name || ''}
-          isPrivate={activeProject?.private || false}
-          action="download"
-          allowBypass={true}
-          onBypass={handleDownloadToggle}
-          renderTrigger={({ onPress, hasAccess }) => (
-            <DownloadIndicator
-              isFlaggedForDownload={isFlaggedForDownload}
-              isLoading={isDownloadLoading}
-              onPress={
-                hasAccess || isFlaggedForDownload
-                  ? handleDownloadToggle
-                  : onPress
-              }
-            />
-          )}
-        />
       </View>
-
-      <View style={styles.translationCount}>
-        {/* Translation gems could be added here later */}
-      </View>
-      {currentQuestId && (
-        <AssetSettingsModal
-          isVisible={showAssetSettingsModal}
-          onClose={() => setShowAssetSettingsModal(false)}
-          questId={currentQuestId}
-          assetId={asset.id}
-        />
-      )}
-    </View>
-  );
-});
+    );
+  }
+);
 
 AssetCard.displayName = 'AssetCard';
 
@@ -159,9 +152,6 @@
 
   // Get current navigation state
   const { currentQuestId, currentProjectId } = useCurrentNavigation();
-
-  const { isUserOwner } = useSessionMemberships();
-  const isOwner = currentProjectId ? isUserOwner(currentProjectId) : false;
 
   const [searchQuery, setSearchQuery] = useState('');
   const [activeFilters, setActiveFilters] = useState<Record<string, string[]>>(
@@ -180,6 +170,12 @@
       </View>
     );
   }
+
+  const { membership } = useUserPermissions(currentProjectId || '', 'manage');
+  const isOwner = membership === 'owner';
+
+  // Fallback to fresh query only if not in cache
+  const { project } = useProjectById(currentProjectId || '');
 
   const { quest } = useQuestById(currentQuestId);
 
@@ -268,7 +264,12 @@
   const renderAssetItem = useCallback(
     ({ item }: { item: Asset }) => (
       <TouchableOpacity onPress={() => handleAssetPress(item)}>
-        <AssetCard asset={item} />
+        <AssetCard
+          asset={item}
+          isOwner={isOwner}
+          activeProject={project}
+          currentQuestId={currentQuestId}
+        />
       </TouchableOpacity>
     ),
     [handleAssetPress]
