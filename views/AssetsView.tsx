/**
 * AssetsView - Migrated from app/_(root)/(drawer)/(stack)/projects/[projectId]/quests/[questId]/assets/index.tsx
 * Now works with state-driven navigation instead of routes
 */

import { AssetFilterModal } from '@/components/AssetFilterModal';
import { AssetSkeleton } from '@/components/AssetSkeleton';
import { DownloadIndicator } from '@/components/DownloadIndicator';
import { PrivateAccessGate } from '@/components/PrivateAccessGate';
import { QuestDetails } from '@/components/QuestDetails';
import {
  useSessionMemberships,
  useSessionProjects
} from '@/contexts/SessionCacheContext';
import type { Asset } from '@/database_services/assetService';
import type { Tag } from '@/database_services/tagService';
import { useInfiniteAssetsWithTagsAndContentByQuestId } from '@/hooks/db/useAssets';
import { useProjectById } from '@/hooks/db/useProjects';
import { useQuestById } from '@/hooks/db/useQuests';
import {
  useAppNavigation,
  useCurrentNavigation
} from '@/hooks/useAppNavigation';
import { useDownload } from '@/hooks/useDownloads';
import { useLocalization } from '@/hooks/useLocalization';
import { useProfiler } from '@/hooks/useProfiler';
import {
  borderRadius,
  colors,
  fontSizes,
  sharedStyles,
  spacing
} from '@/styles/theme';
import { sortItems } from '@/utils/sortingUtils';
import { Ionicons } from '@expo/vector-icons';
import { FlashList } from '@shopify/flash-list';
import React, { useCallback, useEffect, useMemo, useState } from 'react';
import {
  BackHandler,
  Modal,
  RefreshControl,
  StyleSheet,
  Text,
  TextInput,
  TouchableOpacity,
  View
} from 'react-native';

import { AssetListSkeleton } from '@/components/AssetListSkeleton';
<<<<<<< HEAD
import { QuestSettingsModal } from '@/components/QuestSettingsModal';
import type { AssetContent } from '@/hooks/db/useAssets';
=======
>>>>>>> 21ba3411

interface SortingOption {
  field: string;
  order: 'asc' | 'desc';
}

// Helper functions outside component to prevent recreation
// filterAssets function removed - filtering is now handled server-side in the hook

// Memoized AssetCard component to prevent unnecessary re-renders
const AssetCard = React.memo(({ asset }: { asset: Asset }) => {
  // Use current navigation to get project
  const { currentProjectId } = useCurrentNavigation();

  // Use session cache for project data instead of fresh query
  const { getCachedProject } = useSessionProjects();
  const cachedProject = getCachedProject(currentProjectId || '');

  // Fallback to fresh query only if not in cache
  const { project: freshProject } = useProjectById(currentProjectId || '');
  const activeProject = cachedProject || freshProject;

  const {
    isFlaggedForDownload,
    isLoading: isDownloadLoading,
    toggleDownload
  } = useDownload('asset', asset.id);

  const handleDownloadToggle = useCallback(async () => {
    await toggleDownload();
  }, [toggleDownload]);

  return (
    <View style={sharedStyles.card}>
      <View
        style={{
          flexDirection: 'row',
          alignItems: 'flex-start',
          gap: spacing.small
        }}
      >
        <Text style={[sharedStyles.cardTitle, { flex: 1 }]}>{asset.name}</Text>
        <PrivateAccessGate
          projectId={activeProject?.id || ''}
          projectName={activeProject?.name || ''}
          isPrivate={activeProject?.private || false}
          action="download"
          allowBypass={true}
          onBypass={handleDownloadToggle}
          renderTrigger={({ onPress, hasAccess }) => (
            <DownloadIndicator
              isFlaggedForDownload={isFlaggedForDownload}
              isLoading={isDownloadLoading}
              onPress={
                hasAccess || isFlaggedForDownload
                  ? handleDownloadToggle
                  : onPress
              }
            />
          )}
        />
      </View>
      <View style={styles.translationCount}>
        {/* Translation gems could be added here later */}
      </View>
    </View>
  );
});

AssetCard.displayName = 'AssetCard';

export default function AssetsView() {
  const { renderCount: _renderCount } = useProfiler({
    componentName: 'AssetsView'
  });

  const [isFilterModalVisible, setIsFilterModalVisible] = useState(false);

  const { t } = useLocalization();
  const { goToAsset } = useAppNavigation();

  // Get current navigation state
  const { currentQuestId, currentProjectId } = useCurrentNavigation();

  const { isUserOwner } = useSessionMemberships();
  const isOwner = currentProjectId ? isUserOwner(currentProjectId) : false;

  const [searchQuery, setSearchQuery] = useState('');
  const [activeFilters, setActiveFilters] = useState<Record<string, string[]>>(
    {}
  );
  const [activeSorting, setActiveSorting] = useState<SortingOption[]>([]);
  const [selectedAsset, setSelectedAsset] = useState<Asset | null>(null);
  const [showQuestStats, setShowQuestStats] = useState(false);
  const [showSettingsModal, setShowSettingsModal] = useState(false);

  // Early return if no quest is selected
  if (!currentQuestId || !currentProjectId) {
    return (
      <View style={styles.container}>
        <Text style={styles.emptyText}>No quest selected</Text>
      </View>
    );
  }

  const { quest } = useQuestById(currentQuestId);

  // Use the new hybrid infinite query hook for better performance and offline support
  const {
    data: infiniteData,
    fetchNextPage,
    hasNextPage,
    isFetching,
    isFetchingNextPage,
    isLoading,
    isError,
    error,
    refetch
  } = useInfiniteAssetsWithTagsAndContentByQuestId(
    currentQuestId,
    10, // pageSize
    activeSorting[0]?.field === 'name' ? activeSorting[0].field : undefined,
    activeSorting[0]?.order,
    searchQuery, // Add search query parameter
    activeFilters // Add active filters for server-side filtering
  );

  // Extract all assets from pages
  const allAssets = useMemo(() => {
    if (!infiniteData?.pages) {
      return [];
    }

    return infiniteData.pages.flatMap((page) => page.data);
  }, [infiniteData]);

  // Apply client-side sorting only - filtering is now handled server-side
  const filteredAssets = useMemo(() => {
    if (!allAssets.length) {
      return [];
    }

    console.log(
      `🔍 [PERFORMANCE] Starting filteredAssets calculation with ${allAssets.length} assets`
    );
    const startTime = performance.now();

    const assetTagsRecord: Record<string, Tag[]> = {};

    // Build the records with proper typing for sorting
    allAssets.forEach((asset) => {
      assetTagsRecord[asset.id] = asset.tags.map((tag) => tag.tag);
    });

    // Apply additional sorting if needed (beyond what's handled by the query)
    // Filtering is now handled server-side in the hook
    const result = sortItems(
      allAssets,
      activeSorting,
      (assetId: string) => assetTagsRecord[assetId] ?? []
    );

    const duration = performance.now() - startTime;
    console.log(
      `🔍 [PERFORMANCE] filteredAssets calculation took ${duration.toFixed(2)}ms, ${result.length} assets (filtering and search handled server-side)`
    );

    return result;
  }, [allAssets, activeSorting]); // Remove activeFilters dependency since it's handled server-side

  // const getActiveOptionsCount = () => {
  //   const filterCount = Object.values(activeFilters).flat().length;
  //   const sortCount = activeSorting.length;
  //   return filterCount + sortCount;
  // };

  const handleAssetPress = useCallback(
    (asset: Asset) => {
      goToAsset({
        id: asset.id,
        name: asset.name,
        projectId: currentProjectId,
        questId: currentQuestId
      });
    },
    [goToAsset, currentProjectId, currentQuestId]
  );

  // Stable renderItem function to prevent re-renders
  const renderAssetItem = useCallback(
    ({ item }: { item: Asset }) => (
      <TouchableOpacity onPress={() => handleAssetPress(item)}>
        <AssetCard asset={item} />
      </TouchableOpacity>
    ),
    [handleAssetPress]
  );

  const handleCloseDetails = () => {
    setSelectedAsset(null);
    setShowQuestStats(false);
  };

  const handleApplyFilters = (filters: Record<string, string[]>) => {
    setActiveFilters(filters);
    setIsFilterModalVisible(false);
  };

  const handleApplySorting = (sorting: SortingOption[]) => {
    setActiveSorting(sorting);
  };

  const toggleQuestStats = () => {
    setShowQuestStats((prev) => !prev);
  };

  // Load more data when user reaches end of list
  const handleLoadMore = useCallback(() => {
    if (hasNextPage && !isFetchingNextPage && !isFetching) {
      void fetchNextPage();
    }
  }, [hasNextPage, isFetchingNextPage, isFetching, fetchNextPage]);

  // Refresh data
  const handleRefresh = useCallback(() => {
    void refetch();
  }, [refetch]);

  // Render footer with loading indicator
  const renderFooter = () => {
    if (!isFetchingNextPage) return null;

    return (
      <View style={{ paddingVertical: spacing.medium }}>
        <AssetSkeleton />
        <AssetSkeleton />
        <AssetSkeleton />
      </View>
    );
  };

  // Handle back button press
  useEffect(() => {
    const backHandler = BackHandler.addEventListener(
      'hardwareBackPress',
      () => {
        if (isFilterModalVisible) {
          setIsFilterModalVisible(false);
          return true;
        }
        if (selectedAsset) {
          setSelectedAsset(null);
          return true;
        }
        return false;
      }
    );

    return () => backHandler.remove();
  }, [isFilterModalVisible, selectedAsset]);

  // Loading state with better UX
  if (isLoading) {
    return (
      <View style={styles.container}>
        <View
          style={[sharedStyles.container, { backgroundColor: 'transparent' }]}
        >
          <AssetListSkeleton />
        </View>
      </View>
    );
  }

  // Error state with retry option
  if (isError) {
    return (
      <View style={styles.container}>
        <View
          style={[
            sharedStyles.container,
            {
              backgroundColor: 'transparent',
              justifyContent: 'center',
              alignItems: 'center'
            }
          ]}
        >
          <Text
            style={{
              color: colors.error,
              fontSize: fontSizes.medium,
              textAlign: 'center'
            }}
          >
            Error loading assets: {error.message}
          </Text>
          <TouchableOpacity
            onPress={handleRefresh}
            style={[styles.retryButton, { marginTop: spacing.medium }]}
          >
            <Text style={styles.retryButtonText}>Retry</Text>
          </TouchableOpacity>
        </View>
      </View>
    );
  }

  return (
    <View style={styles.container}>
      <View
        style={[sharedStyles.container, { backgroundColor: 'transparent' }]}
      >
        <View style={styles.headerContainer}>
          <View style={styles.searchContainer}>
            <Ionicons
              name="search"
              size={20}
              color={colors.text}
              style={styles.searchIcon}
            />
            <TextInput
              style={styles.searchInput}
              placeholder={t('searchAssets')}
              placeholderTextColor={colors.text}
              value={searchQuery}
              onChangeText={setSearchQuery}
            />
            {/* <TouchableOpacity
              onPress={() => setIsFilterModalVisible(true)}
              style={styles.filterIcon}
            >
              <Ionicons name="filter" size={20} color={colors.text} />
              {getActiveOptionsCount() > 0 && (
                <View style={styles.badge}>
                  <Text style={styles.badgeText}>
                    {getActiveOptionsCount()}
                  </Text>
                </View>
              )}
            </TouchableOpacity> */}
          </View>
        </View>

        <FlashList
          data={filteredAssets}
          renderItem={renderAssetItem}
          keyExtractor={(item) => item.id}
          style={sharedStyles.list}
          onEndReached={handleLoadMore}
          onEndReachedThreshold={0.5}
          ListFooterComponent={renderFooter}
          ListEmptyComponent={
            <View style={styles.emptyText}>
              <Text style={styles.emptyText}>{t('noAssetsFound')}</Text>
            </View>
          }
          refreshControl={
            <RefreshControl
              refreshing={isFetching && !isFetchingNextPage}
              onRefresh={handleRefresh}
              colors={[colors.primary]}
              tintColor={colors.primary}
            />
          }
          showsVerticalScrollIndicator={false}
          // Performance optimizations
          removeClippedSubviews={true}
        />
        <View style={styles.floatingButtonsContainer}>
          {isOwner && (
            <TouchableOpacity
              onPress={() => setShowSettingsModal(true)}
              style={styles.statsButton}
            >
              <Ionicons name="settings" size={24} color={colors.text} />
            </TouchableOpacity>
          )}
          <TouchableOpacity
            onPress={toggleQuestStats}
            style={styles.statsButton}
          >
            <Ionicons name="stats-chart" size={24} color={colors.text} />
          </TouchableOpacity>
        </View>
      </View>
      <Modal
        visible={isFilterModalVisible}
        transparent={true}
        animationType="fade"
        onRequestClose={() => setIsFilterModalVisible(false)}
      >
        <View style={{ flex: 1 }}>
          <AssetFilterModal
            onClose={() => setIsFilterModalVisible(false)}
            questId={currentQuestId}
            onApplyFilters={handleApplyFilters}
            onApplySorting={handleApplySorting}
            initialFilters={activeFilters}
            initialSorting={activeSorting}
          />
        </View>
      </Modal>
      {showQuestStats && quest && (
        <QuestDetails quest={quest} onClose={handleCloseDetails} />
      )}
      <QuestSettingsModal
        isVisible={showSettingsModal}
        onClose={() => setShowSettingsModal(false)}
        questId={currentQuestId}
        projectId={currentProjectId}
      />
    </View>
  );
}

const styles = StyleSheet.create({
  container: {
    flex: 1,
    backgroundColor: 'transparent'
  },
  emptyText: {
    flex: 1,
    textAlign: 'center',
    textAlignVertical: 'center',
    fontSize: 16,
    color: colors.textSecondary
  },
  headerContainer: {
    flexDirection: 'column',
    marginBottom: spacing.medium,
    width: '100%'
  },
  statsButton: {
    padding: spacing.small,
    alignSelf: 'flex-end'
  },
  searchContainer: {
    flexDirection: 'row',
    alignItems: 'center',
    backgroundColor: colors.inputBackground,
    borderRadius: borderRadius.medium,
    paddingHorizontal: spacing.medium,
    marginTop: spacing.medium,
    marginBottom: spacing.medium,
    width: '100%'
  },
  searchIcon: {
    marginRight: spacing.small
  },
  searchInput: {
    flex: 1,
    color: colors.text,
    fontSize: fontSizes.medium,
    paddingVertical: spacing.medium
  },
  filterIcon: {
    marginLeft: spacing.small,
    padding: spacing.small,
    position: 'relative'
  },
  badge: {
    position: 'absolute',
    top: -5,
    right: -5,
    backgroundColor: colors.primary,
    borderRadius: 10,
    width: 20,
    height: 20,
    justifyContent: 'center',
    alignItems: 'center'
  },
  badgeText: {
    color: colors.buttonText,
    fontSize: fontSizes.small,
    fontWeight: 'bold'
  },
  translationCount: {
    flexDirection: 'row',
    flexWrap: 'nowrap',
    marginTop: spacing.small,
    gap: spacing.xsmall
  },
  footerLoader: {
    flexDirection: 'row',
    justifyContent: 'center',
    alignItems: 'center',
    paddingVertical: spacing.medium,
    gap: spacing.small
  },
  footerText: {
    color: colors.textSecondary,
    fontSize: fontSizes.small
  },
  retryButton: {
    backgroundColor: colors.primary,
    paddingHorizontal: spacing.large,
    paddingVertical: spacing.medium,
    borderRadius: borderRadius.medium
  },
  retryButtonText: {
    color: colors.buttonText,
    fontSize: fontSizes.medium,
    fontWeight: 'bold'
  },
  floatingButtonsContainer: {
    flexDirection: 'row',
    alignSelf: 'flex-end',
    gap: spacing.small
  }
});<|MERGE_RESOLUTION|>--- conflicted
+++ resolved
@@ -47,11 +47,8 @@
 } from 'react-native';
 
 import { AssetListSkeleton } from '@/components/AssetListSkeleton';
-<<<<<<< HEAD
 import { QuestSettingsModal } from '@/components/QuestSettingsModal';
 import type { AssetContent } from '@/hooks/db/useAssets';
-=======
->>>>>>> 21ba3411
 
 interface SortingOption {
   field: string;
