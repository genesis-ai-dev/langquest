--- conflicted
+++ resolved
@@ -102,62 +102,6 @@
 
   return (
     <Form {...form}>
-<<<<<<< HEAD
-      <View className="m-safe flex flex-col gap-4 p-6">
-        <View className="mb-8 flex flex-col items-center justify-center gap-4 text-center">
-          <Text className="text-6xl font-semibold text-primary">LangQuest</Text>
-          <Text>{t('welcome')}</Text>
-        </View>
-        <LanguageSelect uiReadyOnly />
-        <FormField
-          control={form.control}
-          name="email"
-          render={({ field }) => (
-            <FormItem>
-              <FormControl>
-                <Input
-                  {...transformInputProps(field)}
-                  mask
-                  autoCapitalize="none"
-                  keyboardType="email-address"
-                  prefix={MailIcon}
-                  prefixStyling={false}
-                  placeholder={t('enterYourEmail')}
-                />
-              </FormControl>
-              <FormMessage />
-            </FormItem>
-          )}
-        />
-        <FormField
-          control={form.control}
-          name="password"
-          render={({ field }) => (
-            <FormItem>
-              <FormControl>
-                <Input
-                  {...transformInputProps(field)}
-                  autoCapitalize="none"
-                  autoCorrect={false}
-                  textContentType="password"
-                  autoComplete="password"
-                  prefix={LockIcon}
-                  prefixStyling={false}
-                  placeholder={t('enterYourPassword')}
-                  secureTextEntry
-                />
-              </FormControl>
-              <FormMessage />
-            </FormItem>
-          )}
-        />
-        <Pressable
-          onPress={() =>
-            safeNavigate(() =>
-              onNavigate('forgot-password', { email: form.watch('email') })
-            )
-          }
-=======
       <View className="relative flex-1">
         <ScrollView
           ref={scrollViewRef}
@@ -165,7 +109,6 @@
           contentContainerClassName="m-safe flex flex-col gap-4 p-6"
           keyboardShouldPersistTaps="handled"
           showsVerticalScrollIndicator={false}
->>>>>>> 258bacd8
         >
           <View className="flex flex-col items-center justify-center gap-4 text-center">
             <Text className="text-6xl font-semibold text-primary">
