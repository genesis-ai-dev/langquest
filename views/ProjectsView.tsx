--- conflicted
+++ resolved
@@ -268,24 +268,6 @@
           <Text style={styles.emptyText}>No projects found</Text>
         </View>
       ) : (
-<<<<<<< HEAD
-        <FlashList
-          data={filteredProjects}
-          renderItem={({ item }) => <ProjectCard project={item} />}
-          keyExtractor={(item) => item.id}
-          estimatedItemSize={120}
-          onEndReached={onEndReached}
-          onEndReachedThreshold={0.3}
-          ListFooterComponent={() => (
-            <View>
-              <CreateProjectButton />
-              {renderFooter()}
-            </View>
-          )}
-          showsVerticalScrollIndicator={false}
-          contentContainerStyle={styles.listContent}
-        />
-=======
         <>
           <FlashList
             data={filteredProjects}
@@ -293,12 +275,16 @@
             keyExtractor={(item) => item.id}
             onEndReached={onEndReached}
             onEndReachedThreshold={0.3}
-            ListFooterComponent={renderFooter}
+            ListFooterComponent={() => (
+              <View>
+                <CreateProjectButton />
+                {renderFooter()}
+              </View>
+            )}
             showsVerticalScrollIndicator={false}
             contentContainerStyle={styles.listContent}
           />
         </>
->>>>>>> d2ed4a4f
       )}
     </View>
   );
