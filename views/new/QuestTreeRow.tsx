import { DownloadIndicator } from '@/components/DownloadIndicator';
import { Button } from '@/components/ui/button';
import { Icon } from '@/components/ui/icon';
import { Text } from '@/components/ui/text';
import { useAuth } from '@/contexts/AuthContext';
import type { quest as questTable } from '@/db/drizzleSchema';
import { useAppNavigation } from '@/hooks/useAppNavigation';
import type { WithSource } from '@/utils/dbUtils';
import {
  ChevronDown,
  ChevronRight,
<<<<<<< HEAD
  Download,
  FolderIcon,
=======
  Folder,
>>>>>>> 88a54149
  HardDriveIcon,
  Plus
} from 'lucide-react-native';
import React from 'react';
import { Pressable, View } from 'react-native';
import { useItemDownload } from './useHybridData';

type Quest = typeof questTable.$inferSelect;

export interface QuestTreeRowProps {
  quest: WithSource<Quest>;
  depth: number;
  hasChildren: boolean;
  isOpen: boolean;
  onToggleExpand?: () => void;
  onAddChild: (parentId: string) => void;
}

export const QuestTreeRow: React.FC<QuestTreeRowProps> = ({
  quest,
  depth,
  hasChildren,
  isOpen,
  onToggleExpand,
  onAddChild
}) => {
  const { goToQuest, currentProjectId } = useAppNavigation();
  const { currentUser } = useAuth();

  const { mutate: downloadQuest, isPending: isDownloading } = useItemDownload(
    'quest',
    quest.id
  );

  const Component = hasChildren ? Pressable : View;
  return (
    <View
      className="flex flex-row items-center gap-1 py-1"
      style={{ paddingLeft: depth * 12 }}
    >
      {(depth > 0 || hasChildren) && (
        <Component
          {...(hasChildren && { onPress: onToggleExpand })}
          className="w-8 p-1"
        >
          {hasChildren && (
            <Icon
              as={isOpen ? ChevronDown : ChevronRight}
              className="text-muted-foreground"
            />
          )}
        </Component>
      )}
      <View className="flex flex-row items-center gap-2">
        {quest.source === 'local' && (
          <Icon as={HardDriveIcon} className="text-muted-foreground" />
        )}
        <Icon as={FolderIcon} className="mr-2 text-muted-foreground" />
      </View>
      <Pressable
        className="flex-1 overflow-hidden"
        onPress={() =>
          goToQuest({
            id: quest.id,
            project_id: currentProjectId!,
            name: quest.name
          })
        }
      >
        <View className="flex flex-1 flex-row items-center gap-2">
          <View>
            <Text numberOfLines={1}>{quest.name}</Text>
          </View>
          {quest.description && (
            <View className="flex-1 truncate">
              <Text className="text-sm text-muted-foreground" numberOfLines={1}>
                {quest.description}
              </Text>
            </View>
          )}
        </View>
        {/* {!!quest.parent_id && (
          <Text className="text-xs text-muted-foreground" numberOfLines={1}>
            Parent: {quest.parent_id}
          </Text>
        )} */}
      </Pressable>
<<<<<<< HEAD
      {quest.source === 'cloud' && (
        <View className="ml-2 flex flex-row items-center gap-1">
          <Button
            size="icon"
            variant="ghost"
            className="size-7"
            disabled={isDownloading || !currentUser?.id}
=======
      {/* Download status indicator */}
      <View className="ml-2 flex flex-row items-center gap-1">
        {quest.source === 'local' ? (
          <Icon as={HardDriveIcon} className="text-muted-foreground" />
        ) : (
          <DownloadIndicator
            isFlaggedForDownload={quest.source === 'synced'}
            isLoading={isDownloading}
>>>>>>> 88a54149
            onPress={() => {
              if (quest.source === 'cloud') {
                if (!currentUser?.id) return;
                downloadQuest({ userId: currentUser.id, download: true });
              }
              // If local, this is just a hard drive icon -- not actionable
            }}
<<<<<<< HEAD
          >
            <Icon as={Download} />
          </Button>
        </View>
      )}
=======
            className="text-muted-foreground"
            downloadType="quest"
            // For now, no stats; could be passed as needed
            // For local-only: just shows a hard drive, non-pressable
            showProgress={false}
          />
        )}
      </View>
>>>>>>> 88a54149
      <Button
        size="icon"
        variant="outline"
        className="ml-2 size-7"
        onPress={() => onAddChild(quest.id)}
      >
        <Icon as={Plus} />
      </Button>
    </View>
  );
};

export default QuestTreeRow;<|MERGE_RESOLUTION|>--- conflicted
+++ resolved
@@ -9,12 +9,7 @@
 import {
   ChevronDown,
   ChevronRight,
-<<<<<<< HEAD
-  Download,
   FolderIcon,
-=======
-  Folder,
->>>>>>> 88a54149
   HardDriveIcon,
   Plus
 } from 'lucide-react-native';
@@ -102,15 +97,6 @@
           </Text>
         )} */}
       </Pressable>
-<<<<<<< HEAD
-      {quest.source === 'cloud' && (
-        <View className="ml-2 flex flex-row items-center gap-1">
-          <Button
-            size="icon"
-            variant="ghost"
-            className="size-7"
-            disabled={isDownloading || !currentUser?.id}
-=======
       {/* Download status indicator */}
       <View className="ml-2 flex flex-row items-center gap-1">
         {quest.source === 'local' ? (
@@ -119,7 +105,6 @@
           <DownloadIndicator
             isFlaggedForDownload={quest.source === 'synced'}
             isLoading={isDownloading}
->>>>>>> 88a54149
             onPress={() => {
               if (quest.source === 'cloud') {
                 if (!currentUser?.id) return;
@@ -127,13 +112,6 @@
               }
               // If local, this is just a hard drive icon -- not actionable
             }}
-<<<<<<< HEAD
-          >
-            <Icon as={Download} />
-          </Button>
-        </View>
-      )}
-=======
             className="text-muted-foreground"
             downloadType="quest"
             // For now, no stats; could be passed as needed
@@ -142,7 +120,6 @@
           />
         )}
       </View>
->>>>>>> 88a54149
       <Button
         size="icon"
         variant="outline"
