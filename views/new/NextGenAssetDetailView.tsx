/* eslint-disable @typescript-eslint/no-unnecessary-condition */
import { AssetSettingsModal } from '@/components/AssetSettingsModal';
import { AssetSkeleton } from '@/components/AssetSkeleton';
import ImageCarousel from '@/components/ImageCarousel';
import { ReportModal } from '@/components/NewReportModal';
import { PrivateAccessGate } from '@/components/PrivateAccessGate';
import { SourceContent } from '@/components/SourceContent';
import { Button } from '@/components/ui/button';
import { Icon } from '@/components/ui/icon';
import { Tabs, TabsContent, TabsList, TabsTrigger } from '@/components/ui/tabs';
import { useAuth } from '@/contexts/AuthContext';
import { LayerType, useStatusContext } from '@/contexts/StatusContext';
import type { LayerStatus } from '@/database_services/types';
import type { asset_content_link } from '@/db/drizzleSchema';
import {
  asset,
  languoid as languoidTable,
  project,
  project_language_link
} from '@/db/drizzleSchema';
import { system } from '@/db/powersync/system';
import { AppConfig } from '@/db/supabase/AppConfig';
import { useAppNavigation } from '@/hooks/useAppNavigation';
import { useAttachmentStates } from '@/hooks/useAttachmentStates';
import { useLocalization } from '@/hooks/useLocalization';
import { useHasUserReported } from '@/hooks/useReports';
import { useUserPermissions } from '@/hooks/useUserPermissions';
import { useLocalStore } from '@/store/localStore';
import { getLocalAttachmentUriWithOPFS, getLocalUri } from '@/utils/fileUtils';
import { cn } from '@/utils/styleUtils';
import { toCompilableQuery } from '@powersync/drizzle-driver';
import { and, eq, inArray } from 'drizzle-orm';
import {
  ChevronLeftIcon,
  ChevronRightIcon,
  CrownIcon,
  FileTextIcon,
  FlagIcon,
  ImageIcon,
  LockIcon,
  PlusIcon,
  SettingsIcon,
  UserIcon,
  Volume2Icon,
  VolumeXIcon
} from 'lucide-react-native';
import React, { useEffect, useState } from 'react';
import { Dimensions, Text, View } from 'react-native';
import { scheduleOnRN } from 'react-native-worklets';
import NextGenNewTranslationModal from './NextGenNewTranslationModal';
import NextGenTranslationsList from './NextGenTranslationsList';
import { useHybridData } from './useHybridData';

const ASSET_VIEWER_PROPORTION = 0.35;

type TabType = 'text' | 'image';

function useNextGenOfflineAsset(assetId: string) {
  const { isAuthenticated } = useAuth();

  // Only create offline query if PowerSync is initialized and user is authenticated
  // This prevents PowerSync access warnings for anonymous users
  // Use a factory function that only creates the query when needed
  const getOfflineQuery = React.useCallback(() => {
    // For anonymous users, return a placeholder SQL string that won't access system.db
    if (!isAuthenticated) {
      // eslint-disable-next-line @typescript-eslint/no-explicit-any, @typescript-eslint/no-unsafe-return
      return 'SELECT * FROM asset WHERE 1=0' as any;
    }

    // Only create CompilableQuery when user is authenticated
    // Check PowerSync status at query creation time
    try {
      if (!system.isPowerSyncInitialized()) {
        // eslint-disable-next-line @typescript-eslint/no-explicit-any, @typescript-eslint/no-unsafe-return
        return 'SELECT * FROM asset WHERE 1=0' as any;
      }
      return toCompilableQuery(
        system.db.query.asset.findFirst({
          where: eq(asset.id, assetId),
          with: {
            content: true
          }
        })
      );
    } catch (error) {
      // If query creation fails, return placeholder
      console.warn('Failed to create offline query, using placeholder:', error);
      // eslint-disable-next-line @typescript-eslint/no-explicit-any, @typescript-eslint/no-unsafe-return
      return 'SELECT * FROM asset WHERE 1=0' as any;
    }
  }, [assetId, isAuthenticated]);

  // Create query lazily - only when needed
  // eslint-disable-next-line @typescript-eslint/no-unsafe-assignment
  const offlineQuery = React.useMemo(
    // eslint-disable-next-line @typescript-eslint/no-unsafe-return
    () => getOfflineQuery(),
    [getOfflineQuery]
  );

  return useHybridData({
    dataType: 'asset',
    queryKeyParams: [assetId],
    offlineQuery,
    cloudQueryFn: async () => {
      if (!assetId) return [];

      // Fetch asset with content relationships
      const { data, error } = await system.supabaseConnector.client
        .from('asset')
        .select(
          `
          *,
          content:asset_content_link (
            *
          )
        `
        )
        .eq('id', assetId)
        .limit(1)
        .overrideTypes<
          (Omit<typeof asset.$inferSelect, 'images'> & {
            images: string;
            content?: (typeof asset_content_link.$inferSelect)[];
          })[]
        >();

      if (error) throw error;

      // Parse images JSON and map to asset format
      return data.map((item) => {
        const parsedImages = item.images
          ? (JSON.parse(item.images) as string[])
          : [];

        return {
          ...item,
          images: parsedImages,
          content: item.content || []
        };
      });
    },
    enableCloudQuery: !!assetId,
    enableOfflineQuery: !!assetId
  });
}

export default function NextGenAssetDetailView() {
  const { t } = useLocalization();
  const { isAuthenticated } = useAuth();
  const setAuthView = useLocalStore((state) => state.setAuthView);
  const {
    currentAssetId,
    currentProjectId,
    currentQuestId,
    currentProjectData,
    goBack
  } = useAppNavigation();

  // Debug logging moved to useEffect to prevent render loop
  useEffect(() => {
    if (__DEV__) {
      console.log('[ASSET DETAIL VIEW] Navigation context:', {
        currentAssetId,
        currentProjectId,
        currentQuestId
      });
    }
  }, [currentAssetId, currentProjectId, currentQuestId]);

  const [showNewTranslationModal, setShowNewTranslationModal] = useState(false);
  const [translationsRefreshKey, setTranslationsRefreshKey] = useState(0);
  const [showAssetSettingsModal, setShowAssetSettingsModal] = useState(false);
  const [showReportModal, setShowReportModal] = useState(false);
  const [currentContentIndex, setCurrentContentIndex] = useState(0);

  // Use state for activeTab since user can change it
  const [activeTab, setActiveTab] = useState<TabType>('text');

  const {
    data: queriedAsset,
    isLoading: isAssetLoading,
    refetch: refetchOfflineAsset
  } = useNextGenOfflineAsset(currentAssetId || '');

  const offlineAsset = queriedAsset;

  // Load asset attachments when asset ID changes
  // useEffect(() => {
  //   if (!currentAssetId) return;

  //   // Load attachments for audio support
  //   // void system.tempAttachmentQueue?.loadAssetAttachments(currentAssetId);
  // }, [currentAssetId]);

  // Use passed project data if available (instant!), otherwise query using hybrid data
  // This supports both authenticated (offline) and anonymous (cloud-only) users
  // Use a factory function that only creates the query when needed
  const getProjectOfflineQuery = React.useCallback(() => {
    if (!isAuthenticated) {
      // eslint-disable-next-line @typescript-eslint/no-explicit-any, @typescript-eslint/no-unsafe-return
      return 'SELECT * FROM project WHERE 1=0' as any;
    }
    try {
      if (!system.isPowerSyncInitialized()) {
        // eslint-disable-next-line @typescript-eslint/no-explicit-any, @typescript-eslint/no-unsafe-return
        return 'SELECT * FROM project WHERE 1=0' as any;
      }
      return toCompilableQuery(
        system.db.query.project.findFirst({
          where: currentProjectId ? eq(project.id, currentProjectId) : undefined
        })
      );
    } catch (error) {
      console.warn(
        'Failed to create project offline query, using placeholder:',
        error
      );
      // eslint-disable-next-line @typescript-eslint/no-explicit-any, @typescript-eslint/no-unsafe-return
      return 'SELECT * FROM project WHERE 1=0' as any;
    }
  }, [currentProjectId, isAuthenticated]);

  // eslint-disable-next-line @typescript-eslint/no-unsafe-assignment
  const projectOfflineQuery = React.useMemo(
    // eslint-disable-next-line @typescript-eslint/no-unsafe-return
    () => getProjectOfflineQuery(),
    [getProjectOfflineQuery]
  );

  const { data: queriedProjectDataArray } = useHybridData<
    typeof project.$inferSelect
  >({
    dataType: 'project-detail',
    queryKeyParams: [currentProjectId || ''],
    offlineQuery: projectOfflineQuery,
    cloudQueryFn: async () => {
      if (!currentProjectId) return [];
      const { data, error } = await system.supabaseConnector.client
        .from('project')
        .select('*')
        .eq('id', currentProjectId)
        .limit(1)
        .overrideTypes<(typeof project.$inferSelect)[]>();
      if (error) throw error;
      return data || [];
    },
    enableCloudQuery: !!currentProjectId && !currentProjectData,
    enableOfflineQuery: !!currentProjectId && !currentProjectData
  });

  // Prefer passed data for instant rendering!
  const queriedProjectData = queriedProjectDataArray?.[0];
  const projectData = currentProjectData || queriedProjectData;

  // Get target languoid_id from project_language_link
  const { data: targetLanguoidLink = [] } = useHybridData<{
    languoid_id: string | null;
  }>({
    dataType: 'project-target-languoid-id',
    queryKeyParams: [currentProjectId || ''],
    offlineQuery: toCompilableQuery(
      system.db
        .select({ languoid_id: project_language_link.languoid_id })
        .from(project_language_link)
        .where(
          and(
            eq(project_language_link.project_id, currentProjectId!),
            eq(project_language_link.language_type, 'target')
          )
        )
        .limit(1)
    ),
    cloudQueryFn: async () => {
      if (!currentProjectId) return [];
      const { data, error } = await system.supabaseConnector.client
        .from('project_language_link')
        .select('languoid_id')
        .eq('project_id', currentProjectId)
        .eq('language_type', 'target')
        .not('languoid_id', 'is', null)
        .limit(1)
        .overrideTypes<{ languoid_id: string | null }[]>();
      if (error) throw error;
      return data;
    },
    enableCloudQuery: !!currentProjectId,
    enableOfflineQuery: !!currentProjectId
  });

  const translationLanguageId = targetLanguoidLink[0]?.languoid_id || '';

  const { hasAccess: canTranslate, membership: translateMembership } =
    useUserPermissions(
      currentProjectId || '',
      'translate',
      Boolean(projectData?.private)
    );

  // Determine which asset to display
  const activeAsset = offlineAsset?.[0] as
    | (typeof asset.$inferSelect & {
        content?: (typeof asset_content_link.$inferSelect)[];
        images?: string[];
      })
    | undefined;

  // Track previous asset ID to detect when asset changes
  const prevAssetIdRef = React.useRef<string | null>(null);

  React.useEffect(() => {
    if (!activeAsset) return;

    if (prevAssetIdRef.current !== activeAsset.id) {
      prevAssetIdRef.current = activeAsset.id;

      const hasTextContent =
        activeAsset.content && activeAsset.content.length > 0;
      const hasImages = activeAsset.images && activeAsset.images.length > 0;
      const newTab = hasTextContent ? 'text' : hasImages ? 'image' : 'text';

      setActiveTab(newTab);
      setCurrentContentIndex(0);
    }
  }, [activeAsset]);

  useEffect(() => {
    if (__DEV__ && projectData && !projectData.target_language_id) {
      console.warn(
        '[ASSET DETAIL] WARNING: Project data loaded but target_language_id is missing!',
        projectData
      );
    }
  }, [projectData]);

  const currentStatus = useStatusContext();

  const { allowEditing, allowSettings } = !activeAsset
    ? { allowEditing: false, allowSettings: false }
    : currentStatus.getStatusParams(
        LayerType.ASSET,
        activeAsset.id || '',
        activeAsset as LayerStatus,
        currentQuestId
      );

  const allAttachmentIds = React.useMemo(() => {
    if (!activeAsset) return [];
    const audioIds = (activeAsset.content ?? [])
      .flatMap((content) => content.audio ?? [])
      .filter(Boolean);
    return [...audioIds, ...(activeAsset.images ?? [])];
  }, [activeAsset]);

  const { attachmentStates, isLoading: isLoadingAttachments } =
    useAttachmentStates(allAttachmentIds);

  // Collect content-level languoid IDs for this asset (prefer languoid_id, fallback to source_language_id)
  const contentLanguoidIds = React.useMemo(() => {
    const ids = new Set<string>();
    activeAsset?.content?.forEach((c) => {
      const languoidId = c.languoid_id || c.source_language_id;
      if (languoidId) ids.add(languoidId);
    });
    return Array.from(ids);
  }, [activeAsset?.content]);

  // Fetch all languoids used by content items
  const { data: contentLanguoids = [] } = useHybridData({
    dataType: 'languoids-by-id',
    queryKeyParams: contentLanguoidIds,
    offlineQuery: toCompilableQuery(
      system.db.query.languoid.findMany({
        where: contentLanguoidIds.length
          ? inArray(languoidTable.id, contentLanguoidIds)
          : undefined
      })
    ),
    enableCloudQuery: false
  });

  const languoidById = new Map(contentLanguoids.map((l) => [l.id, l] as const));

  // Active tab is now derived from asset content via useMemo above

  // Reset content index when asset changes
  // Use queueMicrotask to defer state update and avoid cascading renders
  useEffect(() => {
    scheduleOnRN(() => {
      setCurrentContentIndex(0);
    });
  }, [currentAssetId]);
  // Get audio URIs for a specific content item (not all content flattened)
  // Both web and native now use async OPFS resolution
  const [resolvedAudioUris, setResolvedAudioUris] = useState<string[]>([]);

  useEffect(() => {
    const content = activeAsset?.content?.[currentContentIndex];
    if (!content?.audio) {
      // Use queueMicrotask to avoid synchronous setState warning
      scheduleOnRN(() => {
        setResolvedAudioUris([]);
      });
      return;
    }

    // Resolve OPFS URIs asynchronously (works for both web and native)
    const resolveUris = async () => {
      const audioValues = content.audio!.filter(
        (audioValue: unknown): audioValue is string =>
          typeof audioValue === 'string'
      );

      const resolved = await Promise.all(
        audioValues.map(async (audioValue: string): Promise<string | null> => {
          // Handle full file URIs
          if (audioValue.startsWith('file://')) {
            return audioValue;
          }

          // For anonymous users, get cloud URLs from Supabase storage
          const isPowerSyncReady = system.isPowerSyncInitialized();
          if (!isAuthenticated || !isPowerSyncReady) {
            // Get public URL from Supabase storage
            try {
              if (!AppConfig.supabaseBucket) {
                console.warn('Supabase bucket not configured');
                return null;
              }
              const { data } = system.supabaseConnector.client.storage
                .from(AppConfig.supabaseBucket)
                .getPublicUrl(audioValue);
              return data.publicUrl;
            } catch (error) {
              console.error('Failed to get cloud audio URL:', error);
              return null;
            }
          }

          // Handle attachment IDs (look up in attachment queue) for authenticated users
          const attachmentState = attachmentStates.get(audioValue);
          if (attachmentState?.local_uri) {
            return getLocalAttachmentUriWithOPFS(attachmentState.filename);
          }

          // Fallback: try to get cloud URL if local not available
          try {
            if (!AppConfig.supabaseBucket) {
              console.warn('Supabase bucket not configured');
              return null;
            }
            const { data } = system.supabaseConnector.client.storage
              .from(AppConfig.supabaseBucket)
              .getPublicUrl(audioValue);
            return data.publicUrl;
          } catch (error) {
            console.error('Failed to get fallback cloud audio URL:', error);
            return null;
          }
        })
      );

      setResolvedAudioUris(resolved.filter((uri) => uri !== null));
    };

    void resolveUris();
  }, [
    activeAsset?.content,
    currentContentIndex,
    attachmentStates,
    isAuthenticated
  ]);

  console.log('resolvedAudioUris', resolvedAudioUris);

  const { hasReported, isLoading: isReportLoading } = useHasUserReported(
    currentAssetId || '',
    'assets'
  );

  if (!currentAssetId) {
    return (
      <View className="flex-1">
        <View className="flex-1 items-center justify-center">
          <Text className="text-center text-xl font-bold text-foreground">
            {t('noAssetSelected')}
          </Text>
        </View>
      </View>
    );
  }

  const screenHeight = Dimensions.get('window').height;
  const assetViewerHeight = screenHeight * ASSET_VIEWER_PROPORTION;

  // Show loading skeleton if we're loading OR if we don't have asset data yet for the current asset
  // This prevents the "not available" flash when navigating between assets
  if (isAssetLoading || (!activeAsset && currentAssetId)) {
    return (
      <View className="flex-1">
        <AssetSkeleton />
      </View>
    );
  }

  // Only show error if loading is complete but we still have no asset
  if (!activeAsset) {
    return (
      <View className="flex-1 bg-background">
        <View className="flex-1 items-center justify-center p-4">
          <Text className="text-center text-lg text-destructive">
            {t('assetNotAvailableOffline')}
          </Text>
          <View className="h-2" />
          <Text className="text-center text-sm italic text-muted-foreground">
            {t('assetMayNotBeSynchronized')}
          </Text>
        </View>
      </View>
    );
  }

  const handleTranslationSuccess = () => {
    // Refresh the translations list by forcing a re-render
    setShowNewTranslationModal(false);
    setTranslationsRefreshKey((prev) => prev + 1);
  };

  const handleNewTranslationPress = () => {
    if (!canTranslate) {
      // If no access, PrivateAccessGate will handle showing the modal
      return;
    }

    if (!translationLanguageId) {
      console.error(
        '[ASSET DETAIL] Cannot open translation modal: translation language not loaded'
      );
      return;
    }

    setShowNewTranslationModal(true);
  };

  return (
    <View className="mb-safe flex-1 px-4">
      {/* Header */}
      <View className="flex-row items-center justify-between gap-1">
        <View className="flex-1 flex-row items-center gap-4">
          <Text className="flex-1 text-xl font-bold text-foreground">
            {activeAsset.name}
          </Text>
          {Boolean(projectData?.private) && (
            <View className="flex-row items-center gap-1">
              <Icon as={LockIcon} className="text-muted-foreground" />
              {translateMembership === 'owner' && (
                <Icon as={CrownIcon} className="text-primary" />
              )}
              {translateMembership === 'member' && (
                <Icon as={UserIcon} className="text-primary" />
              )}
            </View>
          )}
        </View>
        {__DEV__ && offlineAsset && (
          <Text className="text-sm text-foreground">
            V: {activeAsset.visible ? '🟢' : '🔴'} A:{' '}
            {activeAsset.active ? '🟢' : '🔴'}
          </Text>
        )}

        {allowSettings &&
          isAuthenticated &&
          (translateMembership === 'owner' ? (
            <Button
              onPress={() => setShowAssetSettingsModal(true)}
              variant="ghost"
              size="icon"
              className="p-2"
            >
              <Icon as={SettingsIcon} size={22} className="text-foreground" />
            </Button>
          ) : (
            !hasReported &&
            !isReportLoading && (
              <Button
                onPress={() => setShowReportModal(true)}
                variant="ghost"
                size="icon"
                className="p-2"
              >
                <Icon as={FlagIcon} size={20} className="text-foreground" />
              </Button>
            )
          ))}
      </View>

      {/* Tab Bar */}
      <Tabs
        value={activeTab}
        onValueChange={(value) => setActiveTab(value as TabType)}
      >
        <TabsList className="w-full flex-row">
          <TabsTrigger
            value="text"
            className="flex-1 items-center py-2"
            disabled={!activeAsset.content || activeAsset.content.length === 0}
          >
            <Icon as={FileTextIcon} size={24} />
          </TabsTrigger>
          <TabsTrigger
            value="image"
            className="flex-1 items-center py-2"
            disabled={!activeAsset.images || activeAsset.images.length === 0}
          >
            <Icon as={ImageIcon} size={24} />
          </TabsTrigger>
        </TabsList>

        {/* Asset Content Viewer */}
        <View
          className={cn(!allowEditing && 'opacity-50', 'flex overflow-hidden')}
          style={{ height: assetViewerHeight }}
        >
          <TabsContent value="text" className="flex w-full flex-col px-2 py-4">
            {activeAsset.content && activeAsset.content.length > 0 ? (
              <View>
                {/* Current content item */}
                {activeAsset.content[currentContentIndex] && (
                  <View>
                    <SourceContent
                      content={activeAsset.content[currentContentIndex]}
<<<<<<< HEAD
                      sourceLanguage={
                        activeAsset.content[currentContentIndex]
                          ?.source_language_id
                          ? (languageById.get(
                              activeAsset.content[currentContentIndex]
                                ?.source_language_id
                            ) ?? null)
                          : null
                      }
                      audioSegments={resolvedAudioUris}
=======
                      sourceLanguage={(() => {
                        const content =
                          activeAsset.content[currentContentIndex];
                        if (!content) return null;
                        const languoidId =
                          content.languoid_id || content.source_language_id;
                        const languoid = languoidId
                          ? (languoidById.get(languoidId) ?? null)
                          : null;
                        // TODO: Update SourceContent to accept Languoid type
                        // For now, use type assertion to handle transition
                        return languoid as any;
                      })()}
                      audioSegments={getContentAudioUris(
                        activeAsset.content[currentContentIndex]
                      )}
>>>>>>> 73d040ee
                      isLoading={isLoadingAttachments}
                    />
                    <View className="flex w-full flex-row justify-between">
                      {/* Audio status indicator */}
                      {__DEV__ &&
                        activeAsset.content[currentContentIndex]
                          ?.audio?.[0] && (
                          <View className="flex-row items-center gap-1">
                            <Icon
                              as={
                                attachmentStates.get(
                                  activeAsset.content[currentContentIndex]
                                    .audio[0]
                                )?.local_uri
                                  ? Volume2Icon
                                  : VolumeXIcon
                              }
                              size={16}
                              className="text-muted-foreground"
                            />
                            <Text className="text-sm text-muted-foreground">
                              {attachmentStates.get(
                                activeAsset.content[currentContentIndex]
                                  .audio[0]
                              )?.local_uri
                                ? t('audioReady')
                                : t('audioNotAvailable')}
                            </Text>
                          </View>
                        )}

                      {/* Combined navigation controls and audio status */}

                      {activeAsset.content.length > 1 ? (
                        <View
                          className="flex-row items-center justify-between pt-2"
                          style={{ marginTop: 8 }}
                        >
                          {/* Navigation buttons - only show if multiple items */}
                          {activeAsset.content.length > 1 ? (
                            <View className="flex-row items-center gap-2">
                              <Button
                                variant="ghost"
                                size="icon"
                                className="h-8 w-8"
                                disabled={currentContentIndex === 0}
                                onPress={() =>
                                  setCurrentContentIndex((prev) =>
                                    Math.max(0, prev - 1)
                                  )
                                }
                              >
                                <Icon
                                  as={ChevronLeftIcon}
                                  size={20}
                                  className={
                                    currentContentIndex === 0
                                      ? 'text-muted-foreground'
                                      : 'text-foreground'
                                  }
                                />
                              </Button>

                              <Text className="text-sm text-muted-foreground">
                                {currentContentIndex + 1} /{' '}
                                {activeAsset.content.length}
                              </Text>

                              <Button
                                variant="ghost"
                                size="icon"
                                className="h-8 w-8"
                                disabled={
                                  currentContentIndex ===
                                  activeAsset.content.length - 1
                                }
                                onPress={() =>
                                  setCurrentContentIndex((prev) =>
                                    Math.min(
                                      (activeAsset.content?.length ?? 1) - 1,
                                      prev + 1
                                    )
                                  )
                                }
                              >
                                <Icon
                                  as={ChevronRightIcon}
                                  size={20}
                                  className={
                                    currentContentIndex ===
                                    activeAsset.content.length - 1
                                      ? 'text-muted-foreground'
                                      : 'text-foreground'
                                  }
                                />
                              </Button>
                            </View>
                          ) : (
                            <View />
                          )}
                        </View>
                      ) : null}
                    </View>
                  </View>
                )}
              </View>
            ) : (
              <Text className="p-8 text-center text-base italic text-muted-foreground">
                {t('noContentAvailable')}
              </Text>
            )}
          </TabsContent>

          <TabsContent value="image">
            {activeAsset.images && activeAsset.images.length > 0 ? (
              <View className="h-48 overflow-hidden rounded-lg">
                <ImageCarousel
                  uris={activeAsset.images
                    .map((imageId) => {
                      const attachment = attachmentStates.get(imageId);
                      const localUri = attachment?.local_uri;
                      return localUri ? getLocalUri(localUri) : null;
                    })
                    .filter((uri): uri is string => uri !== null)}
                />
              </View>
            ) : (
              <Text className="p-8 text-center text-base italic text-muted-foreground">
                {t('noContentAvailable')}
              </Text>
            )}
          </TabsContent>
        </View>
      </Tabs>

      {/* Translations List - Pass project data to avoid re-querying */}
      <View className="flex-1">
        <NextGenTranslationsList
          assetId={currentAssetId}
          assetName={activeAsset.name}
          refreshKey={translationsRefreshKey}
          projectData={
            projectData
              ? {
                  private: Boolean(projectData.private),
                  name: projectData.name as string | undefined,
                  id: projectData.id as string | undefined
                }
              : undefined
          }
          canVote={canTranslate}
          membership={translateMembership}
        />
      </View>

      {/* New Translation Button with PrivateAccessGate */}
      {projectData?.private && !canTranslate ? (
        <PrivateAccessGate
          projectId={currentProjectId || ''}
          projectName={(projectData?.name as string | undefined) ?? ''}
          isPrivate={true}
          action="translate"
          renderTrigger={({ onPress }) => (
            <Button
              className="flex-row items-center justify-center gap-2 px-6 py-4"
              onPress={onPress}
            >
              <Icon
                as={LockIcon}
                size={20}
                className="text-primary-foreground"
              />
              <Icon
                as={PlusIcon}
                size={24}
                className="text-primary-foreground"
              />
              <Text className="text-base font-bold text-primary-foreground">
                {t('membersOnly')}
              </Text>
            </Button>
          )}
          onAccessGranted={() => setShowNewTranslationModal(true)}
        />
      ) : // Show login prompt for anonymous users
      !isAuthenticated ? (
        <Button
          className="-mx-4 flex-row items-center justify-center gap-2 px-6 py-4"
          onPress={() => setAuthView('sign-in')}
        >
          <Icon as={LockIcon} size={24} />
          <Text className="font-bold text-secondary">
            {t('signInToSaveOrContribute')}
          </Text>
        </Button>
      ) : (
        <Button
          className="-mx-4 flex-row items-center justify-center gap-2 px-6 py-4"
          disabled={
            !canTranslate ||
            (activeAsset.source && activeAsset.source === 'local')
          }
          onPress={handleNewTranslationPress}
        >
          <Icon as={PlusIcon} size={24} />
          <Text className="font-bold text-secondary">
            {t('newTranslation')}
          </Text>
        </Button>
      )}

      {/* New Translation Modal */}
      {canTranslate && (
        <NextGenNewTranslationModal
          visible={showNewTranslationModal}
          onClose={() => setShowNewTranslationModal(false)}
          onSuccess={handleTranslationSuccess}
          assetId={currentAssetId}
          assetName={activeAsset.name}
          assetContent={activeAsset.content}
          sourceLanguage={null}
          translationLanguageId={translationLanguageId}
        />
      )}

      <AssetSettingsModal
        isVisible={showAssetSettingsModal}
        onClose={() => setShowAssetSettingsModal(false)}
        assetId={activeAsset.id}
      />
      {isAuthenticated && (
        <ReportModal
          isVisible={showReportModal}
          onClose={() => setShowReportModal(false)}
          recordId={activeAsset.id}
          creatorId={activeAsset?.creator_id ?? undefined}
          recordTable="asset"
          hasAlreadyReported={hasReported}
          onReportSubmitted={(contentBlocked) => {
            refetchOfflineAsset();
            // Navigate back to assets list if content was blocked
            if (contentBlocked) {
              goBack();
            }
          }}
        />
      )}
    </View>
  );
}<|MERGE_RESOLUTION|>--- conflicted
+++ resolved
@@ -631,18 +631,6 @@
                   <View>
                     <SourceContent
                       content={activeAsset.content[currentContentIndex]}
-<<<<<<< HEAD
-                      sourceLanguage={
-                        activeAsset.content[currentContentIndex]
-                          ?.source_language_id
-                          ? (languageById.get(
-                              activeAsset.content[currentContentIndex]
-                                ?.source_language_id
-                            ) ?? null)
-                          : null
-                      }
-                      audioSegments={resolvedAudioUris}
-=======
                       sourceLanguage={(() => {
                         const content =
                           activeAsset.content[currentContentIndex];
@@ -656,10 +644,7 @@
                         // For now, use type assertion to handle transition
                         return languoid as any;
                       })()}
-                      audioSegments={getContentAudioUris(
-                        activeAsset.content[currentContentIndex]
-                      )}
->>>>>>> 73d040ee
+                      audioSegments={resolvedAudioUris}
                       isLoading={isLoadingAttachments}
                     />
                     <View className="flex w-full flex-row justify-between">
