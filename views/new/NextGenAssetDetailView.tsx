import { AssetSkeleton } from '@/components/AssetSkeleton';
import ImageCarousel from '@/components/ImageCarousel';
import { PrivateAccessGate } from '@/components/PrivateAccessGate';
import { SourceContent } from '@/components/SourceContent';
import type { language } from '@/db/drizzleSchema';
import {
  asset,
  asset_content_link,
  language as languageTable,
  project
} from '@/db/drizzleSchema';
import { system } from '@/db/powersync/system';
import { useCurrentNavigation } from '@/hooks/useAppNavigation';
import { useAttachmentStates } from '@/hooks/useAttachmentStates';
import { useLocalization } from '@/hooks/useLocalization';
import { useUserPermissions } from '@/hooks/useUserPermissions';
import { colors, fontSizes, sharedStyles, spacing } from '@/styles/theme';
import { SHOW_DEV_ELEMENTS } from '@/utils/devConfig';
import { Ionicons } from '@expo/vector-icons';
import { toCompilableQuery } from '@powersync/drizzle-driver';
import { useQuery } from '@tanstack/react-query';
import { eq } from 'drizzle-orm';
import React, { useEffect, useState } from 'react';
import {
  Dimensions,
  ScrollView,
  StyleSheet,
  Text,
  TouchableOpacity,
  View
} from 'react-native';
import NextGenNewTranslationModal from './NextGenNewTranslationModal';
import NextGenTranslationsList from './NextGenTranslationsList';
import { useHybridData } from './useHybridData';

interface AssetWithContent extends Asset {
  content?: AssetContent[];
}

type Asset = typeof asset.$inferSelect;
type AssetContent = typeof asset_content_link.$inferSelect;

const ASSET_VIEWER_PROPORTION = 0.35;

type TabType = 'text' | 'image';

function useNextGenOfflineAsset(assetId: string) {
  return useQuery({
    queryKey: ['asset', 'offline', assetId],
    queryFn: async () => {
      // Get asset with content
      const assetResult = await system.db
        .select()
        .from(asset)
        .where(eq(asset.id, assetId))
        .limit(1);

      if (!assetResult.length) return null;

      const assetData = assetResult[0];

      // Get asset content
      const contentResult = await system.db
        .select()
        .from(asset_content_link)
        .where(eq(asset_content_link.asset_id, assetId));

      return {
        ...assetData,
        content: contentResult
      } as AssetWithContent;
    },
    enabled: !!assetId
  });
}

export default function NextGenAssetDetailView() {
  const { t } = useLocalization();
  const { currentAssetId, currentProjectId } = useCurrentNavigation();

  const [showNewTranslationModal, setShowNewTranslationModal] = useState(false);
  const [targetLanguageId, setTargetLanguageId] = useState<string>('');
  const [translationsRefreshKey, setTranslationsRefreshKey] = useState(0);
  const [activeTab, setActiveTab] = useState<TabType>('text');

  const { data: offlineAsset, isLoading: isOfflineLoading } =
    useNextGenOfflineAsset(currentAssetId || '');

  // Load asset attachments when asset ID changes
  useEffect(() => {
    if (!currentAssetId) return;

    // Load attachments for audio support
    void system.tempAttachmentQueue?.loadAssetAttachments(currentAssetId);
  }, [currentAssetId]);

  // Get project info for target language and privacy
  const { data: projectData } = useQuery({
    queryKey: ['project', 'offline', currentProjectId],
    queryFn: async () => {
      if (!currentProjectId) return null;
      const result = await system.db
        .select()
        .from(project)
        .where(eq(project.id, currentProjectId))
        .limit(1);
      return result[0] || null;
    },
    enabled: !!currentProjectId
  });

  // Check permissions for contributing (translating/voting)
  const { hasAccess: canTranslate, membership: translateMembership } =
    useUserPermissions(
      currentProjectId || '',
      'translate',
      projectData?.private
    );

  useEffect(() => {
    if (projectData?.target_language_id) {
      setTargetLanguageId(projectData.target_language_id);
    }
  }, [projectData]);

<<<<<<< HEAD
  // Fetch cloud asset directly - only when online
  useEffect(() => {
    if (!currentAssetId) return;

    const fetchCloudAsset = async () => {
      try {
        setIsCloudLoading(true);
        setCloudError(null);

        // Check network status before making cloud query
        if (!isOnline) {
          console.log('📱 [ASSET DETAIL] Skipping cloud query - offline');
          setCloudAsset(null);
          setIsCloudLoading(false);
          return;
        }

        console.log('🌐 [ASSET DETAIL] Making cloud query - online');
        const asset = await useNextGenCloudAsset(currentAssetId);
        setCloudAsset(asset);
      } catch (error) {
        console.error('Error fetching cloud asset:', error);
        setCloudError(error as Error);
        setCloudAsset(null);
      } finally {
        setIsCloudLoading(false);
      }
    };

    void fetchCloudAsset();
  }, [currentAssetId, isOnline]);

  // Determine which asset to display with fallback logic
  const activeAsset = useOfflineData
    ? offlineAsset
    : cloudAsset || offlineAsset; // Fall back to offline if cloud fails
  const isLoading = useOfflineData ? isOfflineLoading : isCloudLoading;
=======
  // Determine which asset to display
  const activeAsset = offlineAsset;
  const isLoading = isOfflineLoading;
>>>>>>> d2ed4a4f

  // Collect attachment IDs for audio support
  const allAttachmentIds = React.useMemo(() => {
    if (!activeAsset?.content) return [];

    const contentAudioIds = activeAsset.content
      .filter((content) => content.audio_id)
      .map((content) => content.audio_id!)
      .filter(Boolean);

    const imageIds = activeAsset.images ?? [];

    return [...contentAudioIds, ...imageIds];
  }, [activeAsset]);

  const { attachmentStates, isLoading: isLoadingAttachments } =
    useAttachmentStates(allAttachmentIds);

  type Language = typeof language.$inferSelect;

  // Use useHybridData directly to fetch source language
  const { data: languages, isLoading: isSourceLanguageLoading } =
    useHybridData<Language>({
      dataType: 'language',
      queryKeyParams: [activeAsset?.source_language_id || ''],

      // PowerSync query using Drizzle
      offlineQuery: toCompilableQuery(
        system.db.query.language.findMany({
          where: eq(languageTable.id, activeAsset?.source_language_id || ''),
          limit: 1
        })
      ),

      enableCloudQuery: false
    });

  const sourceLanguage = languages[0];

  // Set the first available tab when asset data changes
  useEffect(() => {
    if (!activeAsset) return;

    const hasTextContent =
      activeAsset.content && activeAsset.content.length > 0;
    const hasImages = activeAsset.images && activeAsset.images.length > 0;

    if (hasTextContent) {
      setActiveTab('text');
    } else if (hasImages) {
      setActiveTab('image');
    }
  }, [activeAsset]);

  // Debug logging
  const debugInfo = React.useMemo(
    () => ({
      assetId: currentAssetId,
      offlineAsset: offlineAsset
        ? {
            id: offlineAsset.id,
            name: offlineAsset.name,
            contentCount: offlineAsset.content?.length ?? 0,
            hasAudio: offlineAsset.content?.some((c) => c.audio_id) ?? false
          }
        : null,
      activeAsset: activeAsset
        ? {
            id: activeAsset.id,
            name: activeAsset.name,
            contentCount: activeAsset.content?.length ?? 0,
            hasAudio: activeAsset.content?.some((c) => c.audio_id) ?? false
          }
        : null,
      attachmentStatesCount: attachmentStates.size,
      audioAttachments: Array.from(attachmentStates.entries())
        .filter(([id]) => allAttachmentIds.includes(id))
        .map(([id, state]) => ({
          id,
          state: state.state,
          hasLocalUri: !!state.local_uri
        }))
    }),
    [
      currentAssetId,
      offlineAsset,
      activeAsset,
      attachmentStates,
      allAttachmentIds
    ]
  );

  React.useEffect(() => {
    console.log('[NEXT GEN ASSET DETAIL]', debugInfo);
  }, [debugInfo]);

  if (!currentAssetId) {
    return (
      <View style={sharedStyles.container}>
        <Text style={sharedStyles.title}>{t('noAssetSelected')}</Text>
      </View>
    );
  }

  const screenHeight = Dimensions.get('window').height;
  const assetViewerHeight = screenHeight * ASSET_VIEWER_PROPORTION;

  if (isLoading || isSourceLanguageLoading) {
    return <AssetSkeleton />;
  }

  if (!activeAsset) {
    return (
      <View style={sharedStyles.container}>
        <View style={styles.errorContainer}>
          <Text style={styles.errorText}>{t('assetNotAvailableOffline')}</Text>
          <Text style={styles.errorHint}>{t('assetMayNotBeSynchronized')}</Text>
        </View>
      </View>
    );
  }

  const handleTranslationSuccess = () => {
    // Refresh the translations list by forcing a re-render
    setShowNewTranslationModal(false);
    setTranslationsRefreshKey((prev) => prev + 1);
  };

  const handleNewTranslationPress = () => {
    if (canTranslate) {
      setShowNewTranslationModal(true);
    }
    // If no access, PrivateAccessGate will handle showing the modal
  };

  return (
    <View style={styles.container}>
      {/* Header */}
      <View style={styles.headerBar}>
        <View style={styles.titleContainer}>
          <Text style={styles.assetName}>{activeAsset.name}</Text>
          {projectData?.private && (
            <View style={styles.projectIndicators}>
              <Ionicons
                name="lock-closed"
                size={16}
                color={colors.textSecondary}
              />
              {translateMembership === 'owner' && (
                <Ionicons name="ribbon" size={16} color={colors.primary} />
              )}
              {translateMembership === 'member' && (
                <Ionicons name="person" size={16} color={colors.primary} />
              )}
            </View>
          )}
        </View>
      </View>

      {/* Tab Bar */}
      <View style={styles.tabBar}>
        <TouchableOpacity
          style={[
            styles.tab,
            activeTab === 'text' && styles.activeTab,
            (!activeAsset.content || activeAsset.content.length === 0) &&
              styles.disabledTab
          ]}
          onPress={() => setActiveTab('text')}
          disabled={!activeAsset.content || activeAsset.content.length === 0}
        >
          <Ionicons
            name="text"
            size={24}
            color={
              activeAsset.content && activeAsset.content.length > 0
                ? colors.text
                : colors.textSecondary
            }
          />
        </TouchableOpacity>
        <TouchableOpacity
          style={[
            styles.tab,
            activeTab === 'image' && styles.activeTab,
            (!activeAsset.images || activeAsset.images.length === 0) &&
              styles.disabledTab
          ]}
          onPress={() => setActiveTab('image')}
          disabled={!activeAsset.images || activeAsset.images.length === 0}
        >
          <Ionicons
            name="image"
            size={24}
            color={
              activeAsset.images && activeAsset.images.length > 0
                ? colors.text
                : colors.textSecondary
            }
          />
        </TouchableOpacity>
      </View>

      {/* Asset Content Viewer */}
      <View style={[styles.assetViewer, { height: assetViewerHeight }]}>
        <ScrollView
          style={styles.contentScrollView}
          showsVerticalScrollIndicator={false}
          contentContainerStyle={styles.contentScrollViewContent}
        >
<<<<<<< HEAD
          {activeAsset.content && activeAsset.content.length > 0 ? (
            activeAsset.content.map((content, index) => {
              const isPlaceholder = content.text.includes(
                'Add source text here'
              );

              return (
                <View key={index} style={styles.contentItem}>
                  {isPlaceholder && (
                    <View style={styles.placeholderBadge}>
                      <Ionicons
                        name="create-outline"
                        size={14}
                        color={colors.primary}
                      />
                      <Text style={styles.placeholderText}>
                        Placeholder Content
                      </Text>
                    </View>
                  )}
                  <SourceContent
                    content={content}
                    sourceLanguage={sourceLanguage ?? null}
                    audioUri={
                      content.audio_id
                        ? (() => {
                            const attachment = attachmentStates.get(
                              content.audio_id
                            );
                            const localUri = attachment?.local_uri;

                            if (!localUri) {
                              console.log(
                                `[AUDIO] No local URI for audio ${content.audio_id}, state:`,
                                attachment?.state
                              );
                              return null;
                            }

                            const fullUri =
                              system.permAttachmentQueue?.getLocalUri(localUri);
                            console.log(
                              `[AUDIO] Audio ${content.audio_id} -> ${fullUri}`
                            );
                            return fullUri;
                          })()
                        : null
                    }
                    isLoading={isLoadingAttachments}
                  />

                  {/* Audio status indicator */}
                  {/* eslint-disable-next-line @typescript-eslint/no-unnecessary-condition */}
                  {SHOW_DEV_ELEMENTS && content.audio_id && (
                    <View style={styles.audioStatusContainer}>
                      <Ionicons
                        name={
                          attachmentStates.get(content.audio_id)?.local_uri
                            ? 'volume-high'
                            : 'volume-mute'
                        }
                        size={16}
                        color={colors.textSecondary}
                      />
                      <Text style={styles.audioStatusText}>
                        {attachmentStates.get(content.audio_id)?.local_uri
                          ? t('audioReady')
                          : t('audioNotAvailable')}
                      </Text>
                    </View>
                  )}
                </View>
              );
            })
          ) : (
            <Text style={styles.noContentText}>{t('noContentAvailable')}</Text>
=======
          {/* Text Content Tab */}
          {activeTab === 'text' && (
            <>
              {activeAsset.content && activeAsset.content.length > 0 ? (
                activeAsset.content.map((content, index) => (
                  <View key={index} style={styles.contentItem}>
                    <SourceContent
                      content={content}
                      sourceLanguage={sourceLanguage ?? null}
                      audioUri={
                        content.audio_id
                          ? (() => {
                              const attachment = attachmentStates.get(
                                content.audio_id
                              );
                              const localUri = attachment?.local_uri;

                              if (!localUri) {
                                console.log(
                                  `[AUDIO] No local URI for audio ${content.audio_id}, state:`,
                                  attachment?.state
                                );
                                return null;
                              }

                              const fullUri =
                                system.permAttachmentQueue?.getLocalUri(
                                  localUri
                                );
                              console.log(
                                `[AUDIO] Audio ${content.audio_id} -> ${fullUri}`
                              );
                              return fullUri;
                            })()
                          : null
                      }
                      isLoading={isLoadingAttachments}
                    />

                    {/* Audio status indicator */}
                    {/* eslint-disable-next-line @typescript-eslint/no-unnecessary-condition */}
                    {SHOW_DEV_ELEMENTS && content.audio_id && (
                      <View style={styles.audioStatusContainer}>
                        <Ionicons
                          name={
                            attachmentStates.get(content.audio_id)?.local_uri
                              ? 'volume-high'
                              : 'volume-mute'
                          }
                          size={16}
                          color={colors.textSecondary}
                        />
                        <Text style={styles.audioStatusText}>
                          {attachmentStates.get(content.audio_id)?.local_uri
                            ? t('audioReady')
                            : t('audioNotAvailable')}
                        </Text>
                      </View>
                    )}
                  </View>
                ))
              ) : (
                <Text style={styles.noContentText}>
                  {t('noContentAvailable')}
                </Text>
              )}
            </>
>>>>>>> d2ed4a4f
          )}

          {/* Image Content Tab */}
          {activeTab === 'image' && (
            <>
              {activeAsset.images && activeAsset.images.length > 0 ? (
                <View style={styles.imageCarouselWrapper}>
                  <ImageCarousel
                    uris={activeAsset.images
                      .map((imageId) => {
                        const attachment = attachmentStates.get(imageId);
                        const localUri = attachment?.local_uri;

                        if (!localUri) {
                          console.log(
                            `[IMAGE] No local URI for image ${imageId}, state:`,
                            attachment?.state
                          );
                          return null;
                        }

                        const fullUri =
                          system.permAttachmentQueue?.getLocalUri(localUri);
                        console.log(`[IMAGE] Image ${imageId} -> ${fullUri}`);
                        return fullUri;
                      })
                      .filter((uri): uri is string => uri !== null)}
                  />
                </View>
              ) : (
                <Text style={styles.noContentText}>
                  {t('noContentAvailable')}
                </Text>
              )}
            </>
          )}

          {/* Asset Info - Always visible 
          <View style={styles.assetInfo}>
            <Text style={styles.assetInfoText}>
              {t('language')}:{' '}
              {sourceLanguage?.native_name ??
                sourceLanguage?.english_name ??
                t('unknown')}
            </Text>
            {activeAsset.content?.some((c) => c.audio_id) && (
              <Text style={styles.assetInfoText}>
                🔊{' '}
                {t('audioTracks', {
                  count: activeAsset.content.filter((c) => c.audio_id).length
                })}
              </Text>
            )}
          </View>*/}
        </ScrollView>
      </View>

      {/* Translations List - Pass project data to avoid re-querying */}
      <View style={{ flex: 1 }}>
        <NextGenTranslationsList
          assetId={currentAssetId}
          assetName={activeAsset.name}
          refreshKey={translationsRefreshKey}
          projectData={projectData}
          canVote={canTranslate}
          membership={translateMembership}
        />
      </View>

      {/* New Translation Button with PrivateAccessGate */}
      {projectData?.private && !canTranslate ? (
        <PrivateAccessGate
          projectId={currentProjectId || ''}
          projectName={projectData.name || ''}
          isPrivate={true}
          action="translate"
          renderTrigger={({ onPress }) => (
            <TouchableOpacity
              style={styles.newTranslationButton}
              onPress={onPress}
            >
              <Ionicons
                name="lock-closed"
                size={20}
                color={colors.buttonText}
              />
              <Ionicons name="add" size={24} color={colors.buttonText} />
              <Text style={styles.newTranslationButtonText}>
                {t('membersOnly')}
              </Text>
            </TouchableOpacity>
          )}
          onAccessGranted={() => setShowNewTranslationModal(true)}
        />
      ) : (
        <TouchableOpacity
          style={styles.newTranslationButton}
          onPress={handleNewTranslationPress}
        >
          <Ionicons name="add" size={24} color={colors.buttonText} />
          <Text style={styles.newTranslationButtonText}>
            {t('newTranslation')}
          </Text>
        </TouchableOpacity>
      )}

      {/* New Translation Modal */}
      {canTranslate && (
        <NextGenNewTranslationModal
          visible={showNewTranslationModal}
          onClose={() => setShowNewTranslationModal(false)}
          onSuccess={handleTranslationSuccess}
          assetId={currentAssetId}
          assetName={activeAsset.name}
          assetContent={activeAsset.content}
          sourceLanguage={sourceLanguage}
          targetLanguageId={targetLanguageId}
        />
      )}
    </View>
  );
}

const styles = StyleSheet.create({
  container: {
    flex: 1,
    backgroundColor: colors.background
  },
  headerBar: {
    flexDirection: 'row',
    justifyContent: 'space-between',
    alignItems: 'center',
    paddingHorizontal: spacing.medium,
    paddingVertical: spacing.small,
    borderBottomWidth: 1,
    borderBottomColor: colors.inputBorder
  },
  titleContainer: {
    flex: 1,
    flexDirection: 'row',
    alignItems: 'center',
    gap: spacing.small,
    marginRight: spacing.medium
  },
  assetName: {
    color: colors.text,
    fontSize: fontSizes.large,
    fontWeight: 'bold',
    flex: 1
  },
  projectIndicators: {
    flexDirection: 'row',
    alignItems: 'center',
    gap: spacing.xsmall
  },
  tabBar: {
    flexDirection: 'row',
    justifyContent: 'space-around',
    backgroundColor: colors.backgroundSecondary,
    paddingVertical: spacing.small,
    borderBottomWidth: 1,
    borderBottomColor: colors.inputBorder
  },
  tab: {
    flex: 1,
    alignItems: 'center',
    paddingVertical: spacing.small
  },
  activeTab: {
    borderBottomWidth: 2,
    borderBottomColor: colors.primary
  },
  disabledTab: {
    opacity: 0.5
  },
  assetViewer: {
    backgroundColor: colors.backgroundSecondary,
    borderBottomWidth: 1,
    borderBottomColor: colors.inputBorder
  },
  contentScrollView: {
    flex: 1
  },
  contentScrollViewContent: {
    padding: spacing.medium
  },
  contentItem: {
    backgroundColor: colors.background,
    borderRadius: 8,
    padding: spacing.medium,
    marginBottom: spacing.small
  },
  noContentText: {
    color: colors.textSecondary,
    fontSize: fontSizes.medium,
    textAlign: 'center',
    fontStyle: 'italic',
    padding: spacing.large
  },
  assetInfo: {
    marginTop: spacing.medium,
    gap: spacing.xsmall
  },
  assetInfoText: {
    color: colors.textSecondary,
    fontSize: fontSizes.small
  },
  errorContainer: {
    padding: spacing.medium,
    alignItems: 'center',
    justifyContent: 'center',
    marginTop: spacing.large
  },
  errorText: {
    color: colors.error,
    fontSize: fontSizes.medium,
    textAlign: 'center',
    marginTop: spacing.medium
  },
  errorHint: {
    color: colors.textSecondary,
    fontSize: fontSizes.small,
    textAlign: 'center',
    marginTop: spacing.small,
    fontStyle: 'italic'
  },
  newTranslationButton: {
    flexDirection: 'row',
    alignItems: 'center',
    justifyContent: 'center',
    backgroundColor: colors.primary,
    paddingVertical: spacing.medium,
    paddingHorizontal: spacing.large,
    gap: spacing.small
  },
  newTranslationButtonText: {
    color: colors.buttonText,
    fontSize: fontSizes.medium,
    fontWeight: 'bold'
  },
  audioStatusContainer: {
    flexDirection: 'row',
    alignItems: 'center',
    gap: spacing.xsmall,
    marginTop: spacing.small
  },
  audioStatusText: {
    color: colors.textSecondary,
    fontSize: fontSizes.small
  },
<<<<<<< HEAD
  placeholderBadge: {
    flexDirection: 'row',
    alignItems: 'center',
    backgroundColor: colors.primary + '15',
    paddingHorizontal: spacing.small,
    paddingVertical: spacing.xsmall,
    borderRadius: 12,
    marginBottom: spacing.small,
    alignSelf: 'flex-start'
  },
  placeholderText: {
    color: colors.primary,
    fontSize: fontSizes.small,
    fontWeight: '600',
    marginLeft: spacing.xsmall
=======
  imageCarouselWrapper: {
    height: 200, // Fixed height for the carousel
    backgroundColor: colors.backgroundSecondary,
    borderRadius: 8,
    overflow: 'hidden'
>>>>>>> d2ed4a4f
  }
});<|MERGE_RESOLUTION|>--- conflicted
+++ resolved
@@ -123,49 +123,9 @@
     }
   }, [projectData]);
 
-<<<<<<< HEAD
-  // Fetch cloud asset directly - only when online
-  useEffect(() => {
-    if (!currentAssetId) return;
-
-    const fetchCloudAsset = async () => {
-      try {
-        setIsCloudLoading(true);
-        setCloudError(null);
-
-        // Check network status before making cloud query
-        if (!isOnline) {
-          console.log('📱 [ASSET DETAIL] Skipping cloud query - offline');
-          setCloudAsset(null);
-          setIsCloudLoading(false);
-          return;
-        }
-
-        console.log('🌐 [ASSET DETAIL] Making cloud query - online');
-        const asset = await useNextGenCloudAsset(currentAssetId);
-        setCloudAsset(asset);
-      } catch (error) {
-        console.error('Error fetching cloud asset:', error);
-        setCloudError(error as Error);
-        setCloudAsset(null);
-      } finally {
-        setIsCloudLoading(false);
-      }
-    };
-
-    void fetchCloudAsset();
-  }, [currentAssetId, isOnline]);
-
-  // Determine which asset to display with fallback logic
-  const activeAsset = useOfflineData
-    ? offlineAsset
-    : cloudAsset || offlineAsset; // Fall back to offline if cloud fails
-  const isLoading = useOfflineData ? isOfflineLoading : isCloudLoading;
-=======
   // Determine which asset to display
   const activeAsset = offlineAsset;
   const isLoading = isOfflineLoading;
->>>>>>> d2ed4a4f
 
   // Collect attachment IDs for audio support
   const allAttachmentIds = React.useMemo(() => {
@@ -376,84 +336,6 @@
           showsVerticalScrollIndicator={false}
           contentContainerStyle={styles.contentScrollViewContent}
         >
-<<<<<<< HEAD
-          {activeAsset.content && activeAsset.content.length > 0 ? (
-            activeAsset.content.map((content, index) => {
-              const isPlaceholder = content.text.includes(
-                'Add source text here'
-              );
-
-              return (
-                <View key={index} style={styles.contentItem}>
-                  {isPlaceholder && (
-                    <View style={styles.placeholderBadge}>
-                      <Ionicons
-                        name="create-outline"
-                        size={14}
-                        color={colors.primary}
-                      />
-                      <Text style={styles.placeholderText}>
-                        Placeholder Content
-                      </Text>
-                    </View>
-                  )}
-                  <SourceContent
-                    content={content}
-                    sourceLanguage={sourceLanguage ?? null}
-                    audioUri={
-                      content.audio_id
-                        ? (() => {
-                            const attachment = attachmentStates.get(
-                              content.audio_id
-                            );
-                            const localUri = attachment?.local_uri;
-
-                            if (!localUri) {
-                              console.log(
-                                `[AUDIO] No local URI for audio ${content.audio_id}, state:`,
-                                attachment?.state
-                              );
-                              return null;
-                            }
-
-                            const fullUri =
-                              system.permAttachmentQueue?.getLocalUri(localUri);
-                            console.log(
-                              `[AUDIO] Audio ${content.audio_id} -> ${fullUri}`
-                            );
-                            return fullUri;
-                          })()
-                        : null
-                    }
-                    isLoading={isLoadingAttachments}
-                  />
-
-                  {/* Audio status indicator */}
-                  {/* eslint-disable-next-line @typescript-eslint/no-unnecessary-condition */}
-                  {SHOW_DEV_ELEMENTS && content.audio_id && (
-                    <View style={styles.audioStatusContainer}>
-                      <Ionicons
-                        name={
-                          attachmentStates.get(content.audio_id)?.local_uri
-                            ? 'volume-high'
-                            : 'volume-mute'
-                        }
-                        size={16}
-                        color={colors.textSecondary}
-                      />
-                      <Text style={styles.audioStatusText}>
-                        {attachmentStates.get(content.audio_id)?.local_uri
-                          ? t('audioReady')
-                          : t('audioNotAvailable')}
-                      </Text>
-                    </View>
-                  )}
-                </View>
-              );
-            })
-          ) : (
-            <Text style={styles.noContentText}>{t('noContentAvailable')}</Text>
-=======
           {/* Text Content Tab */}
           {activeTab === 'text' && (
             <>
@@ -521,7 +403,6 @@
                 </Text>
               )}
             </>
->>>>>>> d2ed4a4f
           )}
 
           {/* Image Content Tab */}
@@ -772,28 +653,10 @@
     color: colors.textSecondary,
     fontSize: fontSizes.small
   },
-<<<<<<< HEAD
-  placeholderBadge: {
-    flexDirection: 'row',
-    alignItems: 'center',
-    backgroundColor: colors.primary + '15',
-    paddingHorizontal: spacing.small,
-    paddingVertical: spacing.xsmall,
-    borderRadius: 12,
-    marginBottom: spacing.small,
-    alignSelf: 'flex-start'
-  },
-  placeholderText: {
-    color: colors.primary,
-    fontSize: fontSizes.small,
-    fontWeight: '600',
-    marginLeft: spacing.xsmall
-=======
   imageCarouselWrapper: {
     height: 200, // Fixed height for the carousel
     backgroundColor: colors.backgroundSecondary,
     borderRadius: 8,
     overflow: 'hidden'
->>>>>>> d2ed4a4f
   }
 });