/* eslint-disable @typescript-eslint/no-unnecessary-condition */
import { AssetSettingsModal } from '@/components/AssetSettingsModal';
import { AssetSkeleton } from '@/components/AssetSkeleton';
import ImageCarousel from '@/components/ImageCarousel';
import { ReportModal } from '@/components/NewReportModal';
import { PrivateAccessGate } from '@/components/PrivateAccessGate';
import { SourceContent } from '@/components/SourceContent';
import { Button, buttonTextVariants } from '@/components/ui/button';
import { Icon } from '@/components/ui/icon';
import { Tabs, TabsContent, TabsList, TabsTrigger } from '@/components/ui/tabs';
import { Textarea } from '@/components/ui/textarea';
import { LayerType, useStatusContext } from '@/contexts/StatusContext';
import {
  renameAsset,
  updateAssetContentText
} from '@/database_services/assetService';
import type { LayerStatus } from '@/database_services/types';
import {
  asset,
  language as languageTable,
  project,
  project as projectCloud
} from '@/db/drizzleSchema';
<<<<<<< HEAD
=======
import { project_local as projectLocal } from '@/db/drizzleSchemaLocal';
>>>>>>> 88a54149
import { system } from '@/db/powersync/system';
import { useAppNavigation } from '@/hooks/useAppNavigation';
import { useAttachmentStates } from '@/hooks/useAttachmentStates';
import { useLocalization } from '@/hooks/useLocalization';
import { useQuestPublishStatus } from '@/hooks/useQuestPublishStatus';
import { useHasUserReported } from '@/hooks/useReports';
import { useUserPermissions } from '@/hooks/useUserPermissions';
import { SHOW_DEV_ELEMENTS } from '@/utils/devConfig';
import { getLocalAttachmentUriOPFS } from '@/utils/fileUtils';
import { cn } from '@/utils/styleUtils';
import { toCompilableQuery } from '@powersync/drizzle-driver';
import { useQuery } from '@tanstack/react-query';
import { eq, inArray } from 'drizzle-orm';
import {
  CrownIcon,
  FileTextIcon,
  FlagIcon,
  ImageIcon,
  LockIcon,
  PlusIcon,
  SettingsIcon,
  SparklesIcon,
  UserIcon,
  Volume2Icon,
  VolumeXIcon
} from 'lucide-react-native';
import React, { useEffect, useState } from 'react';
<<<<<<< HEAD
import { Dimensions, Platform, Text, View } from 'react-native';
=======
import {
  KeyboardAvoidingView,
  Platform,
  ScrollView,
  Text,
  TouchableOpacity,
  View
} from 'react-native';
>>>>>>> 88a54149
import NextGenNewTranslationModal from './NextGenNewTranslationModal';
import NextGenTranslationsList from './NextGenTranslationsList';
import { RenameAssetModal } from './recording/components/RenameAssetModal';
import { useHybridData } from './useHybridData';

<<<<<<< HEAD
const ASSET_VIEWER_PROPORTION = 0.35;

=======
>>>>>>> 88a54149
type TabType = 'text' | 'image';

function useNextGenOfflineAsset(assetId: string) {
  return useHybridData({
    dataType: 'asset',
    queryKeyParams: [assetId],
    offlineQuery: toCompilableQuery(
      system.db.query.asset.findFirst({
        where: eq(asset.id, assetId),
        with: {
          content: true
        }
      })
    ),
    enableCloudQuery: false,
    enableOfflineQuery: !!assetId
  });
}

export default function NextGenAssetDetailView() {
  const { t } = useLocalization();
  const { currentAssetId, currentProjectId, currentQuestId } =
    useAppNavigation();

  const [showNewTranslationModal, setShowNewTranslationModal] = useState(false);
  const [targetLanguageId, setTargetLanguageId] = useState<string>('');
  const [translationsRefreshKey, setTranslationsRefreshKey] = useState(0);
  const [activeTab, setActiveTab] = useState<TabType>('text');

  const [showAssetSettingsModal, setShowAssetSettingsModal] = useState(false);
  const [showReportModal, setShowReportModal] = useState(false);
  const [contentTexts, setContentTexts] = useState<Map<string, string>>(
    new Map()
  );
  const [savingContentIds, setSavingContentIds] = useState<Set<string>>(
    new Set()
  );
  const [showRenameModal, setShowRenameModal] = useState(false);

  const {
    data: offlineAsset,
    isLoading: isOfflineLoading,
    refetch: refetchOfflineAsset
  } = useNextGenOfflineAsset(currentAssetId || '');

  // Check if quest is published (determines if we can edit/translate)
  const { isPublished } = useQuestPublishStatus(currentQuestId);

  // Check if asset is local-only (not synced yet)
  const { data: isLocalOnly } = useQuery({
    queryKey: ['asset', 'isLocalOnly', currentAssetId],
    queryFn: async () => {
      if (!currentAssetId) return false;

      // Check if asset exists in synced table
      const syncedAsset = await system.db
        .select()
        .from(asset)
        .where(eq(asset.id, currentAssetId))
        .limit(1);

      // If not in synced table, it's local-only
      return syncedAsset.length === 0;
    },
    enabled: !!currentAssetId
  });

  // Load asset attachments when asset ID changes
  useEffect(() => {
    if (!currentAssetId) return;

    // Load attachments for audio support
    void system.tempAttachmentQueue?.loadAssetAttachments(currentAssetId);
  }, [currentAssetId]);

  // Get project info for target language and privacy
  const { data: projectData } = useQuery({
    queryKey: ['project', 'offline', currentProjectId],
    queryFn: async () => {
      if (!currentProjectId) return null;
      // Try local first then cloud
      let result = await system.db
        .select()
        .from(project)
        .where(eq(project.id, currentProjectId))
        .limit(1);
      if (!result[0]) {
        result = await system.db
          .select()
          .from(projectCloud)
          .where(eq(projectCloud.id, currentProjectId))
          .limit(1);
      }
      return result[0] || null;
    },
    enabled: !!currentProjectId
  });

  // Check permissions for contributing (translating/voting)
  const { hasAccess: canTranslate, membership: translateMembership } =
    useUserPermissions(
      currentProjectId || '',
      'translate',
      projectData?.private
    );

  useEffect(() => {
    if (projectData?.target_language_id) {
      setTargetLanguageId(projectData.target_language_id);
    }
  }, [projectData]);

  // Determine which asset to display
  const activeAsset = offlineAsset?.[0];

  const isLoading = isOfflineLoading;

  const currentStatus = useStatusContext();

  const { allowEditing, allowSettings } = React.useMemo(() => {
    if (!activeAsset) {
      return { allowEditing: false, allowSettings: false, invisible: false };
    }
    return currentStatus.getStatusParams(
      LayerType.ASSET,
      activeAsset.id || '',
      activeAsset as LayerStatus,
      currentQuestId
    );
  }, [activeAsset, currentQuestId, currentStatus]);

  // Collect attachment IDs for audio support
  const allAttachmentIds = React.useMemo(() => {
    if (!activeAsset?.content) return [];

    const contentAudioIds = activeAsset.content
      .filter((content) => content.audio)
      .flatMap((content) => content.audio!)
      .filter(Boolean);

    const imageIds = activeAsset.images ?? [];

    return [...contentAudioIds, ...imageIds];
  }, [activeAsset]);

  const { attachmentStates, isLoading: isLoadingAttachments } =
    useAttachmentStates(allAttachmentIds);

  // Collect content-level language IDs for this asset
  const contentLanguageIds = React.useMemo(() => {
    const ids = new Set<string>();
    activeAsset?.content?.forEach((c) => {
      if (c.source_language_id) ids.add(c.source_language_id);
    });
    return Array.from(ids);
  }, [activeAsset?.content]);

  // Fetch all languages used by content items
  const { data: contentLanguages = [] } = useHybridData({
    dataType: 'languages-by-id',
    queryKeyParams: contentLanguageIds,
    offlineQuery: toCompilableQuery(
      system.db.query.language.findMany({
        where: contentLanguageIds.length
          ? inArray(languageTable.id, contentLanguageIds)
          : undefined
      })
    ),
    enableCloudQuery: false
  });

  const languageById = React.useMemo(() => {
    return new Map(contentLanguages.map((l) => [l.id, l] as const));
  }, [contentLanguages]);

  // Set the first available tab when asset data changes
  useEffect(() => {
    if (!activeAsset) return;

    const hasTextContent =
      activeAsset.content && activeAsset.content.length > 0;
    const hasImages = activeAsset.images && activeAsset.images.length > 0;

    if (hasTextContent) {
      setActiveTab('text');
    } else if (hasImages) {
      setActiveTab('image');
    }
  }, [activeAsset]);

  // Initialize content texts when asset loads
  useEffect(() => {
    if (activeAsset?.content) {
      const textMap = new Map<string, string>();
      activeAsset.content.forEach((content) => {
        textMap.set(content.id, content.text || '');
      });
      setContentTexts(textMap);
    }
  }, [activeAsset?.content]);

  // Handle saving text content changes for a specific content record
  const handleSaveText = async (contentId: string, newText: string) => {
    if (!currentAssetId || !isLocalOnly) return;

    setSavingContentIds((prev) => new Set(prev).add(contentId));
    try {
      await updateAssetContentText(currentAssetId, newText, contentId);
      void refetchOfflineAsset();
    } catch (err: unknown) {
      console.error('Failed to save asset content text:', err);
    } finally {
      setSavingContentIds((prev) => {
        const newSet = new Set(prev);
        newSet.delete(contentId);
        return newSet;
      });
    }
  };

  // Update content text in state
  const updateContentText = (contentId: string, text: string) => {
    setContentTexts((prev) => {
      const newMap = new Map(prev);
      newMap.set(contentId, text);
      return newMap;
    });
  };

  // Handle asset renaming
  const handleSaveRename = async (newName: string) => {
    if (!currentAssetId || !isLocalOnly) return;

    try {
      await renameAsset(currentAssetId, newName);
      void refetchOfflineAsset();
    } catch (err: unknown) {
      console.error('Failed to rename asset:', err);
    }
  };

  // Debug logging
  const debugInfo = React.useMemo(
    () => ({
      assetId: currentAssetId,
      isLocalOnly,
      activeAsset: activeAsset
        ? {
            id: activeAsset.id,
            name: activeAsset.name,
            contentCount: activeAsset.content?.length ?? 0,
<<<<<<< HEAD
            hasAudio: activeAsset.content?.some((c) => c.audio) ?? false
=======
            contentDetails:
              activeAsset.content?.map((c) => ({
                id: c.id.slice(0, 8),
                text: c.text?.slice(0, 50) || '(empty)',
                hasAudio: !!c.audio_id
              })) ?? [],
            hasAudio: activeAsset.content?.some((c) => c.audio_id) ?? false
>>>>>>> 88a54149
          }
        : null,
      attachmentStatesCount: attachmentStates.size,
      audioAttachments: Array.from(attachmentStates.entries())
        .filter(([id]) => allAttachmentIds.includes(id))
        .map(([id, state]) => ({
          id,
          state: state.state,
          hasLocalUri: !!state.local_uri
        }))
    }),
    [
      currentAssetId,
      isLocalOnly,
      activeAsset,
      attachmentStates,
      allAttachmentIds
    ]
  );

  const { data: audioSegments, isLoading: isLoadingAudioSegments } = useQuery({
    queryKey: ['audioSegments', currentAssetId],
    queryFn: async () => {
      return await Promise.all(
        activeAsset!.content
          .flatMap((content) => content.audio)
          .filter(Boolean)
          .map(getLocalAttachmentUriOPFS)
      );
    },
    enabled: !!activeAsset && !!system.permAttachmentQueue
  });

  useEffect(() => {
    if (!audioSegments) return;

    return () => {
      if (Platform.OS === 'web') {
        audioSegments?.forEach((segment) => {
          console.log('[AUDIO SEGMENT] Revoking object URL', segment);
          URL.revokeObjectURL(segment);
        });
      }
    };
  }, [audioSegments]);

  React.useEffect(() => {
    console.log('[NEXT GEN ASSET DETAIL]', debugInfo);
  }, [debugInfo]);

  const { hasReported, isLoading: isReportLoading } = useHasUserReported(
    currentAssetId || '',
    'assets'
  );

  if (!currentAssetId) {
    return (
      <View className="flex-1">
        <View className="flex-1 items-center justify-center">
          <Text className="text-center text-xl font-bold text-foreground">
            {t('noAssetSelected')}
          </Text>
        </View>
      </View>
    );
  }

  if (isLoading || isOfflineLoading) {
    return <AssetSkeleton />;
  }

  if (!activeAsset) {
    return (
      <View className="flex-1 bg-background">
        <View className="flex-1 items-center justify-center p-4">
          <Text className="text-center text-lg text-destructive">
            {t('assetNotAvailableOffline')}
          </Text>
          <View className="h-2" />
          <Text className="text-center text-sm italic text-muted-foreground">
            {t('assetMayNotBeSynchronized')}
          </Text>
        </View>
      </View>
    );
  }

  const handleTranslationSuccess = () => {
    // Refresh the translations list by forcing a re-render
    setShowNewTranslationModal(false);
    setTranslationsRefreshKey((prev) => prev + 1);
  };

  const handleNewTranslationPress = () => {
    if (canTranslate) {
      setShowNewTranslationModal(true);
    }
    // If no access, PrivateAccessGate will handle showing the modal
  };

  return (
    <KeyboardAvoidingView
      behavior={Platform.OS === 'ios' ? 'padding' : 'height'}
      className="mb-safe flex-1"
      keyboardVerticalOffset={Platform.OS === 'ios' ? 90 : 0}
    >
      <ScrollView
        className="flex-1 px-4"
        keyboardShouldPersistTaps="handled"
        contentContainerStyle={{ flexGrow: 1, paddingBottom: 20 }}
      >
        {/* Header */}
        <View className="flex-row items-center justify-between gap-1">
          <View className="flex-1 flex-row items-center gap-4">
            <TouchableOpacity
              onPress={() => {
                if (isLocalOnly) {
                  setShowRenameModal(true);
                }
              }}
              disabled={!isLocalOnly}
              activeOpacity={0.7}
              className="flex-1"
            >
              <Text
                className={`flex-1 text-xl font-bold text-foreground ${isLocalOnly ? 'underline' : ''}`}
              >
                {activeAsset.name}
              </Text>
            </TouchableOpacity>
            {projectData?.private && (
              <View className="flex-row items-center gap-1">
                <Icon as={LockIcon} className="text-muted-foreground" />
                {translateMembership === 'owner' && (
                  <Icon as={CrownIcon} className="text-primary" />
                )}
                {translateMembership === 'member' && (
                  <Icon as={UserIcon} className="text-primary" />
                )}
              </View>
            )}
          </View>
          {SHOW_DEV_ELEMENTS && offlineAsset && (
            <Text className="text-sm text-foreground">
              V: {activeAsset.visible ? '🟢' : '🔴'} A:{' '}
              {activeAsset.active ? '🟢' : '🔴'}
              {isLocalOnly && ' 📱'}
            </Text>
          )}

          {allowSettings &&
            (translateMembership === 'owner' ? (
              <Button
                onPress={() => setShowAssetSettingsModal(true)}
                variant="ghost"
                size="icon"
                className="p-2"
              >
                <Icon as={SettingsIcon} size={22} className="text-foreground" />
              </Button>
            ) : (
              !hasReported &&
              !isReportLoading && (
                <Button
                  onPress={() => setShowReportModal(true)}
                  variant="ghost"
                  size="icon"
                  className="p-2"
                >
<<<<<<< HEAD
                  <SourceContent
                    content={content}
                    sourceLanguage={
                      content.source_language_id
                        ? (languageById.get(content.source_language_id) ?? null)
                        : null
                    }
                    audioSegments={audioSegments}
                    isLoading={isLoadingAttachments || isLoadingAudioSegments}
                  />

                  {/* Audio status indicator */}
                  {SHOW_DEV_ELEMENTS && content.audio && (
=======
                  <Icon as={FlagIcon} size={20} className="text-foreground" />
                </Button>
              )
            ))}
        </View>

        {/* Asset Content Section with Tabs */}
        <View className="gap-3">
          <Tabs
            value={activeTab}
            onValueChange={(value) => setActiveTab(value as TabType)}
          >
            <TabsList className="w-full flex-row">
              <TabsTrigger
                value="text"
                className="flex-1 items-center py-2"
                disabled={
                  !activeAsset.content || activeAsset.content.length === 0
                }
              >
                <Icon as={FileTextIcon} size={24} />
              </TabsTrigger>
              <TabsTrigger
                value="image"
                className="flex-1 items-center py-2"
                disabled={
                  !activeAsset.images || activeAsset.images.length === 0
                }
              >
                <Icon as={ImageIcon} size={24} />
              </TabsTrigger>
            </TabsList>

            {/* Asset Content Viewer */}
            <View className={cn(!allowEditing && 'opacity-50')}>
              <TabsContent value="text">
                {activeAsset.content && activeAsset.content.length > 0 ? (
                  activeAsset.content.map((content, index) => (
>>>>>>> 88a54149
                    <View
                      key={index}
                      style={{
                        marginBottom:
                          index < activeAsset.content.length - 1 ? 8 : 0
                      }}
                    >
<<<<<<< HEAD
                      <Icon
                        as={
                          attachmentStates.get(content.audio[0]!)?.local_uri
                            ? Volume2Icon
                            : VolumeXIcon
=======
                      <SourceContent
                        content={content}
                        sourceLanguage={
                          content.source_language_id
                            ? (languageById.get(content.source_language_id) ??
                              null)
                            : null
>>>>>>> 88a54149
                        }
                        audioUri={
                          content.audio_id
                            ? (() => {
                                const attachment = attachmentStates.get(
                                  content.audio_id
                                );
                                const localUri = attachment?.local_uri;

                                if (!localUri) {
                                  console.log(
                                    `[AUDIO] No local URI for audio ${content.audio_id}, state:`,
                                    attachment?.state
                                  );
                                  return null;
                                }

                                const fullUri =
                                  system.permAttachmentQueue?.getLocalUri(
                                    localUri
                                  );
                                console.log(
                                  `[AUDIO] Audio ${content.audio_id} -> ${fullUri}`
                                );
                                return fullUri;
                              })()
                            : null
                        }
                        isLoading={isLoadingAttachments}
                      />

                      {/* Audio status indicator */}
                      {SHOW_DEV_ELEMENTS && content.audio_id && (
                        <View
                          className="flex-row items-center gap-1"
                          style={{ marginTop: 8 }}
                        >
                          <Icon
                            as={
                              attachmentStates.get(content.audio_id)?.local_uri
                                ? Volume2Icon
                                : VolumeXIcon
                            }
                            size={16}
                            className="text-muted-foreground"
                          />
                          <Text className="text-sm text-muted-foreground">
                            {attachmentStates.get(content.audio_id)?.local_uri
                              ? t('audioReady')
                              : t('audioNotAvailable')}
                          </Text>
                        </View>
                      )}
                    </View>
                  ))
                ) : (
                  <Text className="p-8 text-center text-base italic text-muted-foreground">
                    {t('noContentAvailable')}
                  </Text>
                )}
              </TabsContent>

              <TabsContent value="image">
                {activeAsset.images && activeAsset.images.length > 0 ? (
                  <View className="h-48 overflow-hidden rounded-lg">
                    <ImageCarousel
                      uris={activeAsset.images
                        .map((imageId) => {
                          const attachment = attachmentStates.get(imageId);
                          const localUri = attachment?.local_uri;

                          if (!localUri) {
                            console.log(
                              `[IMAGE] No local URI for image ${imageId}, state:`,
                              attachment?.state
                            );
                            return null;
                          }

                          const fullUri =
                            system.permAttachmentQueue?.getLocalUri(localUri);
                          console.log(`[IMAGE] Image ${imageId} -> ${fullUri}`);
                          return fullUri;
                        })
                        .filter((uri): uri is string => uri !== null)}
                    />
                  </View>
                ) : (
                  <Text className="p-8 text-center text-base italic text-muted-foreground">
                    {t('noContentAvailable')}
                  </Text>
                )}
              </TabsContent>
            </View>
          </Tabs>

          {/* Local-only text editing section - only show for unpublished quests */}
          {isLocalOnly &&
            !isPublished &&
            activeAsset.content &&
            activeAsset.content.length > 0 && (
              <View className="gap-4 border-t border-border pt-4">
                <View className="flex-row items-center justify-between">
                  <Text className="text-base font-semibold text-foreground">
                    {t('contentText') || 'Content Text'}
                    {activeAsset.content.length > 1 && (
                      <Text className="text-sm text-muted-foreground">
<<<<<<< HEAD
                        {attachmentStates.get(content.audio[0]!)?.local_uri
                          ? t('audioReady')
                          : t('audioNotAvailable')}
=======
                        {' '}
                        ({activeAsset.content.length} segments)
>>>>>>> 88a54149
                      </Text>
                    )}
                  </Text>
                  <Button
                    variant="ghost"
                    size="icon"
                    disabled
                    className="opacity-50"
                  >
                    <Icon
                      as={SparklesIcon}
                      size={20}
                      className="text-muted-foreground"
                    />
                  </Button>
                </View>

                {activeAsset.content.map((content, index) => {
                  const isSaving = savingContentIds.has(content.id);
                  const currentText = contentTexts.get(content.id) || '';

                  return (
                    <View key={content.id} className="gap-2">
                      {activeAsset.content.length > 1 && (
                        <Text className="text-sm font-medium text-muted-foreground">
                          Segment {index + 1}
                          {content.audio_id && ' 🎵'}
                        </Text>
                      )}

                      <Textarea
                        value={currentText}
                        onChangeText={(text) =>
                          updateContentText(content.id, text)
                        }
                        onBlur={() => {
                          if (currentText !== content.text) {
                            void handleSaveText(content.id, currentText);
                          }
                        }}
                        placeholder={
                          t('enterContentText') || 'Enter content text...'
                        }
                        className="min-h-[100px]"
                        editable={!isSaving && allowEditing}
                      />

                      {isSaving && (
                        <Text className="text-xs italic text-muted-foreground">
                          {t('saving') || 'Saving...'}
                        </Text>
                      )}
                    </View>
                  );
                })}

                <Text className="text-xs text-muted-foreground">
                  {t('localAssetEditHint') ||
                    'This asset is local only. Text can be edited until published.'}
                </Text>
              </View>
            )}
        </View>

        {/* Translations List - Only for published quests (synced assets) */}
        {!isLocalOnly && isPublished && (
          <View>
            <NextGenTranslationsList
              assetId={currentAssetId}
              assetName={activeAsset.name}
              refreshKey={translationsRefreshKey}
              projectData={projectData}
              canVote={canTranslate}
              membership={translateMembership}
            />
          </View>
        )}

        {/* Spacer to push action buttons to bottom */}
        {!isLocalOnly && isPublished && <View style={{ flex: 1 }} />}

        {/* Action Buttons Section - Only show for published quests */}
        {!isLocalOnly && isPublished && (
          <View className="pt-4">
            {/* New Translation Button with PrivateAccessGate */}
            {projectData?.private && !canTranslate ? (
              <PrivateAccessGate
                projectId={currentProjectId || ''}
                projectName={projectData.name || ''}
                isPrivate={true}
                action="translate"
                renderTrigger={({ onPress }) => (
                  <Button
                    className="flex-row items-center justify-center gap-2 px-6 py-4"
                    onPress={onPress}
                  >
                    <Icon
                      as={LockIcon}
                      size={20}
                      className="text-primary-foreground"
                    />
                    <Icon
                      as={PlusIcon}
                      size={24}
                      className="text-primary-foreground"
                    />
                    <Text className="text-base font-bold text-primary-foreground">
                      {t('membersOnly')}
                    </Text>
                  </Button>
                )}
                onAccessGranted={() => setShowNewTranslationModal(true)}
              />
            ) : (
              <Button
                className="-mx-2 flex-row items-center justify-center gap-2 px-6 py-4"
                disabled={!allowEditing}
                onPress={() => allowEditing && handleNewTranslationPress()}
              >
                <Icon as={PlusIcon} size={24} />
                <Text className="text-base font-bold">
                  {t('newTranslation')}
                </Text>
              </Button>
            )}
          </View>
        )}

        {/* Modals */}
        {canTranslate && allowEditing && (
          <NextGenNewTranslationModal
            visible={showNewTranslationModal}
            onClose={() => setShowNewTranslationModal(false)}
            onSuccess={handleTranslationSuccess}
            assetId={currentAssetId}
            assetName={activeAsset.name}
            assetContent={activeAsset.content}
            sourceLanguage={null}
            targetLanguageId={targetLanguageId}
          />
        )}

        <AssetSettingsModal
          isVisible={showAssetSettingsModal}
          onClose={() => setShowAssetSettingsModal(false)}
          assetId={activeAsset.id}
        />
<<<<<<< HEAD
      ) : (
        <Button
          className="-mx-4 flex-row items-center justify-center gap-2 px-6 py-4"
          disabled={
            !allowEditing ||
            (activeAsset.source && activeAsset.source === 'local')
          }
          onPress={() => allowEditing && handleNewTranslationPress()}
        >
          <Icon as={PlusIcon} size={24} />
          <Text className={cn(buttonTextVariants(), 'text-base font-bold')}>
            {t('newTranslation')}
          </Text>
        </Button>
      )}

      {/* New Translation Modal */}
      {canTranslate && allowEditing && (
        <NextGenNewTranslationModal
          visible={showNewTranslationModal}
          onClose={() => setShowNewTranslationModal(false)}
          onSuccess={handleTranslationSuccess}
          assetId={currentAssetId}
          assetName={activeAsset.name}
          assetContent={activeAsset.content}
          sourceLanguage={null}
          targetLanguageId={targetLanguageId}
=======
        <ReportModal
          isVisible={showReportModal}
          onClose={() => setShowReportModal(false)}
          recordId={activeAsset.id}
          creatorId={activeAsset?.creator_id ?? undefined}
          recordTable="assets"
          hasAlreadyReported={hasReported}
          onReportSubmitted={() => refetchOfflineAsset()}
>>>>>>> 88a54149
        />

        {/* Rename Modal for local assets */}
        {isLocalOnly && (
          <RenameAssetModal
            isVisible={showRenameModal}
            currentName={activeAsset.name}
            onClose={() => setShowRenameModal(false)}
            onSave={handleSaveRename}
          />
        )}
      </ScrollView>
    </KeyboardAvoidingView>
  );
}<|MERGE_RESOLUTION|>--- conflicted
+++ resolved
@@ -5,7 +5,7 @@
 import { ReportModal } from '@/components/NewReportModal';
 import { PrivateAccessGate } from '@/components/PrivateAccessGate';
 import { SourceContent } from '@/components/SourceContent';
-import { Button, buttonTextVariants } from '@/components/ui/button';
+import { Button } from '@/components/ui/button';
 import { Icon } from '@/components/ui/icon';
 import { Tabs, TabsContent, TabsList, TabsTrigger } from '@/components/ui/tabs';
 import { Textarea } from '@/components/ui/textarea';
@@ -18,13 +18,9 @@
 import {
   asset,
   language as languageTable,
-  project,
   project as projectCloud
 } from '@/db/drizzleSchema';
-<<<<<<< HEAD
-=======
 import { project_local as projectLocal } from '@/db/drizzleSchemaLocal';
->>>>>>> 88a54149
 import { system } from '@/db/powersync/system';
 import { useAppNavigation } from '@/hooks/useAppNavigation';
 import { useAttachmentStates } from '@/hooks/useAttachmentStates';
@@ -52,9 +48,6 @@
   VolumeXIcon
 } from 'lucide-react-native';
 import React, { useEffect, useState } from 'react';
-<<<<<<< HEAD
-import { Dimensions, Platform, Text, View } from 'react-native';
-=======
 import {
   KeyboardAvoidingView,
   Platform,
@@ -63,17 +56,11 @@
   TouchableOpacity,
   View
 } from 'react-native';
->>>>>>> 88a54149
 import NextGenNewTranslationModal from './NextGenNewTranslationModal';
 import NextGenTranslationsList from './NextGenTranslationsList';
 import { RenameAssetModal } from './recording/components/RenameAssetModal';
 import { useHybridData } from './useHybridData';
 
-<<<<<<< HEAD
-const ASSET_VIEWER_PROPORTION = 0.35;
-
-=======
->>>>>>> 88a54149
 type TabType = 'text' | 'image';
 
 function useNextGenOfflineAsset(assetId: string) {
@@ -157,8 +144,8 @@
       // Try local first then cloud
       let result = await system.db
         .select()
-        .from(project)
-        .where(eq(project.id, currentProjectId))
+        .from(projectLocal)
+        .where(eq(projectLocal.id, currentProjectId))
         .limit(1);
       if (!result[0]) {
         result = await system.db
@@ -325,17 +312,13 @@
             id: activeAsset.id,
             name: activeAsset.name,
             contentCount: activeAsset.content?.length ?? 0,
-<<<<<<< HEAD
-            hasAudio: activeAsset.content?.some((c) => c.audio) ?? false
-=======
             contentDetails:
               activeAsset.content?.map((c) => ({
                 id: c.id.slice(0, 8),
                 text: c.text?.slice(0, 50) || '(empty)',
-                hasAudio: !!c.audio_id
+                hasAudio: activeAsset.content?.some((c) => c.audio) ?? false
               })) ?? [],
-            hasAudio: activeAsset.content?.some((c) => c.audio_id) ?? false
->>>>>>> 88a54149
+            hasAudio: activeAsset.content?.some((c) => c.audio) ?? false
           }
         : null,
       attachmentStatesCount: attachmentStates.size,
@@ -505,21 +488,6 @@
                   size="icon"
                   className="p-2"
                 >
-<<<<<<< HEAD
-                  <SourceContent
-                    content={content}
-                    sourceLanguage={
-                      content.source_language_id
-                        ? (languageById.get(content.source_language_id) ?? null)
-                        : null
-                    }
-                    audioSegments={audioSegments}
-                    isLoading={isLoadingAttachments || isLoadingAudioSegments}
-                  />
-
-                  {/* Audio status indicator */}
-                  {SHOW_DEV_ELEMENTS && content.audio && (
-=======
                   <Icon as={FlagIcon} size={20} className="text-foreground" />
                 </Button>
               )
@@ -558,7 +526,6 @@
               <TabsContent value="text">
                 {activeAsset.content && activeAsset.content.length > 0 ? (
                   activeAsset.content.map((content, index) => (
->>>>>>> 88a54149
                     <View
                       key={index}
                       style={{
@@ -566,13 +533,6 @@
                           index < activeAsset.content.length - 1 ? 8 : 0
                       }}
                     >
-<<<<<<< HEAD
-                      <Icon
-                        as={
-                          attachmentStates.get(content.audio[0]!)?.local_uri
-                            ? Volume2Icon
-                            : VolumeXIcon
-=======
                       <SourceContent
                         content={content}
                         sourceLanguage={
@@ -580,47 +540,22 @@
                             ? (languageById.get(content.source_language_id) ??
                               null)
                             : null
->>>>>>> 88a54149
                         }
-                        audioUri={
-                          content.audio_id
-                            ? (() => {
-                                const attachment = attachmentStates.get(
-                                  content.audio_id
-                                );
-                                const localUri = attachment?.local_uri;
-
-                                if (!localUri) {
-                                  console.log(
-                                    `[AUDIO] No local URI for audio ${content.audio_id}, state:`,
-                                    attachment?.state
-                                  );
-                                  return null;
-                                }
-
-                                const fullUri =
-                                  system.permAttachmentQueue?.getLocalUri(
-                                    localUri
-                                  );
-                                console.log(
-                                  `[AUDIO] Audio ${content.audio_id} -> ${fullUri}`
-                                );
-                                return fullUri;
-                              })()
-                            : null
+                        audioSegments={audioSegments}
+                        isLoading={
+                          isLoadingAttachments || isLoadingAudioSegments
                         }
-                        isLoading={isLoadingAttachments}
                       />
 
                       {/* Audio status indicator */}
-                      {SHOW_DEV_ELEMENTS && content.audio_id && (
+                      {SHOW_DEV_ELEMENTS && content.audio && (
                         <View
                           className="flex-row items-center gap-1"
                           style={{ marginTop: 8 }}
                         >
                           <Icon
                             as={
-                              attachmentStates.get(content.audio_id)?.local_uri
+                              attachmentStates.get(content.audio[0]!)?.local_uri
                                 ? Volume2Icon
                                 : VolumeXIcon
                             }
@@ -628,7 +563,7 @@
                             className="text-muted-foreground"
                           />
                           <Text className="text-sm text-muted-foreground">
-                            {attachmentStates.get(content.audio_id)?.local_uri
+                            {attachmentStates.get(content.audio[0]!)?.local_uri
                               ? t('audioReady')
                               : t('audioNotAvailable')}
                           </Text>
@@ -688,14 +623,8 @@
                     {t('contentText') || 'Content Text'}
                     {activeAsset.content.length > 1 && (
                       <Text className="text-sm text-muted-foreground">
-<<<<<<< HEAD
-                        {attachmentStates.get(content.audio[0]!)?.local_uri
-                          ? t('audioReady')
-                          : t('audioNotAvailable')}
-=======
                         {' '}
                         ({activeAsset.content.length} segments)
->>>>>>> 88a54149
                       </Text>
                     )}
                   </Text>
@@ -722,7 +651,7 @@
                       {activeAsset.content.length > 1 && (
                         <Text className="text-sm font-medium text-muted-foreground">
                           Segment {index + 1}
-                          {content.audio_id && ' 🎵'}
+                          {content.audio && ' 🎵'}
                         </Text>
                       )}
 
@@ -843,35 +772,6 @@
           onClose={() => setShowAssetSettingsModal(false)}
           assetId={activeAsset.id}
         />
-<<<<<<< HEAD
-      ) : (
-        <Button
-          className="-mx-4 flex-row items-center justify-center gap-2 px-6 py-4"
-          disabled={
-            !allowEditing ||
-            (activeAsset.source && activeAsset.source === 'local')
-          }
-          onPress={() => allowEditing && handleNewTranslationPress()}
-        >
-          <Icon as={PlusIcon} size={24} />
-          <Text className={cn(buttonTextVariants(), 'text-base font-bold')}>
-            {t('newTranslation')}
-          </Text>
-        </Button>
-      )}
-
-      {/* New Translation Modal */}
-      {canTranslate && allowEditing && (
-        <NextGenNewTranslationModal
-          visible={showNewTranslationModal}
-          onClose={() => setShowNewTranslationModal(false)}
-          onSuccess={handleTranslationSuccess}
-          assetId={currentAssetId}
-          assetName={activeAsset.name}
-          assetContent={activeAsset.content}
-          sourceLanguage={null}
-          targetLanguageId={targetLanguageId}
-=======
         <ReportModal
           isVisible={showReportModal}
           onClose={() => setShowReportModal(false)}
@@ -880,14 +780,13 @@
           recordTable="assets"
           hasAlreadyReported={hasReported}
           onReportSubmitted={() => refetchOfflineAsset()}
->>>>>>> 88a54149
         />
 
         {/* Rename Modal for local assets */}
         {isLocalOnly && (
           <RenameAssetModal
             isVisible={showRenameModal}
-            currentName={activeAsset.name}
+            currentName={activeAsset.name || ''}
             onClose={() => setShowRenameModal(false)}
             onSave={handleSaveRename}
           />
