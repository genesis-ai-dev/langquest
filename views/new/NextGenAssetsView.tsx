/* eslint-disable @typescript-eslint/no-unnecessary-condition */
import { QuestSettingsModal } from '@/components/QuestSettingsModal';
import { Button } from '@/components/ui/button';
import { Icon } from '@/components/ui/icon';
import { Input } from '@/components/ui/input';
import {
  SpeedDial,
  SpeedDialItem,
  SpeedDialItems,
  SpeedDialTrigger
} from '@/components/ui/speed-dial';
import { Text } from '@/components/ui/text';
import { useAudio } from '@/contexts/AudioContext';
import { useAuth } from '@/contexts/AuthContext';
import { LayerType, useStatusContext } from '@/contexts/StatusContext';
import type { asset } from '@/db/drizzleSchema';
import { project, quest as questTable } from '@/db/drizzleSchema';
import { system } from '@/db/powersync/system';
import { useDebouncedState } from '@/hooks/use-debounced-state';
import {
  useAppNavigation,
  useCurrentNavigation
} from '@/hooks/useAppNavigation';
import { useAttachmentStates } from '@/hooks/useAttachmentStates';
import { useLocalization } from '@/hooks/useLocalization';
import { useQuestDownloadStatusLive } from '@/hooks/useQuestDownloadStatusLive';
import { useUserPermissions } from '@/hooks/useUserPermissions';
import { useLocalStore } from '@/store/localStore';
import { SHOW_DEV_ELEMENTS } from '@/utils/featureFlags';
import { LegendList } from '@legendapp/list';
import {
  ArrowBigDownDashIcon,
  CheckCheck,
  CloudUpload,
  FlagIcon,
  InfoIcon,
  LockIcon,
  MicIcon,
  PauseIcon,
  PencilIcon,
  PlayIcon,
  RefreshCwIcon,
  SearchIcon,
  SettingsIcon,
  ShieldOffIcon,
  UserPlusIcon
} from 'lucide-react-native';
import React from 'react';
import { ActivityIndicator, Platform, View } from 'react-native';
import RNAlert from '@blazejkustra/react-native-alert';
import Animated, {
  cancelAnimation,
  Easing,
  useAnimatedStyle,
  useSharedValue,
  withRepeat,
  withTiming
} from 'react-native-reanimated';
import { useSafeAreaInsets } from 'react-native-safe-area-context';
import type { HybridDataSource } from './useHybridData';
import { useHybridData } from './useHybridData';

import { AssetListSkeleton } from '@/components/AssetListSkeleton';
import { ExportButton } from '@/components/ExportButton';
import { ModalDetails } from '@/components/ModalDetails';
import { ReportModal } from '@/components/NewReportModal';
import { PrivateAccessGate } from '@/components/PrivateAccessGate';
import { QuestOffloadVerificationDrawer } from '@/components/QuestOffloadVerificationDrawer';
import { AppConfig } from '@/db/supabase/AppConfig';
import { useAssetsByQuest } from '@/hooks/db/useAssets';
import { useBlockedAssetsCount } from '@/hooks/useBlockedCount';
import { useQuestOffloadVerification } from '@/hooks/useQuestOffloadVerification';
import { useHasUserReported } from '@/hooks/useReports';
import { resolveTable } from '@/utils/dbUtils';
import { fileExists, getLocalAttachmentUriWithOPFS } from '@/utils/fileUtils';
import { publishQuest as publishQuestUtils } from '@/utils/publishUtils';
import { offloadQuest } from '@/utils/questOffloadUtils';
import { getThemeColor } from '@/utils/styleUtils';
import { toCompilableQuery } from '@powersync/drizzle-driver';
import { useMutation, useQueryClient } from '@tanstack/react-query';
import { eq } from 'drizzle-orm';
import { AssetListItem } from './AssetListItem';
import RecordingViewSimplified from './recording/components/RecordingViewSimplified';

type Asset = typeof asset.$inferSelect;
type AssetQuestLink = Asset & {
  quest_active: boolean;
  quest_visible: boolean;
};

export default function NextGenAssetsView() {
  const {
    currentQuestId,
    currentProjectId,
    currentProjectData,
    currentQuestData
  } = useCurrentNavigation();
  const { goBack } = useAppNavigation();
  const { currentUser } = useAuth();
  const audioContext = useAudio();
  const queryClient = useQueryClient();
  const insets = useSafeAreaInsets();
  const [debouncedSearchQuery, searchQuery, setSearchQuery] = useDebouncedState(
    '',
    300
  );
  const { t } = useLocalization();
  const [showDetailsModal, setShowDetailsModal] = React.useState(false);
  const [showSettingsModal, setShowSettingsModal] = React.useState(false);
  const [showReportModal, setShowReportModal] = React.useState(false);
  const [showOffloadDrawer, setShowOffloadDrawer] = React.useState(false);
  const [showPrivateAccessModal, setShowPrivateAccessModal] =
    React.useState(false);
  const [isOffloading, setIsOffloading] = React.useState(false);
  const [isRefreshing, setIsRefreshing] = React.useState(false);
  // Track which asset is currently playing during play-all
  const [currentlyPlayingAssetId, setCurrentlyPlayingAssetId] = React.useState<
    string | null
  >(null);
  const assetUriMapRef = React.useRef<Map<string, string>>(new Map()); // URI -> assetId
  const assetOrderRef = React.useRef<string[]>([]); // Ordered list of asset IDs
  const uriOrderRef = React.useRef<string[]>([]); // Ordered list of URIs matching assetOrderRef
  const segmentDurationsRef = React.useRef<number[]>([]); // Duration of each URI segment in ms

  // Animation for refresh button
  const spinValue = useSharedValue(0);

  React.useEffect(() => {
    if (isRefreshing) {
      spinValue.value = withRepeat(
        withTiming(1, { duration: 1000, easing: Easing.linear }),
        -1
      );
    } else {
      cancelAnimation(spinValue);
      spinValue.value = 0;
    }
  }, [isRefreshing, spinValue]);

  const spinStyle = useAnimatedStyle(() => ({
    transform: [{ rotate: `${spinValue.value * 360}deg` }]
  }));

  type Quest = typeof questTable.$inferSelect;

  // Use passed quest data if available (instant!), otherwise query
  const { data: queriedQuestData, refetch: refetchQuest } = useHybridData({
    dataType: 'current-quest',
    queryKeyParams: [currentQuestId],
    offlineQuery: toCompilableQuery(
      system.db.query.quest.findFirst({
        where: eq(questTable.id, currentQuestId!)
      })
    ),
    cloudQueryFn: async () => {
      const { data, error } = await system.supabaseConnector.client
        .from('quest')
        .select('*')
        .eq('id', currentQuestId)
        .overrideTypes<Quest[]>();
      if (error) throw error;
      return data;
    },
    enableCloudQuery: !!currentQuestId,
    enableOfflineQuery: !!currentQuestId,
    getItemId: (item) => item.id
  });

  // Prefer queried data (fresh) over navigation data (may be stale)
  // This ensures UI updates immediately after publishing without needing to navigate away
  const selectedQuest = React.useMemo(() => {
    // If we have queried data, prefer it (it's fresh from refetch)
    // Otherwise fall back to currentQuestData for instant initial rendering
    const questData =
      queriedQuestData && queriedQuestData.length > 0
        ? queriedQuestData
        : currentQuestData
          ? [currentQuestData as Quest]
          : undefined;
    return questData?.[0];
  }, [currentQuestData, queriedQuestData]);

  // Query project data to get privacy status if not passed
  const { data: queriedProjectData } = useHybridData({
    dataType: 'project-privacy-assets',
    queryKeyParams: [currentProjectId],
    offlineQuery: toCompilableQuery(
      system.db.query.project.findFirst({
        where: eq(project.id, currentProjectId!),
        columns: { id: true, private: true, creator_id: true }
      })
    ),
    cloudQueryFn: async () => {
      if (!currentProjectId) return [];
      const { data, error } = await system.supabaseConnector.client
        .from('project')
        .select('id, private, creator_id')
        .eq('id', currentProjectId);
      if (error) throw error;
      return data as Pick<
        typeof project.$inferSelect,
        'id' | 'private' | 'creator_id'
      >[];
    },
    enableCloudQuery: !!currentProjectId && !currentProjectData,
    enableOfflineQuery: !!currentProjectId && !currentProjectData,
    getItemId: (item) => item.id
  });

  // Prefer passed project data for instant rendering
  const projectPrivacyData = currentProjectData
    ? {
        private: currentProjectData.private,
        creator_id: currentProjectData.creator_id
      }
    : queriedProjectData?.[0];
  const isPrivateProject = projectPrivacyData?.private ?? false;

  const [showRecording, setShowRecording] = React.useState(false);

  const { membership } = useUserPermissions(
    currentProjectId || '',
    'open_project',
    !!isPrivateProject
  );

  const isOwner = membership === 'owner';
  const isMember = membership === 'member' || membership === 'owner';
  // Check if user is creator
  const isCreator = currentUser?.id === projectPrivacyData?.creator_id;
  // User can see published badge if they are creator, member, or owner
  const canSeePublishedBadge = isCreator || isMember;

  // Initialize offload verification hook
  const verificationState = useQuestOffloadVerification(currentQuestId || '');

  // Query SQLite directly - single source of truth, no cache, no race conditions
  const isQuestDownloaded = useQuestDownloadStatusLive(currentQuestId || null);

  // Clean deeper layers
  const currentStatus = useStatusContext();
  currentStatus.layerStatus(LayerType.QUEST, currentQuestId || '');
  const showInvisibleContent = useLocalStore((s) => s.showHiddenContent);

  const {
    data,
    fetchNextPage,
    hasNextPage,
    isFetchingNextPage,
    isLoading,
    isOnline,
    isFetching,
    refetch
  } = useAssetsByQuest(
    currentQuestId || '',
    debouncedSearchQuery,
    showInvisibleContent
  );

  // Flatten all pages into a single array and deduplicate
  // Prefer synced over local when the same asset ID appears in both
  const assets = React.useMemo(() => {
    const allAssets = data.pages.flatMap((page) => page.data);
    const assetMap = new Map<string, AssetQuestLink>();

    // First pass: collect all assets, preferring synced over local
    for (const asset of allAssets) {
      const existing = assetMap.get(asset.id);
      if (!existing) {
        assetMap.set(asset.id, asset);
      } else {
        // Prefer synced over local
        if (asset.source === 'synced' && existing.source !== 'synced') {
          assetMap.set(asset.id, asset);
        }
      }
    }

    return Array.from(assetMap.values());
  }, [data.pages]);

  const assetIds = React.useMemo(() => {
    return assets.map((asset) => asset.id).filter((id): id is string => !!id);
  }, [assets]);

  const { attachmentStates, isLoading: isAttachmentStatesLoading } =
    useAttachmentStates(assetIds);

  const safeAttachmentStates = attachmentStates;

  const blockedCount = useBlockedAssetsCount(currentQuestId || '');

  const attachmentStateSummary = React.useMemo(() => {
    if (safeAttachmentStates.size === 0) {
      return {};
    }

    const states = Array.from(safeAttachmentStates.values());
    const summary = states.reduce(
      (acc, attachment) => {
        acc[attachment.state] = (acc[attachment.state] || 0) + 1;
        return acc;
      },
      {} as Record<number, number>
    );
    return summary;
    // Use memo key instead of Map reference for stable dependencies (always 1 string)
  }, [safeAttachmentStates]);

  const renderItem = React.useCallback(
    ({ item }: { item: AssetQuestLink & { source?: HybridDataSource } }) => {
      const isPlaying =
        audioContext.isPlaying &&
        audioContext.currentAudioId === PLAY_ALL_AUDIO_ID &&
        currentlyPlayingAssetId === item.id;

      // Debug logging for highlighting
      if (isPlaying && __DEV__) {
        console.log(`🎨 Rendering highlighted asset: ${item.id.slice(0, 8)}`);
      }

      return (
        <AssetListItem
          key={item.id}
          asset={item}
          attachmentState={safeAttachmentStates.get(item.id)}
          questId={currentQuestId || ''}
          isCurrentlyPlaying={isPlaying}
        />
      );
    },
    // Use stable memo key instead of Map reference to prevent hook dependency issues
    // Always has exactly 2 dependencies (string, string) - never changes size
    [
      currentQuestId,
      safeAttachmentStates,
      audioContext.isPlaying,
      audioContext.currentAudioId,
      currentlyPlayingAssetId
    ]
  );

  const onEndReached = React.useCallback(() => {
    if (hasNextPage && !isFetchingNextPage) {
      fetchNextPage();
    }
  }, [hasNextPage, isFetchingNextPage, fetchNextPage]);

  // footer handled inline in ListFooterComponent

  const statusText = React.useMemo(() => {
    const cloudCount = assets.filter((a) => a.source === 'cloud').length;
    const offlineCount = assets.length - cloudCount;
    return `${isOnline ? '🟢' : '🔴'} Offline: ${offlineCount} | Cloud: ${isOnline ? cloudCount : 'N/A'} | Total: ${assets.length}`;
  }, [isOnline, assets]);

  const attachmentSummaryText = React.useMemo(() => {
    return Object.entries(attachmentStateSummary)
      .map(([state, count]) => {
        const stateNames = {
          '0': `⏳ ${t('queued')}`,
          '1': `🔄 ${t('syncing')}`,
          '2': `✅ ${t('synced')}`,
          '3': `❌ ${t('failed')}`,
          '4': `📥 ${t('downloading')}`
        };
        return `${stateNames[state as keyof typeof stateNames] || `${t('state')} ${state}`}: ${count}`;
      })
      .join(' | ');
  }, [attachmentStateSummary, t]);

  const {
    hasReported,
    // isLoading: isReportLoading,
    refetch: refetchReport
  } = useHasUserReported(currentQuestId || '', 'quests');

  const statusContext = useStatusContext();
  const { allowSettings } = statusContext.getStatusParams(
    LayerType.QUEST,
    currentQuestId
  );

  // Special audio ID for "play all" mode
  const PLAY_ALL_AUDIO_ID = 'play-all-assets';

  // Fetch audio URIs for an asset (similar to RecordingViewSimplified)
  // Includes fallback logic for local-only files when server records are removed
  const getAssetAudioUris = React.useCallback(
    async (assetId: string): Promise<string[]> => {
      try {
        // Get content links from both synced and local tables
        const assetContentLinkSynced = resolveTable('asset_content_link', {
          localOverride: false
        });
        const contentLinksSynced = await system.db
          .select()
          .from(assetContentLinkSynced)
          .where(eq(assetContentLinkSynced.asset_id, assetId));

        const assetContentLinkLocal = resolveTable('asset_content_link', {
          localOverride: true
        });
        const contentLinksLocal = await system.db
          .select()
          .from(assetContentLinkLocal)
          .where(eq(assetContentLinkLocal.asset_id, assetId));

        // Prefer synced links, but merge with local for fallback
        const allContentLinks = [...contentLinksSynced, ...contentLinksLocal];

        // Deduplicate by ID (prefer synced over local)
        const seenIds = new Set<string>();
        const uniqueLinks = allContentLinks.filter((link) => {
          if (seenIds.has(link.id)) {
            return false;
          }
          seenIds.add(link.id);
          return true;
        });

        if (uniqueLinks.length === 0) {
          return [];
        }

        // Get audio values from content links (can be URIs or attachment IDs)
        const audioValues = uniqueLinks
          .flatMap((link) => {
            const audioArray = link.audio ?? [];
            return audioArray;
          })
          .filter((value): value is string => !!value);

        if (audioValues.length === 0) {
          return [];
        }

        // Process each audio value - can be either a local URI or an attachment ID
        const uris: string[] = [];
        for (const audioValue of audioValues) {
          // Check if this is already a local URI (starts with 'local/' or 'file://')
          if (audioValue.startsWith('local/')) {
            // It's a direct local URI from saveAudioLocally()
            const constructedUri = getLocalAttachmentUriWithOPFS(audioValue);
            // Check if file exists at constructed path
            if (await fileExists(constructedUri)) {
              uris.push(constructedUri);
            } else {
              // File doesn't exist at expected path - try to find it in attachment queue
              console.log(
                `⚠️ Local URI ${audioValue} not found at ${constructedUri}, searching attachment queue...`
              );

              if (system.permAttachmentQueue) {
                // Extract filename from local path (e.g., "local/uuid.wav" -> "uuid.wav")
                const filename = audioValue.replace(/^local\//, '');
                // Extract UUID part (without extension) for more flexible matching
                const uuidPart = filename.split('.')[0];

                // Search attachment queue by filename or UUID
                let attachment = await system.powersync.getOptional<{
                  id: string;
                  filename: string | null;
                  local_uri: string | null;
                }>(
                  `SELECT * FROM ${system.permAttachmentQueue.table} WHERE filename = ? OR filename LIKE ? OR id = ? OR id LIKE ? LIMIT 1`,
                  [filename, `%${uuidPart}%`, filename, `%${uuidPart}%`]
                );

                // If not found, try searching all attachments for this asset's content links
                if (!attachment && uniqueLinks.length > 0) {
                  const allAttachmentIds = uniqueLinks
                    .flatMap((link) => link.audio ?? [])
                    .filter(
                      (av): av is string =>
                        typeof av === 'string' &&
                        !av.startsWith('local/') &&
                        !av.startsWith('file://')
                    );
                  if (allAttachmentIds.length > 0) {
                    const placeholders = allAttachmentIds
                      .map(() => '?')
                      .join(',');
                    attachment = await system.powersync.getOptional<{
                      id: string;
                      filename: string | null;
                      local_uri: string | null;
                    }>(
                      `SELECT * FROM ${system.permAttachmentQueue.table} WHERE id IN (${placeholders}) LIMIT 1`,
                      allAttachmentIds
                    );
                  }
                }

                if (attachment?.local_uri) {
                  const foundUri = system.permAttachmentQueue.getLocalUri(
                    attachment.local_uri
                  );
                  // Verify the found file actually exists
                  if (await fileExists(foundUri)) {
                    uris.push(foundUri);
                    console.log(
                      `✅ Found attachment in queue for local URI ${audioValue.slice(0, 20)}`
                    );
                  } else {
                    console.warn(
                      `⚠️ Attachment found in queue but file doesn't exist: ${foundUri}`
                    );
                  }
                } else {
                  // Try fallback to local table for alternative audio values
                  const fallbackLink = contentLinksLocal.find(
                    (link) => link.asset_id === assetId
                  );
                  if (fallbackLink?.audio) {
                    for (const fallbackAudioValue of fallbackLink.audio) {
                      if (fallbackAudioValue.startsWith('file://')) {
                        if (await fileExists(fallbackAudioValue)) {
                          uris.push(fallbackAudioValue);
                          console.log(`✅ Found fallback file URI`);
                          break;
                        }
                      }
                    }
                  }
                }
              }
            }
          } else if (audioValue.startsWith('file://')) {
            // Already a full file URI - verify it exists
            if (await fileExists(audioValue)) {
              uris.push(audioValue);
            } else {
              console.warn(`File URI does not exist: ${audioValue}`);
              // Try to find in attachment queue by extracting filename from path
              if (system.permAttachmentQueue) {
                const filename = audioValue.split('/').pop();
                if (filename) {
                  const attachment = await system.powersync.getOptional<{
                    id: string;
                    filename: string | null;
                    local_uri: string | null;
                  }>(
                    `SELECT * FROM ${system.permAttachmentQueue.table} WHERE filename = ? OR id = ? LIMIT 1`,
                    [filename, filename]
                  );

                  if (attachment?.local_uri) {
                    const foundUri = system.permAttachmentQueue.getLocalUri(
                      attachment.local_uri
                    );
                    if (await fileExists(foundUri)) {
                      uris.push(foundUri);
                      console.log(`✅ Found attachment in queue for file URI`);
                    }
                  }
                }
              }
            }
          } else {
            // It's an attachment ID - look it up in the attachment queue
            if (!system.permAttachmentQueue) {
              // No attachment queue - try fallback to local table
              const fallbackLink = contentLinksLocal.find(
                (link) => link.asset_id === assetId
              );
              if (fallbackLink?.audio) {
                for (const fallbackAudioValue of fallbackLink.audio) {
                  if (fallbackAudioValue.startsWith('local/')) {
                    const fallbackUri =
                      getLocalAttachmentUriWithOPFS(fallbackAudioValue);
                    if (await fileExists(fallbackUri)) {
                      uris.push(fallbackUri);
                      break;
                    }
                  } else if (fallbackAudioValue.startsWith('file://')) {
                    if (await fileExists(fallbackAudioValue)) {
                      uris.push(fallbackAudioValue);
                      break;
                    }
                  }
                }
              }
              continue;
            }

            const attachment = await system.powersync.getOptional<{
              id: string;
              local_uri: string | null;
            }>(
              `SELECT * FROM ${system.permAttachmentQueue.table} WHERE id = ?`,
              [audioValue]
            );

            if (attachment?.local_uri) {
              const localUri = system.permAttachmentQueue.getLocalUri(
                attachment.local_uri
              );
              if (await fileExists(localUri)) {
                uris.push(localUri);
              }
            } else {
              // Attachment ID not found in queue - try fallback to local table
              console.log(
                `⚠️ Attachment ID ${audioValue.slice(0, 8)} not found in queue, checking local table fallback...`
              );

              const fallbackLink = contentLinksLocal.find(
                (link) => link.asset_id === assetId
              );
              if (fallbackLink?.audio) {
                for (const fallbackAudioValue of fallbackLink.audio) {
                  if (fallbackAudioValue.startsWith('local/')) {
                    const fallbackUri =
                      getLocalAttachmentUriWithOPFS(fallbackAudioValue);
                    if (await fileExists(fallbackUri)) {
                      uris.push(fallbackUri);
                      console.log(
                        `✅ Found fallback local URI for attachment ${audioValue.slice(0, 8)}`
                      );
                      break;
                    }
                  } else if (fallbackAudioValue.startsWith('file://')) {
                    if (await fileExists(fallbackAudioValue)) {
                      uris.push(fallbackAudioValue);
                      console.log(
                        `✅ Found fallback file URI for attachment ${audioValue.slice(0, 8)}`
                      );
                      break;
                    }
                  }
                }
              } else {
                // Try to get cloud URL if local not available
                try {
                  if (!AppConfig.supabaseBucket) {
                    continue;
                  }
                  const { data } = system.supabaseConnector.client.storage
                    .from(AppConfig.supabaseBucket)
                    .getPublicUrl(audioValue);
                  if (data.publicUrl) {
                    uris.push(data.publicUrl);
                  }
                } catch (error) {
                  console.error('Failed to get cloud audio URL:', error);
                }
              }
            }
          }
        }

        return uris;
      } catch (error) {
        console.error('Failed to fetch audio URIs:', error);
        return [];
      }
    },
    []
  );

  // Track currently playing asset based on audio position
  React.useEffect(() => {
    if (
      !audioContext.isPlaying ||
      audioContext.currentAudioId !== PLAY_ALL_AUDIO_ID
    ) {
      setCurrentlyPlayingAssetId(null);
      return;
    }

    // Calculate which asset is playing based on cumulative position
    const checkCurrentAsset = () => {
      const uris = uriOrderRef.current;
      const durations = segmentDurationsRef.current;

      if (uris.length === 0) return;

      const position = audioContext.position; // Position in milliseconds

      // If we don't have durations yet, use simple percentage-based approach
      if (durations.length === 0 || durations.every((d) => d === 0)) {
        const duration = audioContext.duration;
        if (duration === 0) {
          console.log(
            `⏸️ No duration available yet (position: ${position}ms, duration: ${duration}ms)`
          );
          return;
        }

        // Fallback: use percentage-based calculation
        const positionPercent = position / duration;
        const uriIndex = Math.min(
          Math.floor(positionPercent * uris.length),
          uris.length - 1
        );

        const currentUri = uris[uriIndex];
        if (currentUri) {
          const assetId = assetUriMapRef.current.get(currentUri);
          if (assetId) {
            if (assetId !== currentlyPlayingAssetId) {
              console.log(
                `🎵 [Fallback] Highlighting asset ${assetId.slice(0, 8)} (segment ${uriIndex + 1}/${uris.length}, ${Math.round(positionPercent * 100)}%)`
              );
              setCurrentlyPlayingAssetId(assetId);
            }
          } else {
            console.warn(`⚠️ No asset ID found for URI at index ${uriIndex}`);
          }
        }
        return;
      }

      // Calculate which segment we're in based on cumulative durations
      let cumulativeDuration = 0;
      for (let i = 0; i < uris.length; i++) {
        const segmentDuration = durations[i] || 0;
        const segmentStart = cumulativeDuration;
        cumulativeDuration += segmentDuration;

        // If position is within this segment's range
        // Use <= for the last segment to catch it even if position is slightly off
        if (
          (position >= segmentStart && position <= cumulativeDuration) ||
          (i === uris.length - 1 && position >= segmentStart)
        ) {
          const currentUri = uris[i];
          if (currentUri) {
            const assetId = assetUriMapRef.current.get(currentUri);
            if (assetId) {
              if (assetId !== currentlyPlayingAssetId) {
                console.log(
                  `🎵 Highlighting asset ${assetId.slice(0, 8)} (segment ${i + 1}/${uris.length}, position: ${Math.round(position)}ms in range [${Math.round(segmentStart)}-${Math.round(cumulativeDuration)}]ms)`
                );
                setCurrentlyPlayingAssetId(assetId);
              }
            } else {
              console.warn(`⚠️ No asset ID found for URI at index ${i}`);
            }
          }
          break;
        }
      }
    };

    // Check immediately and then periodically while playing
    checkCurrentAsset();
    const interval = setInterval(checkCurrentAsset, 200); // Check every 200ms
    return () => clearInterval(interval);
  }, [
    audioContext.isPlaying,
    audioContext.currentAudioId,
    audioContext.position,
    audioContext.duration,
    currentlyPlayingAssetId
  ]);

  // Handle play all assets
  const handlePlayAllAssets = React.useCallback(async () => {
    try {
      const isPlayingAll =
        audioContext.isPlaying &&
        audioContext.currentAudioId === PLAY_ALL_AUDIO_ID;

      if (isPlayingAll) {
        await audioContext.stopCurrentSound();
        setCurrentlyPlayingAssetId(null);
        assetUriMapRef.current.clear();
        assetOrderRef.current = [];
        uriOrderRef.current = [];
        segmentDurationsRef.current = [];
      } else {
        if (assets.length === 0) {
          console.warn('⚠️ No assets to play');
          return;
        }

        // Collect all URIs from all assets in order, tracking which asset each URI belongs to
        const allUris: string[] = [];
        assetUriMapRef.current.clear();
        assetOrderRef.current = [];
        uriOrderRef.current = [];
        segmentDurationsRef.current = [];

        for (const asset of assets) {
          const uris = await getAssetAudioUris(asset.id);
          if (uris.length > 0) {
            assetOrderRef.current.push(asset.id);
            for (const uri of uris) {
              allUris.push(uri);
              uriOrderRef.current.push(uri);
              // Map each URI to its asset ID
              assetUriMapRef.current.set(uri, asset.id);
            }
          }
        }

        if (allUris.length === 0) {
          console.error('❌ No audio URIs found for any assets');
          return;
        }

        console.log(
          `▶️ Playing ${allUris.length} audio segments from ${assets.length} assets`
        );

        // Preload durations for accurate highlighting
        // This helps us know which asset is playing at any given time
        try {
          const { Audio } = await import('expo-av');
          const durations: number[] = [];
          for (const uri of allUris) {
            try {
              const { sound } = await Audio.Sound.createAsync({ uri });
              const status = await sound.getStatusAsync();
              await sound.unloadAsync();
              durations.push(
                status.isLoaded ? (status.durationMillis ?? 0) : 0
              );
            } catch (error) {
              console.warn(
                `Failed to get duration for ${uri.slice(0, 30)}:`,
                error
              );
              durations.push(0);
            }
          }
          segmentDurationsRef.current = durations;
          console.log(
            `📊 Loaded durations for ${durations.length} segments:`,
            durations.map((d) => Math.round(d / 1000)).join('s, ') + 's'
          );
        } catch (error) {
          console.warn('Failed to preload durations:', error);
          // Continue anyway - will use percentage-based fallback
        }

        // Set the first asset as currently playing
        if (assetOrderRef.current.length > 0) {
          setCurrentlyPlayingAssetId(assetOrderRef.current[0] || null);
        }

        await audioContext.playSoundSequence(allUris, PLAY_ALL_AUDIO_ID);
      }
    } catch (error) {
      console.error('❌ Failed to play all assets:', error);
      setCurrentlyPlayingAssetId(null);
      assetUriMapRef.current.clear();
      assetOrderRef.current = [];
      uriOrderRef.current = [];
      segmentDurationsRef.current = [];
    }
  }, [audioContext, getAssetAudioUris, assets]);

  // Handle publish button press with useMutation
  const { mutate: publishQuest, isPending: isPublishing } = useMutation({
    mutationFn: async () => {
      if (!currentQuestId || !currentProjectId) {
        throw new Error('Missing quest or project ID');
      }
      console.log(`📤 Publishing quest ${currentQuestId}...`);
      const result = await publishQuestUtils(currentQuestId, currentProjectId);
      return result;
    },
    onSuccess: async (result) => {
      if (result.success) {
        // Wait for PowerSync to sync the published quest before invalidating
        await new Promise((resolve) => setTimeout(resolve, 1500));

        console.log('📥 [Publish Quest] Invalidating queries...');

        // Invalidate the quest query used by this component
        await queryClient.invalidateQueries({
          queryKey: ['current-quest', 'offline', currentQuestId]
        });
        await queryClient.invalidateQueries({
          queryKey: ['current-quest', 'cloud', currentQuestId]
        });

        // Invalidate general quest queries
        await queryClient.invalidateQueries({
          queryKey: ['quests', 'for-project', currentProjectId]
        });
        await queryClient.invalidateQueries({
          queryKey: ['quests', 'infinite', 'for-project', currentProjectId]
        });
        await queryClient.invalidateQueries({
          queryKey: ['quests', 'offline', 'for-project', currentProjectId]
        });
        await queryClient.invalidateQueries({
          queryKey: ['quests', 'cloud', 'for-project', currentProjectId]
        });
        await queryClient.invalidateQueries({
          queryKey: ['quests']
        });

        // Invalidate assets queries to refresh the assets list
        await queryClient.invalidateQueries({
          queryKey: ['assets']
        });

        // Refetch quest data to update the selectedQuest immediately
        void refetchQuest();

        // Refetch assets to update download indicators
        void refetch();

        console.log('✅ [Publish Quest] All queries invalidated');

        RNAlert.alert(t('success'), result.message, [{ text: t('ok') }]);
      } else {
        RNAlert.alert(t('error'), result.message || t('error'), [
          { text: t('ok') }
        ]);
      }
    },
    onError: (error) => {
      console.error('Publish error:', error);
      RNAlert.alert(
        t('error'),
        error instanceof Error ? error.message : t('failedCreateTranslation'),
        [{ text: t('ok') }]
      );
    }
  });

  // Handle offload button click - start verification
  const handleOffloadClick = () => {
    console.log('🗑️ [Offload] Opening verification drawer');
    setShowOffloadDrawer(true);
    verificationState.startVerification();
  };

  // Handle offload confirmation - execute offload
  const handleOffloadConfirm = async () => {
    console.log('🗑️ [Offload] User confirmed, executing offload');
    setIsOffloading(true);
    try {
      await offloadQuest({
        questId: currentQuestId || '',
        verifiedIds: verificationState.verifiedIds,
        onProgress: (progress, message) => {
          console.log(`🗑️ [Offload Progress] ${progress}%: ${message}`);
        }
      });

      console.log('🗑️ [Offload] Complete - waiting for PowerSync to sync...');
      // Wait for PowerSync to sync the removal before invalidating
      await new Promise((resolve) => setTimeout(resolve, 1500));

      console.log('🗑️ [Offload] Invalidating all queries...');

      // Invalidate download status queries
      await queryClient.invalidateQueries({
        queryKey: ['download-status', 'quest', currentQuestId]
      });
      await queryClient.invalidateQueries({
        queryKey: ['download-status', 'project', currentProjectId]
      });
      await queryClient.invalidateQueries({
        queryKey: ['quest-download-status', currentQuestId]
      });
      await queryClient.invalidateQueries({
        queryKey: ['project-download-status', currentProjectId]
      });
      await queryClient.invalidateQueries({
        queryKey: ['download-status']
      });

      // Invalidate ALL quest queries (comprehensive like create quest)
      await queryClient.invalidateQueries({
        queryKey: ['quests', 'for-project', currentProjectId]
      });
      await queryClient.invalidateQueries({
        queryKey: ['quests', 'infinite', 'for-project', currentProjectId]
      });
      await queryClient.invalidateQueries({
        queryKey: ['quests', 'offline', 'for-project', currentProjectId]
      });
      await queryClient.invalidateQueries({
        queryKey: ['quests', 'cloud', 'for-project', currentProjectId]
      });
      // Also invalidate generic quest queries
      await queryClient.invalidateQueries({
        queryKey: ['quests']
      });

      // Invalidate project queries
      await queryClient.invalidateQueries({
        queryKey: ['projects']
      });

      // Invalidate assets queries to refresh the assets list
      await queryClient.invalidateQueries({
        queryKey: ['assets']
      });

      // Invalidate quest closure data
      await queryClient.invalidateQueries({
        queryKey: ['quest-closure', currentQuestId]
      });

      console.log('✅ [Offload] All queries invalidated');

      RNAlert.alert(t('success'), t('offloadComplete'));
      setShowOffloadDrawer(false);

      // Navigate back to project directory view (quests view)
      goBack();
    } catch (error) {
      console.error('Failed to offload quest:', error);
      RNAlert.alert(t('error'), t('offloadError'));
    } finally {
      setIsOffloading(false);
    }
  };

  if (!currentQuestId) {
    return (
      <View className="flex-1 items-center justify-center p-6">
        <Text>{t('noQuestSelected')}</Text>
      </View>
    );
  }

  // Recording mode UI
  if (showRecording) {
    // Pass existing assets as initial data for instant rendering
    return (
      <RecordingViewSimplified
        onBack={() => {
          setShowRecording(false);
          // Refetch to show newly recorded assets
          void refetch();
        }}
        initialAssets={assets}
      />
    );
  }

  // Check if quest is published (source is 'synced')
  const isPublished = selectedQuest?.source === 'synced';

  // Get project name for PrivateAccessGate
  // Note: queriedProjectData doesn't include name, so we only use currentProjectData
  const projectName = currentProjectData?.name || '';

  return (
    <View className="flex flex-1 flex-col gap-6 p-6">
      <View className="flex flex-row items-center justify-between">
        <View className="flex flex-row items-center gap-2">
          <Text className="text-xl font-semibold">{t('assets')}</Text>
          <Button
            variant="ghost"
            size="icon"
            disabled={isRefreshing}
            onPress={async () => {
              setIsRefreshing(true);
              console.log('🔄 Manually refreshing assets queries...');
              await queryClient.invalidateQueries({
                queryKey: ['assets']
              });
              void refetch();
              console.log('🔄 Assets queries invalidated');
              // Stop animation after a brief delay
              setTimeout(() => {
                setIsRefreshing(false);
              }, 500);
            }}
          >
            <Animated.View style={spinStyle}>
              <Icon as={RefreshCwIcon} size={18} className="text-primary" />
            </Animated.View>
          </Button>
          {assets.length > 0 && (
            <Button
              variant="ghost"
              size="icon"
              onPress={handlePlayAllAssets}
              className="h-10 w-10"
            >
              <Icon
                as={
                  audioContext.isPlaying &&
                  audioContext.currentAudioId === PLAY_ALL_AUDIO_ID
                    ? PauseIcon
                    : PlayIcon
                }
                size={20}
              />
            </Button>
          )}
        </View>
        <View className="flex flex-row items-center gap-2">
          {isPublished ? (
            // Only show cloud-check icon if user is creator, member, or owner
            canSeePublishedBadge ? (
              <>
                <Button
                  variant="outline"
                  className="h-10 px-4 py-0"
                  onPress={() => {
                    Alert.alert(t('questSyncedToCloud'));
                  }}
                >
                  <View className="flex-row items-center gap-0.5">
                    <Icon as={CloudUpload} size={18} />
                    <Icon as={CheckCheck} size={14} />
                  </View>
                </Button>
                {currentQuestId && currentProjectId && (
                  <ExportButton
                    questId={currentQuestId}
                    projectId={currentProjectId}
                    questName={selectedQuest?.name}
                    disabled={isPublishing || !isOnline}
                    membership={membership}
                  />
                )}
              </>
            ) : (
              // Show membership request button for non-members viewing published quest
              isPrivateProject && (
                <Button
                  variant="default"
                  size="sm"
                  onPress={() => setShowPrivateAccessModal(true)}
                >
                  <Icon as={UserPlusIcon} size={16} />
                  <Icon as={LockIcon} size={16} />
                </Button>
              )
            )
<<<<<<< HEAD
          )
        ) : (
          // Only show publish/record buttons for authenticated users
          currentUser && (
            <View className="flex flex-row items-center gap-2">
              <Button
                variant="outline"
                size="icon"
                disabled={isPublishing || !isOnline || !isMember}
                onPress={() => {
                  if (!isOnline) {
                    RNAlert.alert(t('error'), t('cannotPublishWhileOffline'));
                    return;
                  }

                  if (!isMember) {
                    RNAlert.alert(t('error'), t('membersOnlyPublish'));
                    return;
                  }

                  if (!currentQuestId) {
                    console.error('No current quest id');
                    return;
                  }

                  // Use quest name if available, otherwise generic message
                  const questName = selectedQuest?.name || 'this chapter';

                  RNAlert.alert(
                    t('publishChapter'),
                    t('publishChapterMessage').replace(
                      '{questName}',
                      questName
                    ),
                    [
                      {
                        text: t('cancel'),
                        style: 'cancel'
                      },
                      {
                        text: t('publish'),
                        style: 'default',
                        onPress: () => {
                          publishQuest();
=======
          ) : (
            // Only show publish/record buttons for authenticated users
            currentUser && (
              <View className="flex flex-row items-center gap-2">
                <Button
                  variant="outline"
                  size="icon"
                  disabled={isPublishing || !isOnline || !isMember}
                  onPress={() => {
                    if (!isOnline) {
                      Alert.alert(t('error'), t('cannotPublishWhileOffline'));
                      return;
                    }

                    if (!isMember) {
                      Alert.alert(t('error'), t('membersOnlyPublish'));
                      return;
                    }

                    if (!currentQuestId) {
                      console.error('No current quest id');
                      return;
                    }

                    // Use quest name if available, otherwise generic message
                    const questName = selectedQuest?.name || 'this chapter';

                    Alert.alert(
                      t('publishChapter'),
                      t('publishChapterMessage').replace(
                        '{questName}',
                        questName
                      ),
                      [
                        {
                          text: t('cancel'),
                          style: 'cancel'
                        },
                        {
                          text: t('publish'),
                          style: 'default',
                          onPress: () => {
                            publishQuest();
                          }
>>>>>>> 73d040ee
                        }
                      ]
                    );
                  }}
                >
                  {isPublishing ? (
                    <ActivityIndicator
                      size="small"
                      color={getThemeColor('primary')}
                    />
                  ) : (
                    <Icon as={CloudUpload} />
                  )}
                </Button>
                <Button
                  variant="outline"
                  size="icon"
                  className="border-[1.5px] border-primary"
                  onPress={() => setShowRecording(true)}
                >
                  <Icon as={PencilIcon} className="text-primary" />
                </Button>
                {currentQuestId && currentProjectId && (
                  <ExportButton
                    questId={currentQuestId}
                    projectId={currentProjectId || ''}
                    questName={selectedQuest?.name}
                    disabled={isPublishing || !isOnline}
                    membership={membership}
                  />
                )}
              </View>
            )
          )}
        </View>
      </View>

      <Input
        placeholder={t('searchAssets')}
        value={searchQuery}
        onChangeText={setSearchQuery}
        prefix={SearchIcon}
        prefixStyling={false}
        size="sm"
        returnKeyType="search"
        suffix={
          isFetching && searchQuery ? (
            <ActivityIndicator size="small" color={getThemeColor('primary')} />
          ) : undefined
        }
        suffixStyling={false}
        hitSlop={{ top: 12, bottom: 12, left: 12, right: 12 }}
      />

      {SHOW_DEV_ELEMENTS && (
        <Text className="text-sm text-muted-foreground">{statusText}</Text>
      )}

      {SHOW_DEV_ELEMENTS &&
        !isAttachmentStatesLoading &&
        safeAttachmentStates.size > 0 && (
          <View className="rounded-md bg-muted p-3">
            <Text className="mb-1 font-semibold">
              📎 {t('liveAttachmentStates')}:
            </Text>
            <Text className="text-muted-foreground">
              {attachmentSummaryText}
            </Text>
          </View>
        )}

      {isLoading || (isFetching && assets.length === 0) ? (
        searchQuery.trim().length > 0 ? (
          <View className="flex-1 items-center justify-center pt-8">
            <ActivityIndicator size="large" color={getThemeColor('primary')} />
            <Text className="mt-4 text-muted-foreground">{t('searching')}</Text>
          </View>
        ) : (
          <AssetListSkeleton />
        )
      ) : (
        <LegendList
          data={assets}
          keyExtractor={(item) => item.id}
          extraData={currentlyPlayingAssetId}
          renderItem={({ item }) => renderItem({ item })}
          onEndReached={onEndReached}
          onEndReachedThreshold={0.5}
          estimatedItemSize={120}
          recycleItems
          contentContainerStyle={{
            gap: 8,
            paddingBottom: !isPublished ? 100 : 24
          }}
          maintainVisibleContentPosition
          ListFooterComponent={() => (
            <View className="gap-2">
              {isFetchingNextPage && (
                <View className="items-center py-4">
                  <ActivityIndicator
                    size="small"
                    color={getThemeColor('primary')}
                  />
                </View>
              )}
              {blockedCount > 0 && (
                <View className="flex-row items-center justify-center gap-2 py-4">
                  <Icon
                    as={ShieldOffIcon}
                    size={16}
                    className="text-muted-foreground"
                  />
                  <Text className="text-sm text-muted-foreground">
                    {blockedCount}{' '}
                    {blockedCount === 1 ? 'blocked item' : 'blocked items'}
                  </Text>
                </View>
              )}
            </View>
          )}
          ListEmptyComponent={() => (
            <View className="flex-1 items-center justify-center py-16">
              <View className="flex-col items-center gap-2">
                <Text className="text-muted-foreground">
                  {isPublished ? t('noAssetsFound') : t('nothingHereYet')}
                </Text>
                {!isPublished && (
                  <Icon
                    as={ArrowBigDownDashIcon}
                    size={48}
                    className="text-muted-foreground"
                  />
                )}
              </View>
            </View>
          )}
        />
      )}

      {/* Sticky Record Button Footer - only show for authenticated users */}
      {!isPublished && currentUser && (
        <View
          style={{
            paddingBottom: insets.bottom,
            paddingRight: 75 // Leave space for SpeedDial on the right (24 margin + ~56 width + padding)
          }}
        >
          <Button
            variant="destructive"
            size="lg"
            className="w-full"
            onPress={() => setShowRecording(true)}
          >
            <Icon
              as={MicIcon}
              size={24}
              className="text-destructive-foreground"
            />
            <Text className="ml-2 text-lg font-semibold text-destructive-foreground">
              {t('doRecord')}
            </Text>
          </Button>
        </View>
      )}

      <View
        style={{
          bottom: insets.bottom + 24,
          right: 24
        }}
        className="absolute z-50"
      >
        <SpeedDial>
          <SpeedDialItems>
            {/* For anonymous users, only show info button */}
            {currentUser ? (
              <>
                {allowSettings && isOwner ? (
                  <SpeedDialItem
                    icon={SettingsIcon}
                    variant="outline"
                    onPress={() => setShowSettingsModal(true)}
                  />
                ) : !hasReported ? (
                  <SpeedDialItem
                    icon={FlagIcon}
                    variant="outline"
                    onPress={() => setShowReportModal(true)}
                  />
                ) : null}
              </>
            ) : null}
            {/* Info button always visible */}
            <SpeedDialItem
              icon={InfoIcon}
              variant="outline"
              onPress={() => {
                console.log('📋 [Info] Opening details modal', {
                  selectedQuest: selectedQuest?.id,
                  isDownloaded: isQuestDownloaded,
                  storageBytes: verificationState.estimatedStorageBytes
                });
                setShowDetailsModal(true);
                // Start verification to get storage estimate if quest is downloaded
                if (isQuestDownloaded && !verificationState.isVerifying) {
                  verificationState.startVerification();
                }
              }}
            />
          </SpeedDialItems>
          <SpeedDialTrigger />
        </SpeedDial>
      </View>

      {allowSettings && isOwner && (
        <QuestSettingsModal
          isVisible={showSettingsModal}
          onClose={() => setShowSettingsModal(false)}
          questId={currentQuestId}
          projectId={currentProjectId || ''}
        />
      )}
      {selectedQuest && (
        <ModalDetails
          isVisible={showDetailsModal}
          contentType="quest"
          content={selectedQuest}
          onClose={() => setShowDetailsModal(false)}
          isDownloaded={isQuestDownloaded}
          estimatedStorageBytes={verificationState.estimatedStorageBytes}
          onOffloadClick={handleOffloadClick}
        />
      )}
      {showReportModal && (
        <ReportModal
          isVisible={showReportModal}
          onClose={() => setShowReportModal(false)}
          recordId={currentQuestId}
          recordTable="quest"
          hasAlreadyReported={hasReported}
          creatorId={selectedQuest?.creator_id ?? undefined}
          onReportSubmitted={() => refetchReport()}
        />
      )}

      {/* Offload Verification Drawer */}
      <QuestOffloadVerificationDrawer
        isOpen={showOffloadDrawer}
        onOpenChange={(open) => {
          if (!open && !isOffloading) {
            setShowOffloadDrawer(false);
            verificationState.cancel();
          }
        }}
        onContinue={handleOffloadConfirm}
        verificationState={verificationState}
        isOffloading={isOffloading}
      />

      {/* Private Access Gate Modal for Membership Requests */}
      {isPrivateProject && (
        <PrivateAccessGate
          projectId={currentProjectId || ''}
          projectName={projectName as string}
          isPrivate={isPrivateProject as boolean}
          action="contribute"
          modal={true}
          isVisible={showPrivateAccessModal}
          onClose={() => setShowPrivateAccessModal(false)}
        />
      )}
    </View>
  );
}<|MERGE_RESOLUTION|>--- conflicted
+++ resolved
@@ -27,6 +27,7 @@
 import { useUserPermissions } from '@/hooks/useUserPermissions';
 import { useLocalStore } from '@/store/localStore';
 import { SHOW_DEV_ELEMENTS } from '@/utils/featureFlags';
+import RNAlert from '@blazejkustra/react-native-alert';
 import { LegendList } from '@legendapp/list';
 import {
   ArrowBigDownDashIcon,
@@ -46,8 +47,7 @@
   UserPlusIcon
 } from 'lucide-react-native';
 import React from 'react';
-import { ActivityIndicator, Platform, View } from 'react-native';
-import RNAlert from '@blazejkustra/react-native-alert';
+import { ActivityIndicator, View } from 'react-native';
 import Animated, {
   cancelAnimation,
   Easing,
@@ -1101,7 +1101,7 @@
                   variant="outline"
                   className="h-10 px-4 py-0"
                   onPress={() => {
-                    Alert.alert(t('questSyncedToCloud'));
+                    RNAlert.alert(t('questSyncedToCloud'));
                   }}
                 >
                   <View className="flex-row items-center gap-0.5">
@@ -1132,52 +1132,6 @@
                 </Button>
               )
             )
-<<<<<<< HEAD
-          )
-        ) : (
-          // Only show publish/record buttons for authenticated users
-          currentUser && (
-            <View className="flex flex-row items-center gap-2">
-              <Button
-                variant="outline"
-                size="icon"
-                disabled={isPublishing || !isOnline || !isMember}
-                onPress={() => {
-                  if (!isOnline) {
-                    RNAlert.alert(t('error'), t('cannotPublishWhileOffline'));
-                    return;
-                  }
-
-                  if (!isMember) {
-                    RNAlert.alert(t('error'), t('membersOnlyPublish'));
-                    return;
-                  }
-
-                  if (!currentQuestId) {
-                    console.error('No current quest id');
-                    return;
-                  }
-
-                  // Use quest name if available, otherwise generic message
-                  const questName = selectedQuest?.name || 'this chapter';
-
-                  RNAlert.alert(
-                    t('publishChapter'),
-                    t('publishChapterMessage').replace(
-                      '{questName}',
-                      questName
-                    ),
-                    [
-                      {
-                        text: t('cancel'),
-                        style: 'cancel'
-                      },
-                      {
-                        text: t('publish'),
-                        style: 'default',
-                        onPress: () => {
-                          publishQuest();
-=======
           ) : (
             // Only show publish/record buttons for authenticated users
             currentUser && (
@@ -1188,12 +1142,12 @@
                   disabled={isPublishing || !isOnline || !isMember}
                   onPress={() => {
                     if (!isOnline) {
-                      Alert.alert(t('error'), t('cannotPublishWhileOffline'));
+                      RNAlert.alert(t('error'), t('cannotPublishWhileOffline'));
                       return;
                     }
 
                     if (!isMember) {
-                      Alert.alert(t('error'), t('membersOnlyPublish'));
+                      RNAlert.alert(t('error'), t('membersOnlyPublish'));
                       return;
                     }
 
@@ -1205,7 +1159,7 @@
                     // Use quest name if available, otherwise generic message
                     const questName = selectedQuest?.name || 'this chapter';
 
-                    Alert.alert(
+                    RNAlert.alert(
                       t('publishChapter'),
                       t('publishChapterMessage').replace(
                         '{questName}',
@@ -1222,7 +1176,6 @@
                           onPress: () => {
                             publishQuest();
                           }
->>>>>>> 73d040ee
                         }
                       ]
                     );
