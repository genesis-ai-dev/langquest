import { DownloadIndicator } from '@/components/DownloadIndicator';
import { useAuth } from '@/contexts/AuthContext';
import type { asset as asset_type } from '@/db/drizzleSchema';
import { useAppNavigation } from '@/hooks/useAppNavigation';
<<<<<<< HEAD
import { colors, fontSizes, spacing } from '@/styles/theme';
=======
import { colors, sharedStyles } from '@/styles/theme';
>>>>>>> 039e2259
import { SHOW_DEV_ELEMENTS } from '@/utils/devConfig';
import type { AttachmentRecord } from '@powersync/attachments';
// import { AttachmentState } from '@powersync/attachments';
import { LayerType, useStatusContext } from '@/contexts/StatusContext';
import { useLocalization } from '@/hooks/useLocalization';
import React from 'react';
import { StyleSheet, Text, TouchableOpacity, View } from 'react-native';
import { useItemDownload, useItemDownloadStatus } from './useHybridData';

// Define props locally to avoid require cycle

type Asset = typeof asset_type.$inferSelect;

type AssetQuestLink = Asset & {
  quest_active: boolean;
  quest_visible: boolean;
};
export interface AssetListItemProps {
  asset: AssetQuestLink;
  questId: string;
  attachmentState?: AttachmentRecord;
  onPress?: (asset: Asset) => void;
}

// function renderSourceTag(source: string | undefined) {
//   if (source === 'cloudSupabase') {
//     return <Text style={{ color: 'red' }}>Cloud</Text>;
//   }
//   return <Text style={{ color: 'blue' }}>Offline</Text>;
// }

// function renderAttachmentState(attachmentState: AttachmentRecord | undefined) {
//   if (!attachmentState) {
//     return (
//       <Text style={{ color: colors.textSecondary, fontSize: 12 }}>
//         📎 No attachment data
//       </Text>
//     );
//   }

//   const stateEmoji = {
//     [AttachmentState.QUEUED_SYNC]: '⏳',
//     [AttachmentState.QUEUED_DOWNLOAD]: '📥',
//     [AttachmentState.SYNCED]: '✅'
//   };

//   const stateName = {
//     [AttachmentState.QUEUED_SYNC]: 'Queued',
//     [AttachmentState.QUEUED_DOWNLOAD]: 'Downloading',
//     [AttachmentState.SYNCED]: 'Synced'
//   };

//   const stateColor = {
//     [AttachmentState.QUEUED_SYNC]: colors.textSecondary,
//     [AttachmentState.QUEUED_DOWNLOAD]: colors.primary,
//     [AttachmentState.SYNCED]: colors.success
//   };

//   return (
//     <Text
//       style={{
//         color:
//           stateColor[attachmentState.state as keyof typeof stateColor] ||
//           colors.textSecondary,
//         fontSize: 12,
//         fontWeight:
//           attachmentState.state === AttachmentState.QUEUED_DOWNLOAD
//             ? 'bold'
//             : 'normal'
//       }}
//     >
//       📎 {stateEmoji[attachmentState.state as keyof typeof stateEmoji] || '❓'}{' '}
//       {stateName[attachmentState.state as keyof typeof stateName] ||
//         `State ${attachmentState.state}`}
//     </Text>
//   );
// }

export const AssetListItem: React.FC<AssetListItemProps> = ({
  asset,
<<<<<<< HEAD
  attachmentState,
  onPress
=======
  questId,
  attachmentState
>>>>>>> 039e2259
}) => {
  const { goToAsset } = useAppNavigation();
  const { currentUser } = useAuth();
  const { t } = useLocalization();
  // Check if asset is downloaded
  const isDownloaded = useItemDownloadStatus(asset, currentUser?.id);

  // Download mutation
  const { mutate: downloadAsset, isPending: isDownloading } = useItemDownload(
    'asset',
    asset.id
  );

  const layerStatus = useStatusContext();
  const { allowEditing, invisible } = layerStatus.getStatusParams(
    LayerType.ASSET,
    asset.id || '',
    {
      visible: asset.visible && asset.quest_visible,
      active: asset.active && asset.quest_active
    },
    questId
  );

  const handlePress = () => {
<<<<<<< HEAD
    if (onPress) {
      onPress(asset);
    } else {
      goToAsset({
        id: asset.id,
        name: asset.name || t('unnamedAsset')
      });
    }
=======
    layerStatus.setLayerStatus(
      LayerType.ASSET,
      {
        visible: asset.visible,
        active: asset.active,
        quest_active: asset.quest_active,
        quest_visible: asset.quest_visible
      },
      asset.id,
      questId
    );

    goToAsset({
      id: asset.id,
      name: asset.name || t('unnamedAsset')
    });
>>>>>>> 039e2259
  };

  const handleDownloadToggle = () => {
    if (!currentUser?.id) return;

    // Toggle download status
    downloadAsset({ userId: currentUser.id, download: !isDownloaded });
  };

  return (
    <TouchableOpacity onPress={handlePress}>
      <View
        style={[
          styles.listItem,
          !allowEditing && sharedStyles.disabled,
          invisible && sharedStyles.invisible
        ]}
      >
        <View
          style={{
            flexDirection: 'row',
            alignItems: 'center',
            justifyContent: 'space-between'
          }}
        >
          <Text style={styles.assetName}>
            {asset.name || t('unnamedAsset')}
          </Text>

          <DownloadIndicator
            isFlaggedForDownload={isDownloaded}
            isLoading={isDownloading}
            onPress={handleDownloadToggle}
            size={20}
          />
        </View>

        {/* eslint-disable-next-line @typescript-eslint/no-unnecessary-condition */}
        {SHOW_DEV_ELEMENTS && (
          <Text style={styles.assetInfo}>
            ID: {asset.id.substring(0, 8)}...
          </Text>
        )}

        {attachmentState && (
          <View
            style={{
              marginTop: 4,
              padding: 6,
              backgroundColor: '#f8f9fa',
              borderRadius: 4
            }}
          >
            <Text style={{ fontSize: 10, color: colors.textSecondary }}>
              Last Updated:{' '}
              {new Date(attachmentState.timestamp || 0).toLocaleTimeString()}
            </Text>
          </View>
        )}
      </View>
    </TouchableOpacity>
  );
};

const styles = StyleSheet.create({
  listItem: {
    backgroundColor: colors.inputBackground,
    borderRadius: 8,
    padding: spacing.medium,
    marginBottom: spacing.small,
    gap: spacing.xsmall
  },
  assetName: {
    color: colors.text,
    fontSize: fontSizes.large,
    fontWeight: 'bold'
  },
  assetInfo: {
    color: colors.textSecondary,
    fontSize: fontSizes.small
  }
});<|MERGE_RESOLUTION|>--- conflicted
+++ resolved
@@ -2,11 +2,7 @@
 import { useAuth } from '@/contexts/AuthContext';
 import type { asset as asset_type } from '@/db/drizzleSchema';
 import { useAppNavigation } from '@/hooks/useAppNavigation';
-<<<<<<< HEAD
-import { colors, fontSizes, spacing } from '@/styles/theme';
-=======
-import { colors, sharedStyles } from '@/styles/theme';
->>>>>>> 039e2259
+import { colors, fontSizes, sharedStyles, spacing } from '@/styles/theme';
 import { SHOW_DEV_ELEMENTS } from '@/utils/devConfig';
 import type { AttachmentRecord } from '@powersync/attachments';
 // import { AttachmentState } from '@powersync/attachments';
@@ -87,13 +83,8 @@
 
 export const AssetListItem: React.FC<AssetListItemProps> = ({
   asset,
-<<<<<<< HEAD
-  attachmentState,
-  onPress
-=======
   questId,
   attachmentState
->>>>>>> 039e2259
 }) => {
   const { goToAsset } = useAppNavigation();
   const { currentUser } = useAuth();
@@ -119,16 +110,6 @@
   );
 
   const handlePress = () => {
-<<<<<<< HEAD
-    if (onPress) {
-      onPress(asset);
-    } else {
-      goToAsset({
-        id: asset.id,
-        name: asset.name || t('unnamedAsset')
-      });
-    }
-=======
     layerStatus.setLayerStatus(
       LayerType.ASSET,
       {
@@ -145,7 +126,6 @@
       id: asset.id,
       name: asset.name || t('unnamedAsset')
     });
->>>>>>> 039e2259
   };
 
   const handleDownloadToggle = () => {
