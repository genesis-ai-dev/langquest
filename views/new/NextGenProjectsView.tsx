--- conflicted
+++ resolved
@@ -572,7 +572,6 @@
               prefix={SearchIcon}
               prefixStyling={false}
               size="sm"
-<<<<<<< HEAD
               suffix={
                 isFetchingProjects && searchQuery ? (
                   <ActivityIndicator
@@ -582,9 +581,7 @@
                 ) : undefined
               }
               suffixStyling={false}
-=======
               hitSlop={{ top: 12, bottom: 12, left: 12, right: 12 }}
->>>>>>> 591b5f58
             />
             <DrawerTrigger className={buttonVariants({ size: 'icon-lg' })}>
               <Icon as={PlusIcon} className="text-primary-foreground" />
