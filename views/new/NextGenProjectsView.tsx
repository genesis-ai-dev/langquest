--- conflicted
+++ resolved
@@ -67,7 +67,6 @@
 
   const userId = currentUser?.id;
 
-<<<<<<< HEAD
   // Clean Status Navigation
   const currentContext = useStatusContext();
   currentContext.setLayerStatus(
@@ -76,14 +75,12 @@
     ''
   );
   const showInvisibleContent = currentContext.showInvisibleContent;
-=======
   // Handle voice recording completion
   const handleRecordingComplete = React.useCallback((uri: string) => {
     console.log('Voice recording completed:', uri);
     // TODO: Process the audio recording (e.g., speech-to-text for search)
     // For now, just log the URI
   }, []);
->>>>>>> 61c19560
 
   // Query for My Projects (user is owner or member)
   const myProjectsQuery = useSimpleHybridInfiniteData<Project>(
