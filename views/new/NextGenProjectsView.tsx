import { ProjectListSkeleton } from '@/components/ProjectListSkeleton';
import { buttonVariants } from '@/components/ui/button';
import { Input } from '@/components/ui/input';
import { Tabs, TabsList, TabsTrigger } from '@/components/ui/tabs';
import { Text } from '@/components/ui/text';
import { useAuth } from '@/contexts/AuthContext';
import { LayerType, useStatusContext } from '@/contexts/StatusContext';
import { profile_project_link, project } from '@/db/drizzleSchema';
import { system } from '@/db/powersync/system';
import { useUserRestrictions } from '@/hooks/db/useBlocks';
import { useLocalization } from '@/hooks/useLocalization';
<<<<<<< HEAD
import { cn, getThemeColor } from '@/utils/styleUtils';
import {
  useHybridData,
  useSimpleHybridInfiniteData
} from '@/views/new/useHybridData';
import { LegendList } from '@legendapp/list';
import { and, eq, getTableColumns, like, notInArray, or } from 'drizzle-orm';
import { FolderPenIcon, PlusIcon, SearchIcon } from 'lucide-react-native';
import React, { useEffect } from 'react';
=======
import { and, desc, eq, inArray, notInArray, or, like } from 'drizzle-orm';
import { cn } from '@/utils/styleUtils';
import { useSimpleHybridInfiniteData } from '@/views/new/useHybridData';
import { LegendList } from '@legendapp/list';
import { PlusIcon, SearchIcon } from 'lucide-react-native';
import React from 'react';
>>>>>>> f1a411bc
import { ActivityIndicator, useWindowDimensions, View } from 'react-native';
import { ProjectListItem } from './ProjectListItem';

// New imports for bottom sheet + form
import { LanguageSelect } from '@/components/language-select';
import {
  Drawer,
  DrawerClose,
  DrawerContent,
  DrawerFooter,
  DrawerHeader,
  DrawerTitle,
  DrawerTrigger
} from '@/components/ui/drawer';
import {
  Form,
  FormControl,
  FormField,
  FormItem,
  FormLabel,
  FormMessage,
  FormSubmit,
  transformInputProps,
  transformSelectProps,
  transformSwitchProps
} from '@/components/ui/form';
import { Icon } from '@/components/ui/icon';
import {
  Select,
  SelectContent,
  SelectItem,
  SelectTrigger,
  SelectValue
} from '@/components/ui/select';
import { Switch } from '@/components/ui/switch';
import { Textarea } from '@/components/ui/textarea';
import { templateOptions } from '@/db/constants';
import { useLocalStore } from '@/store/localStore';
import { resolveTable } from '@/utils/dbUtils';
import { zodResolver } from '@hookform/resolvers/zod';
import { toCompilableQuery } from '@powersync/drizzle-driver';
import { useMutation } from '@tanstack/react-query';
import { useForm } from 'react-hook-form';
import { z } from 'zod';

type TabType = 'my' | 'all';

<<<<<<< HEAD
type Project = typeof project.$inferSelect;

const { db } = system;

const templateOptionsWithNone = [...templateOptions, 'none'] as const;

=======
>>>>>>> f1a411bc
export default function NextGenProjectsView() {
  const { t } = useLocalization();
  const { currentUser } = useAuth();
  const [searchQuery, setSearchQuery] = React.useState('');
  const [activeTab, setActiveTab] = React.useState<TabType>('my');

  // Create modal state
  const [isCreateOpen, setIsCreateOpen] = React.useState(false);

  const formSchema = z.object({
    name: z.string(t('nameRequired')).nonempty(t('nameRequired')).trim(),
    // this is the TARGET language we're translating to
    target_language_id: z.uuid(t('selectLanguage')),
    description: z
      .string()
      .max(196, t('descriptionTooLong', { max: 196 }))
      .trim()
      .optional(),
    private: z.boolean(),
    visible: z.boolean(),
    template: z.enum(templateOptionsWithNone)
  });

  type FormData = z.infer<typeof formSchema>;

  const { mutateAsync: createProject, isPending: isCreatingProject } =
    useMutation({
      mutationFn: async (values: FormData) => {
        // insert into local storage
        await db.transaction(async (tx) => {
          const [newProject] = await tx
            .insert(resolveTable('project', { localOverride: true }))
            .values({
              ...values,
              template: values.template === 'none' ? null : values.template,
              creator_id: currentUser!.id,
              download_profiles: [currentUser!.id]
            })
            .returning();
          if (!newProject) throw new Error('Failed to create project');
          await tx
            .insert(
              resolveTable('profile_project_link', { localOverride: true })
            )
            .values({
              id: `${currentUser!.id}_${newProject.id}`,
              project_id: newProject.id,
              profile_id: currentUser!.id,
              membership: 'owner'
            });
        });
      },
      onSuccess: () => {
        // reset form onOpenChange
        setIsCreateOpen(false);
        void currentQuery.refetch();
      },
      onError: (error) => {
        console.error('Failed to create project', error);
      }
    });

  const savedLanguage = useLocalStore((state) => state.savedLanguage);

  useEffect(() => {
    if (savedLanguage && !form.getValues('target_language_id')) {
      form.setValue('target_language_id', savedLanguage.id);
    }
  }, [savedLanguage]);

  const resetForm = () => {
    form.reset(defaultValues);
    if (savedLanguage) form.setValue('target_language_id', savedLanguage.id);
  };

  const defaultValues = {
    private: true,
    visible: true,
    template: 'unstructured',
    name: ''
  } as const;

  const form = useForm<FormData>({
    defaultValues,
    resolver: zodResolver(formSchema),
    disabled: !currentUser?.id
  });

  //   // Clean Status Navigation
  const currentContext = useStatusContext();
  currentContext.setLayerStatus(
    LayerType.PROJECT,
    { active: true, visible: true },
    ''
  );

  const showInvisibleContent = useLocalStore(
    (state) => state.showHiddenContent
  );

  const {
    data: restrictions
    // isRestrictionsLoading,
    // refetch: refetchRestrictions
  } = useUserRestrictions('projects', true, true, false);

  const blockContentIds = (restrictions.blockedContentIds ?? []).map(
    (c) => c.content_id
  );
  const blockUserIds = (restrictions.blockedUserIds ?? []).map(
    (c) => c.blocked_id
  );

  // Query for My Projects (user is owner or member)
  const userId = currentUser?.id;
  //   // Query for My Projects (user is owner or member)
  const myProjectsQuery = useHybridData({
    dataType: 'my-projects',
    queryKeyParams: [userId || '', searchQuery],
    offlineQuery: toCompilableQuery(
      system.db
        .select({
          ...getTableColumns(project)
        })
        .from(project)
        .innerJoin(
          profile_project_link,
          eq(project.id, profile_project_link.project_id)
        )
        .where(
          and(
            ...[
              eq(profile_project_link.profile_id, userId!),
              eq(profile_project_link.active, true),
              or(
                !showInvisibleContent ? eq(project.visible, true) : undefined,
                eq(project.creator_id, currentUser!.id)
              ),
              searchQuery &&
                or(
                  like(project.name, `%${searchQuery.trim()}%`),
                  like(project.description, `%${searchQuery.trim()}%`)
                )
            ].filter(Boolean)
          )
        )
    ),
    cloudQueryFn: async () => {
      if (!userId) return [];

      // Query projects where user is creator or member
      let query = system.supabaseConnector.client
        .from('project')
        .select(
          `
          *,
          profile_project_link!inner(profile_id)
        `
        )
        .eq('profile_project_link.profile_id', userId);

      if (!showInvisibleContent) query = query.eq('visible', true);
      if (searchQuery.trim())
        query = query.or(
          `name.ilike.%${searchQuery.trim()}%,description.ilike.%${searchQuery.trim()}%`
        );

      const { data, error } = await query.overrideTypes<Project[]>();

      if (error) throw error;
      return data;
    },
    enableCloudQuery: !!userId,
    enableOfflineQuery: !!userId
  });

  // Query for All Projects (excluding user's projects)
  const allProjects = useSimpleHybridInfiniteData<Project>(
    'all-projects',
    [userId || '', searchQuery], // Include userId and searchQuery in query key
    // Offline query function
    async ({ pageParam, pageSize }) => {
      const offset = pageParam * pageSize;

      // Get projects where user is a member
      const userProjectLinks = await system.db
        .select()
        .from(profile_project_link)
        .where(
          and(
            eq(profile_project_link.profile_id, userId!),
            eq(profile_project_link.active, true)
          )
        );

      const userProjectIds = userProjectLinks.map((link) => link.project_id);

      const trimmed = searchQuery.trim();
      const conditions = [
        userProjectIds.length > 0 && notInArray(project.id, userProjectIds),
        !showInvisibleContent && eq(project.visible, true),
        blockUserIds.length > 0 && notInArray(project.creator_id, blockUserIds),
        blockContentIds.length > 0 && notInArray(project.id, blockContentIds),
        trimmed &&
          or(
            like(project.name, `%${trimmed}%`),
            like(project.description, `%${trimmed}%`)
          )
      ];

      const projects = await system.db.query.project.findMany({
        where: and(...conditions.filter(Boolean)),
        orderBy: desc(project.priority),
        limit: pageSize,
        offset
      });

      return projects;
    },
    // Cloud query function
    async ({ pageParam, pageSize }) => {
      const from = pageParam * pageSize;
      const to = from + pageSize - 1;

      let query = system.supabaseConnector.client.from('project').select('*');

      // Exclude projects where user is a member (if user is logged in)
      if (userId) {
        const { data: userProjects } = await system.supabaseConnector.client
          .from('profile_project_link')
          .select('project_id')
          .eq('profile_id', userId)
          .overrideTypes<{ project_id: string }[]>();

        if (userProjects && userProjects.length > 0) {
          const userProjectIds = userProjects.map((p) => p.project_id);
          query = query.not('id', 'in', `(${userProjectIds.join(',')})`);
        }
        if (!showInvisibleContent) query = query.eq('visible', true);
        if (blockUserIds.length > 0)
          query = query.or(
            `creator_id.is.null,creator_id.not.in.(${blockUserIds.join(',')})`
          );
        if (blockContentIds.length > 0)
          query = query.not('id', 'in', `(${blockContentIds.join(',')})`);
      }

      if (searchQuery.trim())
        query = query.or(
          `name.ilike.%${searchQuery.trim()}%,description.ilike.%${searchQuery.trim()}%`
        );

      query = query.order('priority', { ascending: false });
            
      const { data, error } = await query
        .range(from, to)
        .overrideTypes<Project[]>();

      if (error) throw error;
      return data;
    },
    20 // pageSize
  );

  // Use the appropriate query based on active tab
  const currentQuery = activeTab === 'my' ? myProjectsQuery : allProjects;
  const { data: projectData, isLoading } = currentQuery;

  const data = React.useMemo(() => {
    // Handle paginated data (with pages property)
    if ('pages' in projectData && Array.isArray(projectData.pages)) {
      const seen = new Set<string>();
      const deduped: Project[] = [];
      for (const page of projectData.pages) {
        for (const item of page.data) {
          if (!seen.has(item.id)) {
            seen.add(item.id);
            deduped.push(item);
          }
        }
      }
      return deduped;
    }

    // Handle non-paginated data (array)
    if (Array.isArray(projectData)) {
      return projectData;
    }

    return [];
  }, [projectData]);

  const dimensions = useWindowDimensions();

  return (
    <Drawer
      open={isCreateOpen}
      onOpenChange={(open) => {
        setIsCreateOpen(open);
        resetForm();
      }}
      dismissible={!isCreatingProject}
    >
      <View className="flex flex-1 flex-col gap-6 p-6">
        <View className="flex flex-col gap-4">
          {/* Tabs */}
          <Tabs
            value={activeTab}
            onValueChange={(v) => setActiveTab(v as TabType)}
          >
            <TabsList className="w-full">
              <TabsTrigger value="my">
                <Text>{t('myProjects')}</Text>
              </TabsTrigger>
              <TabsTrigger value="all">
                <Text>{t('allProjects')}</Text>
              </TabsTrigger>
            </TabsList>
          </Tabs>

          {/* Search and filter */}
          <View className="flex flex-row items-center gap-2">
            <Input
              className="flex-1"
              placeholder={t('searchProjects')}
              value={searchQuery}
              onChangeText={setSearchQuery}
              prefix={SearchIcon}
              prefixStyling={false}
              size="sm"
            />
            <DrawerTrigger className={buttonVariants({ size: 'icon-lg' })}>
              <Icon as={PlusIcon} className="text-primary-foreground" />
            </DrawerTrigger>
          </View>
        </View>

        {isLoading ? (
          <ProjectListSkeleton />
        ) : (
          <LegendList
            key={`${activeTab}-${dimensions.width}-${data.length}`}
            data={data}
            columnWrapperStyle={{ gap: 12 }}
            numColumns={dimensions.width > 768 && data.length > 1 ? 2 : 1}
            keyExtractor={(item) => item.id}
            recycleItems
            estimatedItemSize={175}
            maintainVisibleContentPosition
            renderItem={({ item }) => (
              <ProjectListItem
                project={item}
                className={cn(dimensions.width > 768 && 'h-[212px]')}
              />
            )}
            onEndReached={() => {
              if (allProjects.hasNextPage && !allProjects.isFetchingNextPage) {
                allProjects.fetchNextPage();
              }
            }}
            onEndReachedThreshold={0.5}
            ListFooterComponent={() =>
              allProjects.isFetchingNextPage && (
                <View className="p-4">
                  <ActivityIndicator
                    size="small"
                    color={getThemeColor('primary')}
                  />
                </View>
              )
            }
          />
        )}
      </View>

      <DrawerContent className="pb-safe">
        <Form {...form}>
          <DrawerHeader>
            <DrawerTitle>{t('newProject')}</DrawerTitle>
          </DrawerHeader>
          <View className="flex flex-col gap-4 px-4">
            <FormField
              control={form.control}
              name="name"
              render={({ field }) => (
                <FormItem>
                  <FormControl>
                    <Input
                      {...transformInputProps(field)}
                      placeholder={t('projectName')}
                      size="sm"
                      prefix={FolderPenIcon}
                      drawerInput
                    />
                  </FormControl>
                  <FormMessage />
                </FormItem>
              )}
            />

            <FormField
              control={form.control}
              name="target_language_id"
              render={({ field }) => {
                return (
                  <FormItem>
                    <FormControl>
                      <LanguageSelect
                        {...field}
                        onChange={(lang) => field.onChange(lang.id)}
                      />
                    </FormControl>
                    <FormMessage />
                  </FormItem>
                );
              }}
            />

            <FormField
              control={form.control}
              name="description"
              render={({ field }) => (
                <FormItem>
                  <FormControl>
                    <Textarea
                      {...transformInputProps(field)}
                      placeholder={t('description')}
                      size="sm"
                      drawerInput
                    />
                  </FormControl>
                  <FormMessage />
                </FormItem>
              )}
            />

            <FormField
              control={form.control}
              name="template"
              render={({ field }) => (
                <FormItem>
                  <FormLabel>{t('template')}</FormLabel>
                  <FormControl>
                    <Select {...transformSelectProps(field)}>
                      <SelectTrigger className="capitalize">
                        <SelectValue
                          placeholder={t('selectTemplate')}
                          className="flex-1 capitalize text-foreground"
                        />
                      </SelectTrigger>
                      <SelectContent
                        className="w-full"
                        insets={{ left: 16, right: 16 }}
                      >
                        {templateOptionsWithNone.map((option) => (
                          <SelectItem
                            key={option}
                            value={option}
                            label={option}
                            textClassName="capitalize"
                          />
                        ))}
                      </SelectContent>
                    </Select>
                  </FormControl>
                  <FormMessage />
                </FormItem>
              )}
            />

            <View className="mt-1 flex-row items-center justify-between">
              <Text>{t('visible')}</Text>
              <FormField
                control={form.control}
                name="visible"
                render={({ field }) => (
                  <FormItem>
                    <FormControl>
                      <Switch {...transformSwitchProps(field)} />
                    </FormControl>
                    <FormMessage />
                  </FormItem>
                )}
              />
            </View>
            <View className="flex-row items-center justify-between">
              <Text>{t('private')}</Text>
              <FormField
                control={form.control}
                name="private"
                render={({ field }) => (
                  <FormItem>
                    <FormControl>
                      <Switch {...transformSwitchProps(field)} />
                    </FormControl>
                    <FormMessage />
                  </FormItem>
                )}
              />
            </View>
          </View>
          <DrawerFooter>
            <FormSubmit
              onPress={form.handleSubmit((data) => createProject(data))}
              className="flex-row items-center gap-2"
            >
              <Text>{t('createObject')}</Text>
            </FormSubmit>
            <DrawerClose disabled={isCreatingProject}>
              <Text>{t('cancel')}</Text>
            </DrawerClose>
          </DrawerFooter>
        </Form>
      </DrawerContent>
    </Drawer>
  );
}<|MERGE_RESOLUTION|>--- conflicted
+++ resolved
@@ -9,24 +9,23 @@
 import { system } from '@/db/powersync/system';
 import { useUserRestrictions } from '@/hooks/db/useBlocks';
 import { useLocalization } from '@/hooks/useLocalization';
-<<<<<<< HEAD
 import { cn, getThemeColor } from '@/utils/styleUtils';
 import {
   useHybridData,
   useSimpleHybridInfiniteData
 } from '@/views/new/useHybridData';
 import { LegendList } from '@legendapp/list';
-import { and, eq, getTableColumns, like, notInArray, or } from 'drizzle-orm';
+import {
+  and,
+  desc,
+  eq,
+  getTableColumns,
+  like,
+  notInArray,
+  or
+} from 'drizzle-orm';
 import { FolderPenIcon, PlusIcon, SearchIcon } from 'lucide-react-native';
 import React, { useEffect } from 'react';
-=======
-import { and, desc, eq, inArray, notInArray, or, like } from 'drizzle-orm';
-import { cn } from '@/utils/styleUtils';
-import { useSimpleHybridInfiniteData } from '@/views/new/useHybridData';
-import { LegendList } from '@legendapp/list';
-import { PlusIcon, SearchIcon } from 'lucide-react-native';
-import React from 'react';
->>>>>>> f1a411bc
 import { ActivityIndicator, useWindowDimensions, View } from 'react-native';
 import { ProjectListItem } from './ProjectListItem';
 
@@ -74,15 +73,12 @@
 
 type TabType = 'my' | 'all';
 
-<<<<<<< HEAD
 type Project = typeof project.$inferSelect;
 
 const { db } = system;
 
 const templateOptionsWithNone = [...templateOptions, 'none'] as const;
 
-=======
->>>>>>> f1a411bc
 export default function NextGenProjectsView() {
   const { t } = useLocalization();
   const { currentUser } = useAuth();
@@ -171,14 +167,6 @@
     disabled: !currentUser?.id
   });
 
-  //   // Clean Status Navigation
-  const currentContext = useStatusContext();
-  currentContext.setLayerStatus(
-    LayerType.PROJECT,
-    { active: true, visible: true },
-    ''
-  );
-
   const showInvisibleContent = useLocalStore(
     (state) => state.showHiddenContent
   );
@@ -336,7 +324,7 @@
         );
 
       query = query.order('priority', { ascending: false });
-            
+
       const { data, error } = await query
         .range(from, to)
         .overrideTypes<Project[]>();
@@ -350,6 +338,18 @@
   // Use the appropriate query based on active tab
   const currentQuery = activeTab === 'my' ? myProjectsQuery : allProjects;
   const { data: projectData, isLoading } = currentQuery;
+
+  //   // Clean Status Navigation
+  const currentContext = useStatusContext();
+  currentContext.setLayerStatus(
+    LayerType.PROJECT,
+    {
+      active: true,
+      visible: true,
+      source: 'local'
+    },
+    ''
+  );
 
   const data = React.useMemo(() => {
     // Handle paginated data (with pages property)
