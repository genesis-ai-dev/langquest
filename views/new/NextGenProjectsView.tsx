import { ProjectListSkeleton } from '@/components/ProjectListSkeleton';
import { Button, buttonVariants } from '@/components/ui/button';
import { Input } from '@/components/ui/input';
import { Tabs, TabsList, TabsTrigger } from '@/components/ui/tabs';
import { Text } from '@/components/ui/text';
import { useAuth } from '@/contexts/AuthContext';
import { LayerType, useStatusContext } from '@/contexts/StatusContext';
import { invite, profile_project_link, project } from '@/db/drizzleSchema';
import { system } from '@/db/powersync/system';
import { useUserRestrictions } from '@/hooks/db/useBlocks';
import { useLocalization } from '@/hooks/useLocalization';
import { cn, getThemeColor } from '@/utils/styleUtils';
import {
  useHybridData,
  useSimpleHybridInfiniteData
} from '@/views/new/useHybridData';
import { LegendList } from '@legendapp/list';
import {
  and,
  desc,
  eq,
  getTableColumns,
  like,
  notInArray,
  or,
  sql
} from 'drizzle-orm';
import {
  ArrowRightIcon,
  FolderPenIcon,
  PlusIcon,
  SearchIcon,
  UserIcon
} from 'lucide-react-native';
import React, { useEffect } from 'react';
import { ActivityIndicator, useWindowDimensions, View } from 'react-native';
import { ProjectListItem } from './ProjectListItem';
import { OnboardingFlow } from './OnboardingFlow';

// New imports for bottom sheet + form
import { LanguageCombobox } from '@/components/language-combobox';
import {
  Drawer,
  DrawerClose,
  DrawerContent,
  DrawerFooter,
  DrawerHeader,
  DrawerTitle,
  DrawerTrigger
} from '@/components/ui/drawer';
import {
  Form,
  FormControl,
  FormField,
  FormItem,
  FormLabel,
  FormMessage,
  FormSubmit,
  transformInputProps,
  transformSwitchProps
} from '@/components/ui/form';
import { Icon } from '@/components/ui/icon';
import { RadioGroup, RadioGroupItem } from '@/components/ui/radio-group';
import { Switch } from '@/components/ui/switch';
import { Textarea } from '@/components/ui/textarea';
import { templateOptions } from '@/db/constants';
import { useLocalStore } from '@/store/localStore';
import { resolveTable } from '@/utils/dbUtils';
import { zodResolver } from '@hookform/resolvers/zod';
import { toCompilableQuery } from '@powersync/drizzle-driver';
import { useMutation, useQueryClient } from '@tanstack/react-query';
import { useForm } from 'react-hook-form';
import { z } from 'zod';

type TabType = 'my' | 'all';

type Project = typeof project.$inferSelect;

export default function NextGenProjectsView() {
  // Access db inside component to avoid module-level access before PowerSync is ready
  const { db } = system;
  const { t } = useLocalization();
  const { currentUser, isAuthenticated } = useAuth();
  const setAuthView = useLocalStore((state) => state.setAuthView);
  const queryClient = useQueryClient();
  const [searchQuery, setSearchQuery] = React.useState('');
  const [activeTab, setActiveTab] = React.useState<TabType>('my');

  // Create modal state
  const [isCreateOpen, setIsCreateOpen] = React.useState(false);

  const formSchema = z.object({
    name: z.string(t('nameRequired')).nonempty(t('nameRequired')).trim(),
    // this is the TARGET language we're translating to
    target_language_id: z.uuid(t('selectLanguage')),
    description: z
      .string()
      .max(196, t('descriptionTooLong', { max: 196 }))
      .trim()
      .optional(),
    private: z.boolean(),
    visible: z.boolean(),
    template: z.enum(templateOptions)
  });

  type FormData = z.infer<typeof formSchema>;

  const { mutateAsync: createProject, isPending: isCreatingProject } =
    useMutation({
      mutationFn: async (values: FormData) => {
        // Guard against anonymous users
        if (!currentUser?.id) {
          throw new Error('Must be logged in to create projects');
        }

        // insert into local storage
        await db.transaction(async (tx) => {
          const [newProject] = await tx
            .insert(resolveTable('project', { localOverride: true }))
            .values({
              ...values,
              template: values.template,
              creator_id: currentUser.id,
              download_profiles: [currentUser.id]
            })
            .returning();
          if (!newProject) throw new Error('Failed to create project');
          await tx
            .insert(
              resolveTable('profile_project_link', { localOverride: true })
            )
            .values({
              id: `${currentUser.id}_${newProject.id}`,
              project_id: newProject.id,
              profile_id: currentUser.id,
              membership: 'owner'
            });
        });
      },
      onSuccess: () => {
        // reset form onOpenChange
        setIsCreateOpen(false);
        void currentQuery.refetch();
      },
      onError: (error) => {
        console.error('Failed to create project', error);
      }
    });

  const savedLanguage = useLocalStore((state) => state.savedLanguage);

  const resetForm = () => {
    form.reset(defaultValues);
    if (savedLanguage) form.setValue('target_language_id', savedLanguage.id);
  };

  const defaultValues = {
    private: true,
    visible: true,
    template: 'unstructured',
    name: ''
  } as const;

  const form = useForm<FormData>({
    defaultValues,
    resolver: zodResolver(formSchema),
    disabled: !currentUser?.id
  });

  useEffect(() => {
    if (savedLanguage && !form.getValues('target_language_id')) {
      form.setValue('target_language_id', savedLanguage.id);
    }
  }, [form, savedLanguage]);

  const showInvisibleContent = useLocalStore(
    (state) => state.showHiddenContent
  );

  const {
    data: restrictions
    // isRestrictionsLoading,
    // refetch: refetchRestrictions
  } = useUserRestrictions('project', true, true, false);

  const blockContentIds = (restrictions.blockedContentIds ?? []).map(
    (c) => c.content_id
  );
  const blockUserIds = (restrictions.blockedUserIds ?? []).map(
    (c) => c.blocked_id
  );

  // Query for My Projects (user is owner or member)
  const userId = currentUser?.id;
  const userEmail = currentUser?.email;

  // Query for projects where user is owner or member
  // Disable for anonymous users (no "My Projects" when not logged in)
  const myProjectsQuery = useHybridData({
    dataType: 'my-projects',
    queryKeyParams: [userId || '', searchQuery],
    enabled: !!userId, // Only enable if user is logged in
    offlineQuery: toCompilableQuery(
      system.db
        .select({
          ...getTableColumns(project)
        })
        .from(project)
        .innerJoin(
          profile_project_link,
          eq(project.id, profile_project_link.project_id)
        )
        .where(
          and(
            ...[
              userId ? eq(profile_project_link.profile_id, userId) : undefined,
              eq(profile_project_link.active, true),
              or(
                !showInvisibleContent ? eq(project.visible, true) : undefined,
                userId ? eq(project.creator_id, userId) : undefined
              ),
              searchQuery &&
                or(
                  like(project.name, `%${searchQuery.trim()}%`),
                  like(project.description, `%${searchQuery.trim()}%`)
                )
            ].filter(Boolean)
          )
        )
    ),
    cloudQueryFn: async () => {
      if (!userId) return [];

      // Query projects where user is creator or member
      let query = system.supabaseConnector.client
        .from('project')
        .select(
          `
          *,
          profile_project_link!inner(profile_id)
        `
        )
        .eq('profile_project_link.profile_id', userId);

      if (!showInvisibleContent) query = query.eq('visible', true);
      if (searchQuery.trim())
        query = query.or(
          `name.ilike.%${searchQuery.trim()}%,description.ilike.%${searchQuery.trim()}%`
        );

      const { data, error } = await query.overrideTypes<Project[]>();

      if (error) throw error;
      return data;
    },
    enableCloudQuery: !!userId,
    enableOfflineQuery: !!userId
  });

  // Watch for invite changes and membership changes to invalidate queries
  // We watch both invites and profile_project_link because:
  // 1. Watching invites detects when new invites arrive
  // 2. Watching memberships detects when invites are accepted (creates membership)
  // 3. Watching invites with any status detects when pending invites change to accepted/declined
  React.useEffect(() => {
    if (!userId && !userEmail) return;

    // Use AbortController for cleanup
    const abortController = new AbortController();
    let isMounted = true;

    const shouldProceed = () => !abortController.signal.aborted && isMounted;

    // Helper to invalidate and refetch relevant queries
    const invalidateProjectQueries = async () => {
      if (!shouldProceed()) return;

      // Invalidate queries (triggers automatic refetch in TanStack Query)
      await queryClient.invalidateQueries({
        queryKey: ['invited-projects'],
        exact: false
      });
      await queryClient.invalidateQueries({
        queryKey: ['my-projects'],
        exact: false
      });

      // Explicitly refetch to ensure immediate update
      await queryClient.refetchQueries({
        queryKey: ['invited-projects'],
        exact: false
      });
      await queryClient.refetchQueries({
        queryKey: ['my-projects'],
        exact: false
      });
    };

    // Watch 1: Watch all invites (not just pending) to detect status changes
    // This will fire when an invite changes from pending to accepted/declined
    const watch1 = system.powersync.watch(
      `SELECT id, status, active, email, receiver_profile_id, project_id, last_updated FROM invite WHERE (email = ? OR receiver_profile_id = ?)`,
      [userEmail || '', userId || ''],
      {
        onResult: () => {
          // Fire and forget - don't block the watch callback
          void invalidateProjectQueries();
        },
        onError: (error) => {
          if (!shouldProceed()) return;
          console.error('Error watching invites:', error);
        }
      },
      { signal: abortController.signal }
    );

    // Watch 2: Watch memberships to detect when invites are accepted (creates membership)
    const watch2 = userId
      ? system.powersync.watch(
          `SELECT id, profile_id, project_id, active, membership, last_updated FROM profile_project_link WHERE profile_id = ?`,
          [userId],
          {
            onResult: () => {
              // Fire and forget - don't block the watch callback
              void invalidateProjectQueries();
            },
            onError: (error) => {
              if (!shouldProceed()) return;
              console.error('Error watching memberships:', error);
            }
          },
          { signal: abortController.signal }
        )
      : null;

    // Cleanup: abort all watches and mark as unmounted
    return () => {
      isMounted = false;
      abortController.abort();
      // All watches will stop calling callbacks due to abort signal
    };
  }, [userId, userEmail, queryClient]);

  // Query for projects where user has pending invites but is not yet a member
  const invitedProjectsQuery = useHybridData({
    dataType: 'invited-projects',
    queryKeyParams: [userId || '', userEmail || '', searchQuery],
    offlineQuery: toCompilableQuery(
      system.db
        .select({
          ...getTableColumns(project)
        })
        .from(project)
        .innerJoin(invite, eq(project.id, invite.project_id))
        .where(
          and(
            ...[
              // Build invite matching condition - at least one must be true
              (userId || userEmail) &&
                or(
                  userId ? eq(invite.receiver_profile_id, userId) : undefined,
                  userEmail ? eq(invite.email, userEmail) : undefined
                ),
              eq(invite.status, 'pending'),
              eq(invite.active, true),
              // Exclude projects where user is already a member (only if userId exists)
              userId &&
                sql`NOT EXISTS (
                  SELECT 1 FROM ${profile_project_link}
                  WHERE ${profile_project_link.project_id} = ${project.id}
                  AND ${profile_project_link.profile_id} = ${userId}
                  AND ${profile_project_link.active} = 1
                )`,
              or(
                !showInvisibleContent ? eq(project.visible, true) : undefined,
                userId ? eq(project.creator_id, userId) : undefined
              ),
              searchQuery &&
                or(
                  like(project.name, `%${searchQuery.trim()}%`),
                  like(project.description, `%${searchQuery.trim()}%`)
                )
            ].filter(Boolean)
          )
        )
    ),
    cloudQueryFn: async () => {
      if (!userId && !userEmail) return [];

      // Get projects where user is already a member (to exclude)
      const { data: userMemberships } = userId
        ? await system.supabaseConnector.client
            .from('profile_project_link')
            .select('project_id')
            .eq('profile_id', userId)
            .eq('active', true)
            .overrideTypes<{ project_id: string }[]>()
        : { data: [] };

      const memberProjectIds = userMemberships?.map((m) => m.project_id) || [];

      // Query for projects with pending invites
      // Build OR condition for receiver_profile_id or email
      const inviteConditions: string[] = [];
      if (userId) {
        inviteConditions.push(`receiver_profile_id.eq.${userId}`);
      }
      if (userEmail) {
        inviteConditions.push(`email.eq.${userEmail}`);
      }

      if (inviteConditions.length === 0) return [];

      const inviteQuery = system.supabaseConnector.client
        .from('invite')
        .select('project_id')
        .eq('status', 'pending')
        .eq('active', true)
        .or(inviteConditions.join(','));

      const { data: invites, error: inviteError } =
        await inviteQuery.overrideTypes<{ project_id: string }[]>();

      if (inviteError) throw inviteError;

      const invitedProjectIds = invites
        .map((inv) => inv.project_id)
        .filter((id) => !memberProjectIds.includes(id));

      if (invitedProjectIds.length === 0) return [];

      // Query the actual projects
      let query = system.supabaseConnector.client
        .from('project')
        .select('*')
        .in('id', invitedProjectIds);

      if (!showInvisibleContent) query = query.eq('visible', true);
      if (searchQuery.trim())
        query = query.or(
          `name.ilike.%${searchQuery.trim()}%,description.ilike.%${searchQuery.trim()}%`
        );

      const { data, error } = await query.overrideTypes<Project[]>();

      if (error) throw error;
      return data;
    },
    enableCloudQuery: !!(userId || userEmail),
    enableOfflineQuery: !!(userId || userEmail)
  });

  // Query for All Projects (excluding user's projects)
  // For anonymous users, this shows all public projects
  const allProjects = useSimpleHybridInfiniteData<Project>(
    'all-projects',
    [userId || 'anonymous', searchQuery], // Include userId and searchQuery in query key
    // Offline query function
    async ({ pageParam, pageSize }) => {
      const offset = pageParam * pageSize;

      // Get projects where user is a member (only if logged in)
      const userProjectLinks = userId
        ? await system.db
            .select()
            .from(profile_project_link)
            .where(
              and(
                eq(profile_project_link.profile_id, userId),
                eq(profile_project_link.active, true)
              )
            )
        : [];

      const userProjectIds = userProjectLinks.map((link) => link.project_id);

      const trimmed = searchQuery.trim();
      const conditions = [
        userProjectIds.length > 0 && notInArray(project.id, userProjectIds),
        !showInvisibleContent && eq(project.visible, true),
        blockUserIds.length > 0 && notInArray(project.creator_id, blockUserIds),
        blockContentIds.length > 0 && notInArray(project.id, blockContentIds),
        trimmed &&
          or(
            like(project.name, `%${trimmed}%`),
            like(project.description, `%${trimmed}%`)
          )
      ];

      const projects = await system.db.query.project.findMany({
        where: and(...conditions.filter(Boolean)),
        orderBy: desc(project.priority),
        limit: pageSize,
        offset
      });

      return projects;
    },
    // Cloud query function
    async ({ pageParam, pageSize }) => {
      const from = pageParam * pageSize;
      const to = from + pageSize - 1;

      let query = system.supabaseConnector.client.from('project').select('*');

      // Exclude projects where user is a member (if user is logged in)
      if (userId) {
        const { data: userProjects } = await system.supabaseConnector.client
          .from('profile_project_link')
          .select('project_id')
          .eq('profile_id', userId)
          .overrideTypes<{ project_id: string }[]>();

        if (userProjects && userProjects.length > 0) {
          const userProjectIds = userProjects.map((p) => p.project_id);
          query = query.not('id', 'in', `(${userProjectIds.join(',')})`);
        }
        if (!showInvisibleContent) query = query.eq('visible', true);
        if (blockUserIds.length > 0)
          query = query.or(
            `creator_id.is.null,creator_id.not.in.(${blockUserIds.join(',')})`
          );
        if (blockContentIds.length > 0)
          query = query.not('id', 'in', `(${blockContentIds.join(',')})`);
      } else {
        // Anonymous users: only show visible projects
        if (!showInvisibleContent) query = query.eq('visible', true);
      }

      if (searchQuery.trim())
        query = query.or(
          `name.ilike.%${searchQuery.trim()}%,description.ilike.%${searchQuery.trim()}%`
        );

      query = query.order('priority', { ascending: false });

      const { data, error } = await query
        .range(from, to)
        .overrideTypes<Project[]>();

      if (error) throw error;
      return data;
    },
    20 // pageSize
  );

  // For anonymous users, always use allProjects query (no "my projects")
  // For authenticated users, use the appropriate query based on active tab
  const currentQuery =
    !isAuthenticated || activeTab === 'all' ? allProjects : myProjectsQuery;
  const { data: projectData, isLoading } = currentQuery;
  
  // Check if user has no projects (for onboarding)
  const hasNoProjects = React.useMemo(() => {
    if (activeTab !== 'my') return false;
    if (isLoading) return false;
    if (!currentUser?.id) return false;
    
    // Check if myProjectsQuery has no data
    if (Array.isArray(projectData)) {
      return projectData.length === 0;
    }
    return false;
  }, [activeTab, isLoading, currentUser?.id, projectData]);
  
  const [showOnboarding, setShowOnboarding] = React.useState(false);
  
  // Show onboarding when user has no projects
  React.useEffect(() => {
    if (hasNoProjects && !showOnboarding) {
      setShowOnboarding(true);
    } else if (!hasNoProjects && showOnboarding) {
      setShowOnboarding(false);
    }
  }, [hasNoProjects, showOnboarding]);

  // Function to open onboarding wizard
  const handleOpenOnboarding = () => {
    setShowOnboarding(true);
  };

  // Get fetching state for search indicator
  const isFetchingProjects = React.useMemo(() => {
    // For anonymous users or "all" tab, use allProjects fetching state
    if (!isAuthenticated || activeTab === 'all') {
      return allProjects.isFetching;
    } else {
      // For authenticated users on "my" tab, check myProjectsQuery
      return (
        myProjectsQuery.isOfflineLoading ||
        myProjectsQuery.isCloudLoading ||
        invitedProjectsQuery.isOfflineLoading ||
        invitedProjectsQuery.isCloudLoading
      );
    }
  }, [
    activeTab,
    isAuthenticated,
    myProjectsQuery.isOfflineLoading,
    myProjectsQuery.isCloudLoading,
    invitedProjectsQuery.isOfflineLoading,
    invitedProjectsQuery.isCloudLoading,
    allProjects.isFetching
  ]);

  // Only fetch invited projects if authenticated and on "my" tab
  const { data: invitedProjectsData = [] } =
    isAuthenticated && activeTab === 'my' ? invitedProjectsQuery : { data: [] };

  //   // Clean Status Navigation
  const currentContext = useStatusContext();
  currentContext.setLayerStatus(
    LayerType.PROJECT,
    {
      active: true,
      visible: true,
      source: 'local'
    },
    ''
  );

  // Track invited project IDs for special styling
  const invitedProjectIds = React.useMemo(() => {
    if (activeTab !== 'my' || !Array.isArray(invitedProjectsData)) {
      return new Set<string>();
    }
    return new Set(invitedProjectsData.map((p) => p.id));
  }, [invitedProjectsData, activeTab]);

  const data = React.useMemo(() => {
    let projects: (Project & { isInvited?: boolean })[] = [];

    // Handle paginated data (with pages property)
    if ('pages' in projectData && Array.isArray(projectData.pages)) {
      const seen = new Set<string>();
      for (const page of projectData.pages) {
        for (const item of page.data) {
          if (!seen.has(item.id)) {
            seen.add(item.id);
            projects.push(item);
          }
        }
      }
    } else if (Array.isArray(projectData)) {
      // Handle non-paginated data (array)
      projects = projectData;
    }

    // Merge invited projects for "my projects" tab (only for authenticated users)
    if (
      isAuthenticated &&
      activeTab === 'my' &&
      Array.isArray(invitedProjectsData)
    ) {
      const seenIds = new Set(projects.map((p) => p.id));
      for (const invitedProject of invitedProjectsData) {
        if (!seenIds.has(invitedProject.id)) {
          projects.push({ ...invitedProject, isInvited: true });
          seenIds.add(invitedProject.id);
        }
      }
    }

    // Mark existing projects as invited if they're in the invited set
    projects = projects.map((project) => ({
      ...project,
      isInvited: invitedProjectIds.has(project.id) || project.isInvited
    }));

    // Sort: invited projects first, then regular projects
    projects.sort((a, b) => {
      if (a.isInvited && !b.isInvited) return -1;
      if (!a.isInvited && b.isInvited) return 1;
      return 0;
    });

    return projects;
  }, [
    projectData,
    invitedProjectsData,
    activeTab,
    invitedProjectIds,
    isAuthenticated
  ]);

  const dimensions = useWindowDimensions();

  return (
    <>
      <OnboardingFlow
        visible={showOnboarding}
        onClose={() => setShowOnboarding(false)}
      />
      <Drawer
        open={isCreateOpen}
        onOpenChange={(open) => {
          setIsCreateOpen(open);
          resetForm();
        }}
        dismissible={!isCreatingProject}
      >
        <View className="flex flex-1 flex-col gap-6 p-6">
        <View className="flex flex-col gap-4">
          {/* Tabs */}
          <Tabs
            value={activeTab}
            onValueChange={(v) => setActiveTab(v as TabType)}
          >
            <TabsList className="w-full">
              {isAuthenticated ? (
                <>
                  <TabsTrigger value="my">
                    <Text>{t('myProjects')}</Text>
                  </TabsTrigger>
                  <TabsTrigger value="all">
                    <Text>{t('allProjects')}</Text>
                  </TabsTrigger>
                </>
              ) : (
                <>
                  <TabsTrigger value="my">
                    <Text>{t('signIn') || 'Sign In'}</Text>
                  </TabsTrigger>
                  <TabsTrigger value="all">
                    <Text>{t('allProjects')}</Text>
                  </TabsTrigger>
                </>
              )}
            </TabsList>
          </Tabs>

<<<<<<< HEAD
          {/* Search and filter */}
          <View className="flex flex-row items-center gap-2">
            <Input
              className="flex-1"
              placeholder={t('searchProjects')}
              value={searchQuery}
              onChangeText={setSearchQuery}
              prefix={SearchIcon}
              prefixStyling={false}
              size="sm"
              suffix={
                isFetchingProjects && searchQuery ? (
                  <ActivityIndicator
                    size="small"
                    color={getThemeColor('primary')}
                  />
                ) : undefined
              }
              suffixStyling={false}
              hitSlop={{ top: 12, bottom: 12, left: 12, right: 12 }}
            />
            <Button
              className={buttonVariants({ size: 'icon-lg' })}
              onPress={handleOpenOnboarding}
            >
              <Icon as={PlusIcon} className="text-primary-foreground" />
            </Button>
          </View>
=======
          {/* Show login invitation for anonymous users in "my" tab, otherwise show search */}
          {!isAuthenticated && activeTab === 'my' ? (
            <View className="flex flex-col gap-6 rounded-lg border border-border bg-card p-6">
              <View className="flex flex-col items-center gap-4">
                <Icon as={UserIcon} size={48} className="text-primary" />
                <View className="flex flex-col items-center gap-2">
                  <Text variant="h4" className="text-center">
                    {t('signInToSaveOrContribute') ||
                      'Sign in to save or contribute to projects'}
                  </Text>
                </View>
                <Button
                  variant="default"
                  size="lg"
                  onPress={() => setAuthView('sign-in')}
                  className="w-full"
                >
                  <Text className="font-semibold">
                    {t('signIn') || 'Sign In'}
                  </Text>
                </Button>
                <Button
                  variant="outline"
                  size="lg"
                  onPress={() => setAuthView('register')}
                  className="w-full"
                >
                  <Text>{t('createAccount') || 'Create Account'}</Text>
                </Button>
              </View>
              {/* Arrow and option to view all projects */}
              <View className="flex flex-col items-center gap-2 border-t border-border pt-4">
                <Text className="text-sm text-muted-foreground">
                  {t('orBrowseAllProjects') || 'Or browse all public projects'}
                </Text>
                <Button
                  variant="ghost"
                  size="sm"
                  onPress={() => setActiveTab('all')}
                  className="flex-row items-center gap-2"
                >
                  <Text>{t('viewAllProjects') || 'View All Projects'}</Text>
                  <Icon as={ArrowRightIcon} size={16} />
                </Button>
              </View>
            </View>
          ) : (
            <>
              {/* Search and filter */}
              <View className="flex flex-row items-center gap-2">
                <Input
                  className="flex-1"
                  placeholder={t('searchProjects')}
                  value={searchQuery}
                  onChangeText={setSearchQuery}
                  prefix={SearchIcon}
                  prefixStyling={false}
                  size="sm"
                  suffix={
                    isFetchingProjects && searchQuery ? (
                      <ActivityIndicator
                        size="small"
                        color={getThemeColor('primary')}
                      />
                    ) : undefined
                  }
                  suffixStyling={false}
                  hitSlop={{ top: 12, bottom: 12, left: 12, right: 12 }}
                />
                {currentUser && (
                  <DrawerTrigger
                    className={buttonVariants({ size: 'icon-lg' })}
                  >
                    <Icon as={PlusIcon} className="text-primary-foreground" />
                  </DrawerTrigger>
                )}
              </View>
            </>
          )}
>>>>>>> f0550855
        </View>

        {/* Show project list only if not showing login invitation */}
        {!isAuthenticated && activeTab === 'my' ? null : isLoading ||
          (isFetchingProjects && searchQuery && data.length === 0) ? (
          <ProjectListSkeleton />
        ) : (
          <LegendList
            key={`${activeTab}-${dimensions.width}-${data.length}`}
            data={data}
            columnWrapperStyle={{ gap: 12 }}
            numColumns={dimensions.width > 768 && data.length > 1 ? 2 : 1}
            keyExtractor={(item) => item.id}
            recycleItems
            estimatedItemSize={175}
            maintainVisibleContentPosition
            renderItem={({ item }) => (
              <ProjectListItem
                project={item}
                isInvited={item.isInvited}
                className={cn(dimensions.width > 768 && 'h-[212px]')}
              />
            )}
            onEndReached={() => {
              if (allProjects.hasNextPage && !allProjects.isFetchingNextPage) {
                allProjects.fetchNextPage();
              }
            }}
            onEndReachedThreshold={0.5}
            ListFooterComponent={() =>
              allProjects.isFetchingNextPage && (
                <View className="p-4">
                  <ActivityIndicator
                    size="small"
                    color={getThemeColor('primary')}
                  />
                </View>
              )
            }
            ListEmptyComponent={() => (
              <View className="flex-1 items-center justify-center py-16">
                <View className="flex-col items-center gap-2">
                  <Text className="text-muted-foreground">
                    {searchQuery
                      ? 'No projects found'
                      : activeTab === 'my'
                        ? 'No projects yet'
                        : 'No projects available'}
                  </Text>
                  {activeTab === 'my' && !searchQuery && (
                    <Button
                      variant="default"
                      onPress={handleOpenOnboarding}
                      className="mt-2"
                    >
                      <Icon as={PlusIcon} size={16} />
                      <Text>{t('newProject')}</Text>
                    </Button>
                  )}
                </View>
              </View>
            )}
          />
        )}
      </View>

      <DrawerContent className="pb-safe">
        <Form {...form}>
          <DrawerHeader>
            <DrawerTitle>{t('newProject')}</DrawerTitle>
          </DrawerHeader>
          <View className="flex flex-col gap-4 px-4">
            <FormField
              control={form.control}
              name="name"
              render={({ field }) => (
                <FormItem>
                  <FormControl>
                    <Input
                      {...transformInputProps(field)}
                      placeholder={t('projectName')}
                      size="sm"
                      prefix={FolderPenIcon}
                      drawerInput
                    />
                  </FormControl>
                  <FormMessage />
                </FormItem>
              )}
            />

            <FormField
              control={form.control}
              name="target_language_id"
              render={({ field }) => {
                return (
                  <FormItem>
                    <FormControl>
                      <LanguageCombobox
                        value={field.value}
                        onChange={(lang) => field.onChange(lang.id)}
                      />
                    </FormControl>
                    <FormMessage />
                  </FormItem>
                );
              }}
            />

            <FormField
              control={form.control}
              name="description"
              render={({ field }) => (
                <FormItem>
                  <FormControl>
                    <Textarea
                      {...transformInputProps(field)}
                      placeholder={t('description')}
                      size="sm"
                      drawerInput
                    />
                  </FormControl>
                  <FormMessage />
                </FormItem>
              )}
            />

            <FormField
              control={form.control}
              name="template"
              render={({ field }) => (
                <FormItem>
                  <FormLabel>{t('template')}</FormLabel>
                  <FormControl>
                    <RadioGroup
                      value={field.value}
                      onValueChange={field.onChange}
                    >
                      {templateOptions.map((option) => (
                        <RadioGroupItem
                          key={option}
                          value={option}
                          label={t(option)}
                        >
                          <Text className="capitalize">{t(option)}</Text>
                        </RadioGroupItem>
                      ))}
                    </RadioGroup>
                  </FormControl>
                  <FormMessage />
                </FormItem>
              )}
            />
            <View className="flex-row items-center justify-between">
              <Text>{t('private')}</Text>
              <FormField
                control={form.control}
                name="private"
                render={({ field }) => (
                  <FormItem>
                    <FormControl>
                      <Switch {...transformSwitchProps(field)} />
                    </FormControl>
                    <FormMessage />
                  </FormItem>
                )}
              />
            </View>
          </View>
          <DrawerFooter>
            <FormSubmit
              onPress={form.handleSubmit((data) => createProject(data))}
              className="flex-row items-center gap-2"
            >
              <Text>{t('createObject')}</Text>
            </FormSubmit>
            <DrawerClose disabled={isCreatingProject}>
              <Text>{t('cancel')}</Text>
            </DrawerClose>
          </DrawerFooter>
        </Form>
      </DrawerContent>
    </Drawer>
    </>
  );
}<|MERGE_RESOLUTION|>--- conflicted
+++ resolved
@@ -729,36 +729,6 @@
             </TabsList>
           </Tabs>
 
-<<<<<<< HEAD
-          {/* Search and filter */}
-          <View className="flex flex-row items-center gap-2">
-            <Input
-              className="flex-1"
-              placeholder={t('searchProjects')}
-              value={searchQuery}
-              onChangeText={setSearchQuery}
-              prefix={SearchIcon}
-              prefixStyling={false}
-              size="sm"
-              suffix={
-                isFetchingProjects && searchQuery ? (
-                  <ActivityIndicator
-                    size="small"
-                    color={getThemeColor('primary')}
-                  />
-                ) : undefined
-              }
-              suffixStyling={false}
-              hitSlop={{ top: 12, bottom: 12, left: 12, right: 12 }}
-            />
-            <Button
-              className={buttonVariants({ size: 'icon-lg' })}
-              onPress={handleOpenOnboarding}
-            >
-              <Icon as={PlusIcon} className="text-primary-foreground" />
-            </Button>
-          </View>
-=======
           {/* Show login invitation for anonymous users in "my" tab, otherwise show search */}
           {!isAuthenticated && activeTab === 'my' ? (
             <View className="flex flex-col gap-6 rounded-lg border border-border bg-card p-6">
@@ -838,7 +808,6 @@
               </View>
             </>
           )}
->>>>>>> f0550855
         </View>
 
         {/* Show project list only if not showing login invitation */}
