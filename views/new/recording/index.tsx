/**
 * RecordingView - Audio recording with visual insertion point
 *
 * Main orchestrator - delegates to hooks and components
 *
 * For more info about how we are using the native modules to be the 'controller' for the asset recording, see docs/VAD_DETERMINISM.md
 */

import type { ArrayInsertionListHandle } from '@/components/ArrayInsertionList';
import ArrayInsertionList from '@/components/ArrayInsertionList';
import type { ArrayInsertionWheelHandle } from '@/components/ArrayInsertionWheel';
import ArrayInsertionWheel from '@/components/ArrayInsertionWheel';
import { Button } from '@/components/ui/button';
import { Icon } from '@/components/ui/icon';
import { Text } from '@/components/ui/text';
import { useAudio } from '@/contexts/AudioContext';
import { useAuth } from '@/contexts/AuthContext';
import { renameAsset } from '@/database_services/assetService';
import { audioSegmentService } from '@/database_services/audioSegmentService';
import { asset_content_link } from '@/db/drizzleSchema';
import { system } from '@/db/powersync/system';
import { useProjectById } from '@/hooks/db/useProjects';
import { useCurrentNavigation } from '@/hooks/useAppNavigation';
import { useLocalization } from '@/hooks/useLocalization';
import { getNextAssetName } from '@/utils/assetNaming';
import { sortAssets } from '@/utils/assetSorting';
import { resolveTable } from '@/utils/dbUtils';
import { getLocalAttachmentUriOPFS, saveAudioLocally } from '@/utils/fileUtils';
import { useQueryClient } from '@tanstack/react-query';
<<<<<<< HEAD
import { asc, eq } from 'drizzle-orm';
=======
import { and, eq, gte } from 'drizzle-orm';
>>>>>>> 88a54149
import { Audio } from 'expo-av';
import { ArrowLeft } from 'lucide-react-native';
import React from 'react';
import { Alert, Animated, View } from 'react-native';
import uuid from 'react-native-uuid';
import { useHybridData } from '../useHybridData';
import { AssetCard } from './components/AssetCard';
import { PendingCard } from './components/PendingCard';
import { RecordingControls } from './components/RecordingControls';
import { RenameAssetModal } from './components/RenameAssetModal';
import { SegmentCard } from './components/SegmentCard';
import { SelectionControls } from './components/SelectionControls';
import { VADSettingsDrawer } from './components/VADSettingsDrawer';
import { VerseSegmentModal } from './components/VerseSegmentModal';
import type { OptimisticAsset } from './hooks/useOptimisticAssets';
import { useOptimisticAssets } from './hooks/useOptimisticAssets';
import { useRecordingState } from './hooks/useRecordingState';
import { useSelectionMode } from './hooks/useSelectionMode';
import { useVADRecording } from './hooks/useVADRecording';

interface RecordingViewProps {
  onBack: () => void;
}

export default function RecordingView({ onBack }: RecordingViewProps) {
  const queryClient = useQueryClient();
  const navigation = useCurrentNavigation();
  const { currentUser } = useAuth();
  const { project: currentProject } = useProjectById(
    navigation.currentProjectId
  );
  const audioContext = useAudio();

  // Segment modal (for assets with multiple segments)
  const [showSegmentModal, setShowSegmentModal] = React.useState(false);
  const [modalAssetId, setModalAssetId] = React.useState<string | null>(null);
  const [modalAssetName, setModalAssetName] = React.useState<string>('');

  // Rename modal
  const [showRenameModal, setShowRenameModal] = React.useState(false);
  const [renameAssetId, setRenameAssetId] = React.useState<string | null>(null);
  const [renameAssetName, setRenameAssetName] = React.useState<string>('');

  // VAD mode state
  const [isVADLocked, setIsVADLocked] = React.useState(false);
  const [vadThreshold, setVadThreshold] = React.useState(0.06); // Default speech detection threshold
  const [vadSilenceDuration, setVadSilenceDuration] = React.useState(1000); // 1000ms for fast turnaround
  const [showVADSettings, setShowVADSettings] = React.useState(false);
  const {
    playSound,
    playSoundSequence,
    stopCurrentSound,
    isPlaying,
    currentAudioId,
    position,
    duration
  } = audioContext;
  const { t } = useLocalization();

  // Early return if navigation context isn't ready
  if (!navigation.currentQuestId || !navigation.currentProjectId) {
    return (
      <View className="flex-1 bg-background">
        <Text className="p-4 text-center text-muted-foreground">
          Loading...
        </Text>
      </View>
    );
  }

  const { currentQuestId, currentProjectId } = navigation;

  // Hooks for feature modules
  const {
    isRecording,
    pendingSegments,
    pendingAnimsRef,
    startRecording,
    createPendingCard,
    stopRecording,
    removePending
  } = useRecordingState();

  const {
    isSelectionMode,
    selectedAssetIds,
    enterSelection,
    toggleSelect,
    cancelSelection
  } = useSelectionMode();

  // Load existing assets - using raw SQL that will be auto-merged by useHybridData
  const { data: rawAssets } = useHybridData({
    dataType: 'assets',
    queryKeyParams: [currentQuestId],
    offlineQuery: `
      SELECT a.*, qal.quest_id
      FROM (
        SELECT *, 'synced' as source FROM asset
        UNION
        SELECT *, 'local' as source FROM asset_local
      ) a
      INNER JOIN (
        SELECT * FROM quest_asset_link
        UNION
        SELECT * FROM quest_asset_link_local
      ) qal ON a.id = qal.asset_id
      WHERE qal.quest_id = '${currentQuestId}'
      ORDER BY a.order_index ASC, a.created_at ASC
    `,
    cloudQueryFn: async () => {
      const { data, error } = await system.supabaseConnector.client
        .from('quest_asset_link')
        .select('asset:asset_id(*)')
        .eq('quest_id', currentQuestId);
      if (error) throw error;

      // Extract assets from join result
      interface QuestAssetJoin {
        asset: unknown;
      }
      return (data as QuestAssetJoin[]).map((d) => d.asset).filter(Boolean);
    },
    enableOfflineQuery: true,
    enableCloudQuery: true,
    getItemId: (item) => (item as unknown as { id: string }).id
  });

  // Assets come directly from the query (no nested structure)
  const { optimisticAssets, addOptimistic, removeOptimistic } =
    useOptimisticAssets(rawAssets);

  // Merge and sort assets
  const assets = React.useMemo(() => {
    interface UIAsset {
      id: string;
      name: string | null;
      created_at?: string;
      order_index?: number | null;
      source?: string;
    }

    const valid = rawAssets.filter((a) => {
      const obj = a as { id?: string; name?: string } | null | undefined;
      return obj?.id && obj.name;
    }) as UIAsset[];

    const combined = [...valid, ...optimisticAssets];

    // First sort to get initial order
    const sorted = sortAssets(combined);

    // Initialize order_index for assets that don't have it set (null or undefined)
    // Note: 0 is a valid order_index for the first asset!
    const withOrderIndex = sorted.map((asset, index) => {
      const needsInit =
        asset.order_index === null || asset.order_index === undefined;

      if (needsInit && asset.source !== 'optimistic') {
        // For assets without explicit ordering, assign based on current position
        return { ...asset, order_index: index } as UIAsset;
      }
      // Normalize null to undefined for type consistency
      if (asset.order_index === null) {
        return { ...asset, order_index: undefined } as UIAsset;
      }
      return asset;
    });

    return withOrderIndex;
  }, [rawAssets, optimisticAssets]);

  // Stable key for asset membership; prevents effects from retriggering on identity-only changes
  const assetIdsKey = React.useMemo(
    () => assets.map((a) => a.id).join(','),
    [assets]
  );

  // Normalize order_index values in database once when assets need initialization
  const hasNormalizedOrderIndexRef = React.useRef(false);
  React.useEffect(() => {
    if (hasNormalizedOrderIndexRef.current) return;
    if (!currentQuestId) return;

    const assetsNeedingInit = assets.filter((a) => {
      // Check if in-memory order_index should be persisted to DB
      // Note: 0 is a valid order_index, don't treat it as needing initialization
      if (a.source === 'optimistic' || typeof a.order_index !== 'number') {
        return false;
      }

      const rawAsset = rawAssets.find(
        (r) => (r as { id?: string })?.id === a.id
      );
      const rawOrder = rawAsset
        ? (rawAsset as { order_index?: number }).order_index
        : null;

      // Persist to DB if raw order is not set (null or undefined)
      return rawOrder === null || rawOrder === undefined;
    });

    if (assetsNeedingInit.length === 0) {
      hasNormalizedOrderIndexRef.current = true;
      return;
    }

    console.log(
      `🔄 Normalizing order_index for ${assetsNeedingInit.length} assets...`
    );

    void (async () => {
      try {
        const assetLocal = resolveTable('asset', { localOverride: true });

        await system.db.transaction(async (tx) => {
          for (const asset of assetsNeedingInit) {
            // TypeScript guard: order_index is guaranteed to be a number here
            // due to the filter condition above
            const orderIndex = asset.order_index;
            if (typeof orderIndex === 'number') {
              await tx
                .update(assetLocal)
                .set({ order_index: orderIndex })
                .where(eq(assetLocal.id, asset.id));
            }
          }
        });

        console.log(
          `✅ Normalized order_index for ${assetsNeedingInit.length} assets`
        );
        hasNormalizedOrderIndexRef.current = true;
      } catch (error) {
        console.error('❌ Failed to normalize order_index:', error);
      }
    })();
  }, [assets, rawAssets, currentQuestId]);

  // Insertion tracking - start at end of list by default
  const [insertionIndex, setInsertionIndex] = React.useState(() =>
    Math.max(0, assets.length)
  );
  const currentRecordingOrderRef = React.useRef<number>(0);
  const currentRecordingTempIdRef = React.useRef<string | null>(null);

  type InsertionHandle = ArrayInsertionListHandle | ArrayInsertionWheelHandle;
  const listRef = React.useRef<InsertionHandle>(null);

  const setWheelRef = React.useCallback(
    (inst: ArrayInsertionWheelHandle | null) => {
      listRef.current = inst || null;
    },
    []
  );

  const setListRef = React.useCallback(
    (inst: ArrayInsertionListHandle | null) => {
      listRef.current = inst || null;
    },
    []
  );

  const [footerHeight, setFooterHeight] = React.useState(0);
  const ROW_HEIGHT = 84;
  const isWheel = true; // Temporarily disable native wheel to avoid RN Text warning

  // Animated spacer for insertion point
  const spacerHeight = React.useRef(new Animated.Value(6)).current;
  const spacerPulse = React.useRef(new Animated.Value(0)).current;

  React.useEffect(() => {
    const loop = Animated.loop(
      Animated.sequence([
        Animated.timing(spacerPulse, {
          toValue: 1,
          duration: 700,
          useNativeDriver: true
        }),
        Animated.timing(spacerPulse, {
          toValue: 0,
          duration: 700,
          useNativeDriver: true
        })
      ])
    );
    loop.start();
    return () => loop.stop();
  }, [spacerPulse]);

  // Reset audio playback on mount only
  React.useEffect(() => {
    void stopCurrentSound();
    // eslint-disable-next-line react-hooks/exhaustive-deps
  }, []); // Only run on mount

  // Keep insertionIndex in valid range (but don't auto-advance during recording)
  const prevAssetsLengthRef = React.useRef(assets.length);
  const isRecordingOperationRef = React.useRef(false);

  React.useEffect(() => {
    const prevLength = prevAssetsLengthRef.current;
    const newLength = assets.length;

    // Update ref for next time
    prevAssetsLengthRef.current = newLength;

    // Don't auto-adjust if we're in the middle of a recording operation
    // The recording flow handles insertionIndex positioning explicitly
    if (isRecordingOperationRef.current) {
      return;
    }

    // Case 1: List grew and we were at the old end -> move to new end
    // (Only for non-recording operations like external additions)
    if (newLength > prevLength && insertionIndex === prevLength) {
      console.log('📍 List grew, moving insertion to new end:', newLength);
      setInsertionIndex(newLength);
    }
    // Case 2: insertionIndex is beyond valid range -> clamp it
    else if (insertionIndex > newLength) {
      console.log('📍 Clamping insertion index to:', newLength);
      setInsertionIndex(newLength);
    }
  }, [assets.length, insertionIndex]);

  const handleInsertionChange = React.useCallback((newIndex: number) => {
    setInsertionIndex(newIndex);
  }, []);

  // Auto-scroll to currently playing asset (disabled - was for Play All feature)
  // TODO: Re-enable when Play All is working properly
  // const lastScrolledAssetRef = React.useRef<string | null>(null);
  // React.useEffect(() => {
  //   if (!currentAudioId) {
  //     lastScrolledAssetRef.current = null;
  //     return;
  //   }
  //   if (!isPlaying) return;
  //   if (lastScrolledAssetRef.current === currentAudioId) return;
  //   const assetIndex = assets.findIndex((a) => a.id === currentAudioId);
  //   if (assetIndex >= 0) {
  //     listRef.current?.scrollItemToTop(assetIndex, true);
  //     lastScrolledAssetRef.current = currentAudioId;
  //   }
  // }, [currentAudioId, assets, isPlaying]);

  // Cleanup stuck pending cards after timeout
  React.useEffect(() => {
    if (pendingSegments.length === 0) return;

    // If a pending card has been in 'saving' state for >10 seconds, clean it up
    const STUCK_TIMEOUT = 10000;
    const now = Date.now();

    const timer = setTimeout(() => {
      pendingSegments.forEach((p) => {
        const age = now - p.createdAt;
        if (p.status === 'saving' && age > STUCK_TIMEOUT) {
          console.warn(
            '⚠️ Cleaning up stuck pending card:',
            p.tempId,
            'age:',
            age
          );
          removePending(p.tempId);
        }
      });
    }, STUCK_TIMEOUT);

    return () => clearTimeout(timer);
  }, [pendingSegments, removePending]);

  // Helper to add duration for newly recorded asset
  const addAssetDuration = React.useCallback(
    (assetId: string, duration: number) => {
      setAssetDurations((prev) => {
        const next = new Map(prev);
        next.set(assetId, duration);
        return next;
      });
    },
    []
  );

  // Guard against multiple simultaneous start attempts
  const isStartingRecordingRef = React.useRef(false);

  // Recording lifecycle
  const handleRecordingStart = React.useCallback(() => {
    // Prevent multiple simultaneous start attempts (debounce)
    if (isStartingRecordingRef.current || isRecording) {
      console.log(
        '⚠️ Already starting/recording, ignoring duplicate start request'
      );
      return null;
    }

    isStartingRecordingRef.current = true;
    console.log('🎬 handleRecordingStart - insertionIndex:', insertionIndex);

    // Mark that we're starting a recording operation
    // This prevents the useEffect from auto-adjusting insertionIndex
    isRecordingOperationRef.current = true;

    // Clean up any stuck pending cards from previous recordings
    if (currentRecordingTempIdRef.current) {
      console.log(
        '🧹 Cleaning up previous pending card:',
        currentRecordingTempIdRef.current
      );
      removePending(currentRecordingTempIdRef.current);
    }

    // Determine target order_index for the new asset
    // When hovering over an asset, insert AFTER it (not at its position)
    let targetOrder: number;
    if (insertionIndex < assets.length) {
      // Hovering over an asset - insert after it
      const hoveredAsset = assets[insertionIndex];
      const hoveredOrder =
        hoveredAsset && typeof hoveredAsset.order_index === 'number'
          ? hoveredAsset.order_index
          : insertionIndex;
      targetOrder = hoveredOrder + 1;
      console.log(
        `📍 Hovering over asset at position ${insertionIndex} (order_index: ${hoveredOrder})`
      );
      console.log(`   → Will insert AFTER it at order_index: ${targetOrder}`);
    } else {
      // At "insert at end" position - insert after the last asset
      const lastAsset = assets[assets.length - 1];
      const lastOrder =
        lastAsset && typeof lastAsset.order_index === 'number'
          ? lastAsset.order_index
          : assets.length - 1;
      targetOrder = lastOrder + 1;
      console.log(
        `📍 At end position, last asset has order_index: ${lastOrder}`
      );
      console.log(`   → Will insert AFTER it at order_index: ${targetOrder}`);
    }

    // Visual insertion happens at insertionIndex + 1 (after the hovered asset)
    const visualInsertionPos =
      insertionIndex < assets.length ? insertionIndex + 1 : insertionIndex;
    const tempId = startRecording(visualInsertionPos);

    // Reset the starting flag now that startRecording has been called (sets isRecording=true)
    isStartingRecordingRef.current = false;

    console.log(
      '📝 Created pending card:',
      tempId,
      'visual position:',
      visualInsertionPos
    );

    // Store for use in handleRecordingComplete
    currentRecordingOrderRef.current = targetOrder;
    currentRecordingTempIdRef.current = tempId;

    // Scroll to show the pending card after the hovered asset
    listRef.current?.scrollToInsertionIndex(visualInsertionPos, true);

    // Briefly expand spacer
    try {
      Animated.sequence([
        Animated.timing(spacerHeight, {
          toValue: 12,
          duration: 120,
          useNativeDriver: false
        }),
        Animated.timing(spacerHeight, {
          toValue: 6,
          duration: 160,
          useNativeDriver: false
        })
      ]).start();
    } catch {
      // ignore animation errors
    }

    return tempId;
  }, [
    insertionIndex,
    assets,
    startRecording,
    removePending,
    spacerHeight,
    isRecording
  ]);

  const handleRecordingStop = React.useCallback(() => {
    stopRecording();
    // Reset the starting flag in case it got stuck
    isStartingRecordingRef.current = false;
  }, [stopRecording]);

  const handleRecordingComplete = React.useCallback(
    async (uri: string, _duration: number, _waveformData: number[]) => {
      const newId = uuid.v4();
      const targetOrder = currentRecordingOrderRef.current;

      try {
        console.log('💾 Starting to save recording...');
        console.log(`📍 Inserting at order_index ${targetOrder}`);

        if (
          !currentProjectId ||
          !currentQuestId ||
          !currentProject ||
          !currentUser
        ) {
          console.error('❌ Missing required data');

          // Clean up pending card on error
          const pendingTempId = currentRecordingTempIdRef.current;
          if (pendingTempId) {
            removePending(pendingTempId);
            currentRecordingTempIdRef.current = null;
            vadPendingCardRef.current = null; // Also clear VAD ref
          }
          return;
        }

        // 1. Add optimistic asset immediately
        const tempId = uuid.v4() + '_optimistic';

        // Generate name based on highest existing asset number, not position
        const assetName = getNextAssetName(assets);
        console.log(
          `🏷️  Generated name: ${assetName} (from ${assets.length} existing assets)`
        );

        const optimisticAsset: OptimisticAsset = {
          id: newId,
          name: assetName,
          order_index: targetOrder,
          source: 'optimistic',
          created_at: new Date().toISOString(),
          tempId
        };

        addOptimistic(optimisticAsset);

        // 2. Remove pending card after a small delay to ensure it was visible
        // This gives React time to render the pending card before removing it
        const pendingTempId = currentRecordingTempIdRef.current;
        setTimeout(() => {
          if (pendingTempId) {
            console.log('🧹 Removing pending card:', pendingTempId);
            removePending(pendingTempId);
            currentRecordingTempIdRef.current = null; // Clear it
            vadPendingCardRef.current = null; // Also clear VAD ref
          } else {
            console.warn(
              '⚠️ No pending tempId found, cleaning all pending cards'
            );
            removePending(null); // Fallback: remove all recording/saving cards
            vadPendingCardRef.current = null; // Clear VAD ref anyway
          }
        }, 100); // Small delay ensures UI renders the pending card

        // 3. Save to database in background
        if (!newId) {
          console.error('❌ newId is null in unstructured mode');
          return;
        }

        console.log('🔍 Saving audio locally:', uri);

        const localUri = await saveAudioLocally(uri);

        console.log('🔍 Saved audio locally:', localUri);

        // SERIALIZE DB WRITES: Queue this transaction to prevent race conditions
        // This ensures VAD segments are written in speech order, not completion order
        dbWriteQueueRef.current = dbWriteQueueRef.current.then(async () => {
          console.log(`🔒 DB write starting for order_index ${targetOrder}`);

          await system.db
            .transaction(async (tx) => {
              const linkLocal = resolveTable('quest_asset_link', {
                localOverride: true
              });
              const assetLocal = resolveTable('asset', { localOverride: true });

              // Only shift assets if we're inserting in the middle (not appending at end)
              // VAD mode uses sequential counter and always appends, so no shifting needed
              // Manual recordings may insert in the middle, so we need to shift

              // Check if there are any assets with order_index >= targetOrder
              // If yes, we're inserting in the middle and need to shift
              const assetsAtOrAfter = await tx
                .select({
                  id: assetLocal.id,
                  order_index: assetLocal.order_index
                })
                .from(assetLocal)
                .innerJoin(linkLocal, eq(assetLocal.id, linkLocal.asset_id))
                .where(
                  and(
                    eq(linkLocal.quest_id, currentQuestId),
                    gte(assetLocal.order_index, targetOrder)
                  )
                );

              // Only shift if we found assets (meaning we're inserting in the middle)
              if (assetsAtOrAfter.length > 0) {
                console.log(
                  `📍 Inserting in middle - shifting ${assetsAtOrAfter.length} asset(s) to make room at order_index ${targetOrder}`
                );

                for (const asset of assetsAtOrAfter) {
                  if (typeof asset.order_index === 'number') {
                    await tx
                      .update(assetLocal)
                      .set({ order_index: asset.order_index + 1 })
                      .where(eq(assetLocal.id, asset.id));
                  }
                }
              } else {
                console.log(
                  `📍 Appending at end - no shifting needed for order_index ${targetOrder}`
                );
              }

              const [newAsset] = await tx
                .insert(assetLocal)
                .values({
                  name: optimisticAsset.name,
                  id: newId,
                  // order_index: targetOrder,
                  source_language_id: currentProject.target_language_id,
                  project_id: currentProjectId, // Required for RLS policies
                  creator_id: currentUser.id,
                  project_id: currentProject.id,
                  download_profiles: [currentUser.id]
                })
                .returning();

              if (!newAsset) throw new Error('Failed to insert asset');

              // Generate proper UUID for link table (not string concatenation)
              await tx.insert(linkLocal).values({
                id: String(uuid.v4()),
                quest_id: currentQuestId,
                asset_id: newAsset.id,
                download_profiles: [currentUser.id]
              });

              await tx
                .insert(
                  resolveTable('asset_content_link', { localOverride: true })
                )
                .values({
                  asset_id: newAsset.id,
                  source_language_id: currentProject.target_language_id,
                  text: optimisticAsset.name,
                  audio: [localUri],
                  download_profiles: [currentUser.id]
                });

              console.log(
                '✅ Asset saved to database:',
                newId,
                'at order_index:',
                targetOrder
              );
            })
            .catch((err) => {
              console.error(
                '❌ DB write failed for order_index:',
                targetOrder,
                err
              );
              throw err; // Re-throw to trigger outer catch
            });

          // Wait for this write to complete before continuing
          await dbWriteQueueRef.current;

          // 5. Add duration to cache (from recording metadata)
          if (_duration > 0) {
            addAssetDuration(newId, _duration);
          }

          // 6. Remove optimistic asset
          removeOptimistic(newId);

          // 7. Invalidate queries
          await queryClient.invalidateQueries({
            queryKey: ['assets', 'infinite', currentQuestId, ''],
            exact: false
          });

          console.log('✅ Queries invalidated, asset should appear now');

          // 8. Reset recording operation flag after a delay
          // This allows the list to settle before re-enabling auto-adjustments
          setTimeout(() => {
            isRecordingOperationRef.current = false;
            console.log(
              '🏁 Recording operation complete, re-enabling auto-adjustments'
            );
          }, 500);
        });
      } catch (error) {
        console.error('❌ Failed to save recording:', error);

        // On error: remove optimistic asset (only in unstructured mode)
        if (newId) {
          removeOptimistic(newId);
        }

        // Clean up stuck pending card if it exists
        const pendingTempId = currentRecordingTempIdRef.current;
        if (pendingTempId) {
          removePending(pendingTempId);
          currentRecordingTempIdRef.current = null;
          vadPendingCardRef.current = null; // Also clear VAD ref
        }

        // Reset recording operation flag on error too
        isRecordingOperationRef.current = false;
      }
    },
    [
      currentProjectId,
      currentQuestId,
      currentProject,
      currentUser,
      assets,
      addOptimistic,
      removePending,
      removeOptimistic,
      addAssetDuration,
      queryClient
    ]
  );

  // VAD: Native module handles everything - DETERMINISTIC queue system
  const vadPendingCardRef = React.useRef<string | null>(null);
  const vadSequentialCounterRef = React.useRef<number | null>(null); // Pure sequential counter
  const vadInitializedRef = React.useRef(false);

  // DB write queue to serialize transactions (prevent race conditions)
  const dbWriteQueueRef = React.useRef<Promise<void>>(Promise.resolve());

  // Initialize counter once from actual data
  React.useEffect(() => {
    if (isVADLocked && !vadInitializedRef.current) {
      // Filter out optimistic/pending assets to get true DB state
      const realAssets = assets.filter(
        (a) => a.source !== 'optimistic' && !a.id.includes('_temp')
      );
      const maxOrder = Math.max(
        ...realAssets.map((a) =>
          typeof a.order_index === 'number' ? a.order_index : 0
        ),
        -1
      );
      vadSequentialCounterRef.current = maxOrder + 1;
      vadInitializedRef.current = true;
      console.log(
        '🎯 VAD counter initialized to:',
        vadSequentialCounterRef.current
      );
    } else if (!isVADLocked && vadInitializedRef.current) {
      // Reset when VAD unlocked
      vadInitializedRef.current = false;
      vadSequentialCounterRef.current = null;
      console.log('🎯 VAD counter reset');
    }
  }, [isVADLocked, assets]);

  const handleVADSegmentStart = React.useCallback(() => {
    console.log('🎬 Native VAD: Segment starting - creating pending card');

    // Counter should always be initialized by effect before VAD recording starts
    // But keep safety check to prevent crashes
    if (vadSequentialCounterRef.current === null) {
      console.error('❌ VAD counter not initialized! This should not happen.');
      // Emergency fallback
      vadSequentialCounterRef.current = 0;
    }

    const targetOrder = vadSequentialCounterRef.current;
    const visualPos = assets.length; // Visual position (for UI only)

    const tempId = createPendingCard(visualPos);

    if (tempId) {
      vadPendingCardRef.current = tempId;
      currentRecordingTempIdRef.current = tempId;
      currentRecordingOrderRef.current = targetOrder;

      // Increment counter for next segment (DETERMINISTIC)
      vadSequentialCounterRef.current = targetOrder + 1;

      console.log(
        '📝 Native VAD: Pending card created:',
        tempId,
        'at order_index:',
        targetOrder,
        '(next will be:',
        vadSequentialCounterRef.current + ')'
      );
    }
  }, [assets, createPendingCard]);

  const handleVADSegmentComplete = React.useCallback(
    (uri: string) => {
      console.log('📼 VAD segment complete from native module:', uri);

      // Save the complete audio file (native module already captured it)
      void handleRecordingComplete(uri, 0, []); // Duration will be read from file
    },
    [handleRecordingComplete]
  );

  // VAD recording hook - native module does all recording, we just listen
  const { currentEnergy, isRecording: isVADRecording } = useVADRecording({
    threshold: vadThreshold,
    silenceDuration: vadSilenceDuration,
    isVADActive: isVADLocked,
    onSegmentStart: handleVADSegmentStart,
    onSegmentComplete: handleVADSegmentComplete,
    isManualRecording: isRecording
  });

  // Audio playback
  const getAssetAudioUris = React.useCallback(
    async (assetId: string): Promise<string[]> => {
      try {
        // Query both local and synced asset_content_link tables

        const query = await system.db.query.asset_content_link.findMany({
          columns: {
            id: true,
            asset_id: true,
            audio: true,
            source_language_id: true
          },
          where: eq(asset_content_link.asset_id, assetId),
          orderBy: asc(asset_content_link.created_at)
        });

        const uris = await Promise.all(
          query
            .flatMap((content) => content.audio)
            .filter(Boolean)
            .map(getLocalAttachmentUriOPFS)
        );

        console.log('uris', uris);

        console.log(
          `📎 Retrieved ${uris.length} URI(s) for asset ${assetId.slice(0, 8)}`
        );
        return uris;
      } catch (e) {
        console.error('Failed to get audio URIs for asset', e);
        return [];
      }
    },
    []
  );

  const handlePlayAsset = React.useCallback(
    async (assetId: string) => {
      try {
        const isThisAssetPlaying = isPlaying && currentAudioId === assetId;

        if (isThisAssetPlaying) {
          console.log('⏸️ Stopping asset:', assetId.slice(0, 8));
          await stopCurrentSound();
        } else {
          const uris = await getAssetAudioUris(assetId);
          console.log(
            `🔊 Asset ${assetId.slice(0, 8)} has ${uris.length} segment(s)`
          );

          if (uris.length === 0) {
            console.error('❌ No audio URIs found for asset:', assetId);
            return;
          }

          if (uris.length === 1 && uris[0]) {
            console.log(
              '▶️ Playing single segment, URI:',
              uris[0].slice(0, 60)
            );
            await playSound(uris[0], assetId);
            console.log('✅ playSound call completed');
          } else if (uris.length > 1) {
            console.log(`▶️ Playing ${uris.length} segments in sequence`);
            console.log('First URI:', uris[0]?.slice(0, 60));
            // Play all audio segments in sequence for merged assets
            await audioContext.playSoundSequence(uris, assetId);
            console.log('✅ playSoundSequence call completed');
          }
        }
      } catch (error) {
        console.error('❌ Failed to play audio:', error);
      }
    },
    [
      isPlaying,
      currentAudioId,
      playSound,
      playSoundSequence,
      stopCurrentSound,
      getAssetAudioUris,
      audioContext
    ]
  );

  const handlePlayAll = React.useCallback(async () => {
    try {
      if (isPlaying) {
        await stopCurrentSound();
        return;
      }

      console.log('🔊 Starting Play All...');

      const playableAssets = assets.filter((a) => a.source !== 'optimistic');

      if (playableAssets.length === 0) {
        console.error('No audio found to play');
        return;
      }

      // Collect all clips with asset IDs
      const playlist: { uri: string; assetId: string }[] = [];

      for (const asset of playableAssets) {
        const uris = await getAssetAudioUris(asset.id);
        for (const uri of uris) {
          playlist.push({ uri, assetId: asset.id });
        }
      }

      console.log(
        `🔊 Playing ${playlist.length} clips from ${playableAssets.length} assets`
      );

      // Play each clip, waiting for completion
      for (let i = 0; i < playlist.length; i++) {
        const { uri, assetId } = playlist[i]!;

        try {
          console.log(`🔊 [${i + 1}/${playlist.length}] Starting clip`);

          // Step 1: Start playback
          await playSound(uri, assetId);

          // Step 2: Wait for sound to load and begin playing
          await new Promise((r) => setTimeout(r, 200));

          // Step 3: Wait for playback to complete
          await new Promise<void>((resolve) => {
            const checkInterval = setInterval(() => {
              if (!audioContext.isPlaying) {
                clearInterval(checkInterval);
                console.log(`✅ [${i + 1}/${playlist.length}] Done`);
                resolve();
              }
            }, 100);

            // Safety timeout
            setTimeout(() => {
              clearInterval(checkInterval);
              resolve();
            }, 120000);
          });

          // Step 4: Pause before next clip
          await new Promise((r) => setTimeout(r, 300));
        } catch (err) {
          console.error(`❌ Error playing clip ${i + 1}:`, err);
          // Continue to next clip even on error
          await stopCurrentSound();
          await new Promise((r) => setTimeout(r, 300));
        }
      }

      console.log('✅ All playback complete');
    } catch (error) {
      console.error('Failed to play all:', error);
    }
  }, [
    isPlaying,
    assets,
    stopCurrentSound,
    getAssetAudioUris,
    playSound,
    audioContext
  ]);

  // Track segment counts and data for each asset
  const [assetSegmentCounts, setAssetSegmentCounts] = React.useState<
    Map<string, number>
  >(new Map());

  const [assetSegments, setAssetSegments] = React.useState<
    Map<string, { id: string; audio_id: string | null }[]>
  >(new Map());

  // Track durations for each asset (in milliseconds) - loaded lazily in background
  const [assetDurations, setAssetDurations] = React.useState<
    Map<string, number>
  >(new Map());

  // Load segments for all assets (from both local and synced tables)
  React.useEffect(() => {
    const loadSegments = async () => {
      const counts = new Map<string, number>();
      const segments = new Map<
        string,
        { id: string; audio_id: string | null }[]
      >();

      for (const asset of assets) {
        if (asset.source === 'optimistic') {
          counts.set(asset.id, 1);
          continue;
        }

        const queryResult = await system.db.query.asset_content_link.findMany({
          columns: {
            id: true,
            asset_id: true,
            audio: true,
            text: true,
            source_language_id: true
          },
          where: eq(asset_content_link.asset_id, asset.id),
          orderBy: asc(asset_content_link.created_at)
        });

        const contents: { id: string; audio_id: string | null }[] = [];

        queryResult.forEach((row) => {
          contents.push({
            id: row.id,
            audio_id: row.audio?.[0] ?? null
          });
        });

        counts.set(asset.id, contents.length);

        // Store full segment data for assets with multiple segments
        if (contents.length > 1) {
          segments.set(asset.id, contents);
        }
      }

      setAssetSegmentCounts(counts);
      setAssetSegments(segments);
    };

    if (assets.length > 0) {
      void loadSegments();
    }
    // Only re-run when the set of asset IDs changes; avoids loops from identity changes
    // eslint-disable-next-line react-hooks/exhaustive-deps
  }, [assetIdsKey]);

  // Load durations lazily in background - non-blocking, no infinite loops
  React.useEffect(() => {
    const controller = new AbortController();

    void (async () => {
      const newDurations = new Map<string, number>();

      // Get current snapshot of assets to load
      const assetsToLoad = assets.filter(
        (asset) => asset.source !== 'optimistic'
      );

      // Load in background without blocking render
      for (const asset of assetsToLoad) {
        if (controller.signal.aborted) break;

        try {
          const uris = await getAssetAudioUris(asset.id);
          if (uris.length === 0) continue;

          // Calculate total duration for all segments
          let totalDuration = 0;
          for (const uri of uris) {
            if (controller.signal.aborted) break;

            try {
              const { sound } = await Audio.Sound.createAsync({ uri });
              const status = await sound.getStatusAsync();
              await sound.unloadAsync();

              if (status.isLoaded && status.durationMillis) {
                totalDuration += status.durationMillis;
              }
            } catch (err) {
              console.error(`Failed to load duration for URI ${uri}:`, err);
            }
          }

          if (totalDuration > 0 && !controller.signal.aborted) {
            newDurations.set(asset.id, totalDuration);
          }
        } catch (err) {
          console.error(`Failed to load durations for asset ${asset.id}:`, err);
        }
      }

      // Only update state if not aborted
      if (!controller.signal.aborted) {
        setAssetDurations(newDurations);
      }
    })();

    return () => controller.abort();
    // eslint-disable-next-line react-hooks/exhaustive-deps
  }, []); // Only run once on mount

  // Calculate progress percentage for current playing asset
  const playbackProgress = React.useMemo(() => {
    if (!isPlaying || !currentAudioId) return 0;
    if (duration === 0) return 0;

    // Calculate and ensure it reaches 100% at the end
    const raw = (position / duration) * 100;

    // If we're within 50ms of the end, snap to 100%
    if (duration - position < 50) return 100;

    return Math.min(100, Math.max(0, raw));
  }, [isPlaying, currentAudioId, position, duration]);

  // Handle edit button - opens segment management modal
  const handleEditSegments = React.useCallback(
    (assetId: string, assetName: string) => {
      setModalAssetId(assetId);
      setModalAssetName(assetName);
      setShowSegmentModal(true);
    },
    []
  );

  // Handle rename button - opens rename modal
  const handleRenameAsset = React.useCallback(
    (assetId: string, currentName: string | null) => {
      setRenameAssetId(assetId);
      setRenameAssetName(currentName ?? '');
      setShowRenameModal(true);
    },
    []
  );
  // Save renamed asset
  const handleSaveRename = React.useCallback(
    async (newName: string) => {
      if (!renameAssetId) return;

      try {
        // renameAsset will validate that this is a local-only asset
        // and throw if it's synced (immutable)
        await renameAsset(renameAssetId, newName);

        // Invalidate queries to refresh the list
        await queryClient.invalidateQueries({
          queryKey: ['assets'],
          exact: false
        });

        console.log('✅ Asset renamed successfully');
      } catch (error) {
        console.error('❌ Failed to rename asset:', error);
        // TODO: Show error toast to user
        // For now, log the error - it will prevent renaming synced assets
        if (error instanceof Error) {
          console.warn('⚠️ Rename blocked:', error.message);
        }
      }
    },
    [renameAssetId, queryClient]
  );

  // Delete segment
  const handleDeleteSegment = React.useCallback(
    async (segmentId: string) => {
      try {
        const contentTable = resolveTable('asset_content_link', {
          localOverride: true
        });
        await system.db
          .delete(contentTable)
          .where(eq(contentTable.id, segmentId));

        console.log('✅ Segment deleted');

        // Invalidate queries
        await queryClient.invalidateQueries({
          queryKey: ['assets'],
          exact: false
        });
        await system.permAttachmentQueue?.deleteFromQueue(segmentId);
      } catch (error) {
        console.error('Failed to delete segment:', error);
      }
    },
    [queryClient]
  );

  // Get segment URI from attachment queue (checks both local and synced)
  const getSegmentUri = React.useCallback(
    async (audioId: string | null): Promise<string | null> => {
      if (!audioId || !system.permAttachmentQueue) return null;

      try {
        const attachment = await system.powersync.getOptional<{
          id: string;
          local_uri: string | null;
        }>(`SELECT * FROM ${system.permAttachmentQueue.table} WHERE id = ?`, [
          audioId
        ]);

        if (!attachment?.local_uri) {
          console.warn('⚠️ No local_uri found for audio_id:', audioId);
          return null;
        }

        const uri = system.permAttachmentQueue.getLocalUri(
          attachment.local_uri
        );
        console.log(
          '📎 Got segment URI:',
          uri ? 'success' : 'failed',
          'for',
          audioId.slice(0, 8)
        );
        return uri;
      } catch (error) {
        console.error('Failed to get segment URI:', error);
        return null;
      }
    },
    []
  );

  // Play segment
  const handlePlaySegment = React.useCallback(
    async (uri: string, segmentId: string) => {
      try {
        console.log(
          '🔊 Playing segment:',
          segmentId.slice(0, 8),
          'URI:',
          uri.slice(0, 50)
        );
        const isThisSegmentPlaying = isPlaying && currentAudioId === segmentId;
        if (isThisSegmentPlaying) {
          console.log('⏸️ Stopping currently playing segment');
          await stopCurrentSound();
        } else {
          console.log('▶️ Starting playback...');
          await playSound(uri, segmentId);
          console.log('✅ Playback started');
        }
      } catch (error) {
        console.error('❌ Failed to play segment:', error);
      }
    },
    [isPlaying, currentAudioId, playSound, stopCurrentSound]
  );

  // Mock unmerge
  const handleUnmerge = React.useCallback(() => {
    console.log('🔪 Mock: Unmerge verse');
    // TODO: Implement unmerge logic
    alert('Unmerge functionality - Coming soon!');
  }, []);

  // Asset operations
  const handleDeleteLocalAsset = React.useCallback(
    async (assetId: string) => {
      try {
        await audioSegmentService.deleteAudioSegment(assetId);
        await queryClient.invalidateQueries({
          queryKey: ['assets'],
          exact: false
        });
      } catch (e) {
        console.error('Failed to delete local asset', e);
      }
    },
    [queryClient]
  );

  const handleMergeDownLocal = React.useCallback(
    async (index: number) => {
      try {
        const first = assets[index];
        const second = assets[index + 1];
        if (!first || !second || !currentUser) return;
        if (first.source === 'cloud' || second.source === 'cloud') return;

        const contentLocal = resolveTable('asset_content_link', {
          localOverride: true
        });
        const secondContent = await system.db
          .select()
          .from(contentLocal)
          .where(eq(contentLocal.asset_id, second.id));

        for (const c of secondContent) {
          if (!c.audio) continue;
          await system.db.insert(contentLocal).values({
            asset_id: first.id,
            source_language_id: c.source_language_id,
            text: c.text || '',
            audio: c.audio,
            download_profiles: [currentUser.id]
          });
        }

        await audioSegmentService.deleteAudioSegment(second.id);
        await queryClient.invalidateQueries({
          queryKey: ['assets'],
          exact: false
        });
      } catch (e) {
        console.error('Failed to merge local assets', e);
      }
    },
    [assets, currentUser, queryClient]
  );

  const handleBatchMergeSelected = React.useCallback(() => {
    const selectedOrdered = assets.filter(
      (a) => selectedAssetIds.has(a.id) && a.source !== 'cloud'
    );
    if (selectedOrdered.length < 2) return;

    Alert.alert(
      'Merge Assets',
      `Are you sure you want to merge ${selectedOrdered.length} assets? The audio segments will be combined into the first selected asset, and the others will be deleted.`,
      [
        {
          text: 'Cancel',
          style: 'cancel'
        },
        {
          text: 'Merge',
          style: 'destructive',
          onPress: () => {
            void (async () => {
              try {
                if (!currentUser) return;

                const target = selectedOrdered[0]!;
                const rest = selectedOrdered.slice(1);
                const contentLocal = resolveTable('asset_content_link', {
                  localOverride: true
                });

                for (const src of rest) {
                  const srcContent = await system.db
                    .select()
                    .from(contentLocal)
                    .where(eq(contentLocal.asset_id, src.id));

                  for (const c of srcContent) {
                    if (!c.audio) continue;
                    await system.db.insert(contentLocal).values({
                      asset_id: target.id,
                      source_language_id: c.source_language_id,
                      text: c.text || '',
                      audio: c.audio,
                      download_profiles: [currentUser.id]
                    });
                  }

                  await audioSegmentService.deleteAudioSegment(src.id);
                }

                cancelSelection();
                await queryClient.invalidateQueries({
                  queryKey: ['assets'],
                  exact: false
                });

                console.log('✅ Batch merge completed');
              } catch (e) {
                console.error('Failed to batch merge local assets', e);
                Alert.alert(
                  'Error',
                  'Failed to merge assets. Please try again.'
                );
              }
            })();
          }
        }
      ]
    );
  }, [assets, selectedAssetIds, currentUser, cancelSelection, queryClient]);

  const handleBatchDeleteSelected = React.useCallback(() => {
    const selectedOrdered = assets.filter(
      (a) => selectedAssetIds.has(a.id) && a.source !== 'cloud'
    );
    if (selectedOrdered.length < 1) return;

    Alert.alert(
      'Delete Assets',
      `Are you sure you want to delete ${selectedOrdered.length} asset${selectedOrdered.length > 1 ? 's' : ''}? This action cannot be undone.`,
      [
        {
          text: 'Cancel',
          style: 'cancel'
        },
        {
          text: 'Delete',
          style: 'destructive',
          onPress: () => {
            void (async () => {
              try {
                for (const asset of selectedOrdered) {
                  await audioSegmentService.deleteAudioSegment(asset.id);
                }

                cancelSelection();
                await queryClient.invalidateQueries({
                  queryKey: ['assets'],
                  exact: false
                });

                console.log(
                  `✅ Batch delete completed: ${selectedOrdered.length} assets`
                );
              } catch (e) {
                console.error('Failed to batch delete local assets', e);
                Alert.alert(
                  'Error',
                  'Failed to delete assets. Please try again.'
                );
              }
            })();
          }
        }
      ]
    );
  }, [assets, selectedAssetIds, cancelSelection, queryClient]);

  // Render content
  const scrollViewContent = React.useMemo(() => {
    const content: React.ReactNode[] = [];

    // if (assets.length === 0 && pendingSegments.length === 0) {
    //   content.push(
    //     <View key="empty" className="items-center justify-center py-16">
    //       <Text className="text-center text-muted-foreground">
    //         No assets yet. Start recording to create your first asset.
    //       </Text>
    //     </View>
    //   );
    //   return content;
    // }

    // Organize pending by placement index
    const pendingByIndex = new Map<number, typeof pendingSegments>();
    const sortedPending = [...pendingSegments].sort((a, b) => {
      if (a.placementIndex !== b.placementIndex) {
        return a.placementIndex - b.placementIndex;
      }
      return a.createdAt - b.createdAt;
    });

    for (const p of sortedPending) {
      const arr = pendingByIndex.get(p.placementIndex) ?? [];
      arr.push(p);
      pendingByIndex.set(p.placementIndex, arr);
    }

    // Render spacer
    const renderSpacer = (key: string) => {
      if (isWheel) return null;
      const scale = spacerPulse.interpolate({
        inputRange: [0, 1],
        outputRange: [1, 1.3]
      });
      const opacity = spacerPulse.interpolate({
        inputRange: [0, 1],
        outputRange: [0.6, 1]
      });
      return (
        <View key={key} className="items-center justify-center">
          <Animated.View
            style={{ height: spacerHeight, width: '100%' }}
            className="items-center justify-center"
          >
            <Animated.View
              style={{ transform: [{ scale }], opacity }}
              className="h-1.5 w-1.5 rounded-full bg-primary"
            />
          </Animated.View>
        </View>
      );
    };

    // Render pending cards
    const renderPending = (group: typeof pendingSegments | undefined) => {
      if (!group) return;
      for (const p of group) {
        const anim = pendingAnimsRef.current.get(p.tempId);
        content.push(
          <PendingCard key={p.tempId} pending={p} animation={anim} />
        );
      }
    };

    // Leading spacer
    if (!isWheel && assets.length > 0 && insertionIndex === 0) {
      content.push(renderSpacer('spacer-leading'));
    }

    for (let i = 0; i <= assets.length; i++) {
      // Pending before asset i
      renderPending(pendingByIndex.get(i));

      // Asset at i
      if (i < assets.length) {
        const asset = assets[i]!;
        const isSelected = selectedAssetIds.has(asset.id);
        const isThisPlaying = isPlaying && currentAudioId === asset.id;
        const canMergeDown =
          i < assets.length - 1 && assets[i + 1]?.source !== 'cloud';

        const segmentCount = assetSegmentCounts.get(asset.id);
        const duration = assetDurations.get(asset.id);

        content.push(
          <AssetCard
            key={asset.id}
            asset={asset}
            index={i}
            isSelected={isSelected}
            isSelectionMode={isSelectionMode}
            isPlaying={isThisPlaying}
            canMergeDown={canMergeDown}
            progress={isThisPlaying ? playbackProgress : undefined}
            duration={duration}
            segmentCount={segmentCount}
            onPress={() => (isSelectionMode ? toggleSelect(asset.id) : {})}
            onLongPress={() => enterSelection(asset.id)}
            onPlay={handlePlayAsset}
            onDelete={handleDeleteLocalAsset}
            onMerge={handleMergeDownLocal}
            onEdit={handleEditSegments}
            onRename={handleRenameAsset}
          />
        );

        // Render segments nested below if asset has multiple segments
        const hasMultipleSegments = (segmentCount ?? 0) > 1;
        if (hasMultipleSegments && !isSelectionMode) {
          const segments = assetSegments.get(asset.id) || [];
          for (let segIdx = 0; segIdx < segments.length; segIdx++) {
            const segment = segments[segIdx]!;
            const isSegmentPlaying = isPlaying && currentAudioId === segment.id;

            content.push(
              <SegmentCard
                key={segment.id}
                segment={segment}
                index={segIdx}
                isPlaying={isSegmentPlaying}
                onPlay={async () => {
                  const uri = await getSegmentUri(segment.audio_id);
                  if (uri) {
                    await handlePlaySegment(uri, segment.id);
                  }
                }}
                onDelete={async () => {
                  await handleDeleteSegment(segment.id);
                }}
              />
            );
          }
        }

        // Spacer after active pre-insertion item
        if (!isWheel && i === Math.max(0, insertionIndex - 1)) {
          content.push(renderSpacer(`spacer-${asset.id}`));
        }
      }
    }

    // Render any pending cards beyond the last asset (e.g., "insert at end")
    // Check for pending cards at indices beyond assets.length
    for (let i = assets.length + 1; i <= assets.length + 10; i++) {
      const pending = pendingByIndex.get(i);
      if (pending) {
        renderPending(pending);
      }
    }

    return content;
  }, [
    assets,
    pendingSegments,
    selectedAssetIds,
    isSelectionMode,
    isPlaying,
    currentAudioId,
    insertionIndex,
    isWheel,
    spacerHeight,
    spacerPulse,
    pendingAnimsRef,
    playbackProgress,
    assetSegmentCounts,
    assetSegments,
    toggleSelect,
    enterSelection,
    handlePlayAsset,
    handleDeleteLocalAsset,
    handleMergeDownLocal,
    handleEditSegments,
    handlePlaySegment,
    handleDeleteSegment,
    getSegmentUri
  ]);

  return (
    <View className="flex-1 bg-background">
      {/* Header */}
      <View className="flex-row items-center justify-between p-4">
        <View className="flex-row items-center gap-3">
          <Button variant="ghost" size="icon" onPress={onBack}>
            <Icon as={ArrowLeft} />
          </Button>
          <Text className="text-2xl font-bold text-foreground">
            {t('doRecord')}
          </Text>
          <Text className="text-xl font-bold text-foreground">
            {t('assets')} ({assets.length})
          </Text>
          {/* Play All temporarily disabled */}
          {/* {assets.length > 0 && !isSelectionMode && (
          <Button
            variant="outline"
            size="sm"
            onPress={handlePlayAll}
            className="flex-row gap-2"
          >
            <Icon as={isPlaying ? Pause : Play} size={16} />
            <Text className="text-sm">{isPlaying ? 'Stop' : 'Play All'}</Text>
          </Button>
        )} */}
        </View>
      </View>

      <View className="h-full flex-1 p-2">
        {rawAssets.length === 0 && pendingSegments.length === 0 && (
          <View key="empty" className="items-center justify-center py-16">
            <Text className="text-center text-muted-foreground">
              No assets yet. Start recording to create your first asset.
            </Text>
          </View>
        )}
        {/* Scrollable list */}
        {isWheel ? (
          <ArrayInsertionWheel
            ref={setWheelRef}
            className="h-full flex-1"
            value={insertionIndex}
            onChange={handleInsertionChange}
            rowHeight={ROW_HEIGHT}
            bottomInset={footerHeight}
          >
            {scrollViewContent}
          </ArrayInsertionWheel>
        ) : (
          <ArrayInsertionList
            ref={setListRef}
            className="flex-1"
            value={insertionIndex}
            onChange={handleInsertionChange}
            rowHeight={ROW_HEIGHT}
            bottomInset={footerHeight}
          >
            {scrollViewContent}
          </ArrayInsertionList>
        )}
      </View>

      {/* Bottom controls */}
      <View className="absolute bottom-0 left-0 right-0">
        {isSelectionMode ? (
          <View className="px-4">
            <SelectionControls
              selectedCount={selectedAssetIds.size}
              onCancel={cancelSelection}
              onMerge={handleBatchMergeSelected}
              onDelete={handleBatchDeleteSelected}
            />
          </View>
        ) : (
          <RecordingControls
            isRecording={isRecording || isVADRecording}
            onRecordingStart={handleRecordingStart}
            onRecordingStop={handleRecordingStop}
            onRecordingComplete={handleRecordingComplete}
            onLayout={setFooterHeight}
            isVADLocked={isVADLocked}
            onVADLockChange={setIsVADLocked}
            onSettingsPress={() => setShowVADSettings(true)}
            // VAD visual feedback (native module provides energy)
            currentEnergy={currentEnergy}
            vadThreshold={vadThreshold}
          />
        )}
      </View>

      {/* VAD Settings Drawer */}
      <VADSettingsDrawer
        isOpen={showVADSettings}
        onOpenChange={setShowVADSettings}
        threshold={vadThreshold}
        onThresholdChange={setVadThreshold}
        silenceDuration={vadSilenceDuration}
        onSilenceDurationChange={setVadSilenceDuration}
        isVADLocked={isVADLocked}
      />

      {/* Segment management modal */}
      {modalAssetId && (
        <VerseSegmentModal
          isOpen={showSegmentModal}
          onClose={() => setShowSegmentModal(false)}
          assetId={modalAssetId}
          assetName={modalAssetName}
          isMerged={false} // TODO: Detect merged assets
          onPlay={handlePlaySegment}
          onDelete={handleDeleteSegment}
          onUnmerge={handleUnmerge}
          isPlaying={isPlaying}
          currentAudioId={currentAudioId}
        />
      )}

      {/* Rename modal */}
      <RenameAssetModal
        isVisible={showRenameModal}
        currentName={renameAssetName}
        onClose={() => setShowRenameModal(false)}
        onSave={handleSaveRename}
      />
    </View>
  );
}<|MERGE_RESOLUTION|>--- conflicted
+++ resolved
@@ -27,11 +27,7 @@
 import { resolveTable } from '@/utils/dbUtils';
 import { getLocalAttachmentUriOPFS, saveAudioLocally } from '@/utils/fileUtils';
 import { useQueryClient } from '@tanstack/react-query';
-<<<<<<< HEAD
-import { asc, eq } from 'drizzle-orm';
-=======
 import { and, eq, gte } from 'drizzle-orm';
->>>>>>> 88a54149
 import { Audio } from 'expo-av';
 import { ArrowLeft } from 'lucide-react-native';
 import React from 'react';
@@ -325,7 +321,6 @@
   // Reset audio playback on mount only
   React.useEffect(() => {
     void stopCurrentSound();
-    // eslint-disable-next-line react-hooks/exhaustive-deps
   }, []); // Only run on mount
 
   // Keep insertionIndex in valid range (but don't auto-advance during recording)
@@ -1100,7 +1095,6 @@
       void loadSegments();
     }
     // Only re-run when the set of asset IDs changes; avoids loops from identity changes
-    // eslint-disable-next-line react-hooks/exhaustive-deps
   }, [assetIdsKey]);
 
   // Load durations lazily in background - non-blocking, no infinite loops
