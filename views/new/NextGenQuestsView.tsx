import { ProjectDetails } from '@/components/ProjectDetails';
import { ProjectListSkeleton } from '@/components/ProjectListSkeleton';
import { ProjectMembershipModal } from '@/components/ProjectMembershipModal';
import { ProjectSettingsModal } from '@/components/ProjectSettingsModal';
import { LayerType, useStatusContext } from '@/contexts/StatusContext';
import { project, quest } from '@/db/drizzleSchema';
import { system } from '@/db/powersync/system';
import { useCurrentNavigation } from '@/hooks/useAppNavigation';
import { useLocalization } from '@/hooks/useLocalization';
import { useUserPermissions } from '@/hooks/useUserPermissions';
<<<<<<< HEAD
import type { DraftProject } from '@/store/localStore';
import { useLocalStore } from '@/store/localStore';
import { colors, fontSizes, sharedStyles, spacing } from '@/styles/theme';
=======
import {
  borderRadius,
  colors,
  fontSizes,
  sharedStyles,
  spacing
} from '@/styles/theme';
>>>>>>> 039e2259
import { SHOW_DEV_ELEMENTS } from '@/utils/devConfig';
import { BIBLE_TEMPLATE } from '@/utils/projectTemplates';
import { Ionicons } from '@expo/vector-icons';
import { toCompilableQuery } from '@powersync/drizzle-driver';
import { FlashList } from '@shopify/flash-list';
import { and, eq, like, or } from 'drizzle-orm';
import React from 'react';
import {
  ActivityIndicator,
  StyleSheet,
  Text,
  TextInput,
  TouchableOpacity,
  View
} from 'react-native';
import { QuestListItem } from './QuestListItem';
import { useHybridData, useSimpleHybridInfiniteData } from './useHybridData';

type Quest = typeof quest.$inferSelect;
type Project = typeof project.$inferSelect;
type ProjectOrDraft = Project | DraftProject;

// Helper function to safely get creator_id from either project type
const getCreatorId = (project: ProjectOrDraft): string | null => {
  if ('creator_id' in project) {
    return project.creator_id || null;
  }
  return null;
};

export default function NextGenQuestsView() {
  const { t } = useLocalization();
  const { currentProjectId } = useCurrentNavigation();
  const [showMembershipModal, setShowMembershipModal] = React.useState(false);
  const [showProjectDetails, setShowProjectDetails] = React.useState(false);
  const [showSettingsModal, setShowSettingsModal] = React.useState(false);
  const [searchQuery, setSearchQuery] = React.useState('');
  const [debouncedSearchQuery, setDebouncedSearchQuery] = React.useState('');
  const [showDownloadedOnly, setShowDownloadedOnly] = React.useState(false);

  // Debounce the search query
  React.useEffect(() => {
    const timeoutId = setTimeout(() => {
      setDebouncedSearchQuery(searchQuery);
    }, 300); // 300ms delay

    return () => clearTimeout(timeoutId);
  }, [searchQuery]);

  // Check user permissions for settings cog visibility
  const { hasAccess: canManageProject } = useUserPermissions(
    currentProjectId || '',
    'project_settings_cog'
  );

  // Fetch current project data
  const { data: projectData } = useHybridData<Project>({
    dataType: 'project',
    queryKeyParams: [currentProjectId || ''],
    offlineQuery: toCompilableQuery(
      system.db.query.project.findMany({
        where: eq(project.id, currentProjectId || ''),
        limit: 1
      })
    ),
    cloudQueryFn: async () => {
      if (!currentProjectId) return [];
      const { data, error } = await system.supabaseConnector.client
        .from('project')
        .select('*')
        .eq('id', currentProjectId)
        .overrideTypes<Project[]>();
      if (error) throw error;
      return data;
    },
    enableCloudQuery: !!currentProjectId
  });

  const currentProject = projectData[0];

<<<<<<< HEAD
  // Get draft project data for optimistic rendering when project data is still loading
  const draftProjects = useLocalStore((state) => state.draftProjects);
  const currentDraftProject = React.useMemo(() => {
    if (!currentProjectId) return null;
    return draftProjects.find((dp) => dp.id === currentProjectId) || null;
  }, [currentProjectId, draftProjects]);

  // Optimistic virtual quests from local template knowledge for fast-first paint
  const optimisticVirtualQuests = React.useMemo(() => {
    // Use draft project data if available, otherwise use loaded project data
    const projectToUse = currentProject || currentDraftProject;

    if (!projectToUse?.templates?.includes('every-language-bible')) return [];

    // Generate only what we need for the first paint to avoid heavy work on navigation
    const FIRST_PAGE_SIZE = 40; // render the first N only; more will stream via list/infinite data
    const v = BIBLE_TEMPLATE.createQuests(projectToUse.source_language_id)
      .slice(0, FIRST_PAGE_SIZE)
      .map((qt) => ({
        id: `virtual_${qt.name}`,
        name: qt.name,
        description: qt.description ?? null,
        project_id: projectToUse.id,
        creator_id: getCreatorId(projectToUse),
        visible: qt.visible,
        active: true,
        created_at: new Date().toISOString(),
        last_updated: new Date().toISOString(),
        download_profiles: null,
        source: 'localSqlite'
      }));

    // Apply search filtering early
    const query = debouncedSearchQuery.trim().toLowerCase();
    const filtered = query
      ? v.filter(
          (q) =>
            (q.name || '').toLowerCase().includes(query) ||
            (q.description ?? '').toLowerCase().includes(query)
        )
      : v;

    // Do not sort here; leave ordering to FlashList stability and offline query to save CPU on nav
    return filtered;
  }, [
    currentProject?.id,
    currentProject?.templates,
    currentProject?.source_language_id,
    currentProject?.creator_id,
    currentDraftProject?.id,
    currentDraftProject?.templates,
    currentDraftProject?.source_language_id,
    currentDraftProject?.creator_id,
    debouncedSearchQuery
  ]);

  // Draft quests from local store (created during draft flows), keyed by project
  const draftQuests = useLocalStore((state) => state.draftQuests);
  const optimisticLocalDraftQuests = React.useMemo(() => {
    // Use draft project data if available, otherwise use loaded project data
    const projectToUse = currentProject || currentDraftProject;
    if (!projectToUse?.id) return [];

    const drafts = draftQuests
      .filter((dq) => dq.project_id === projectToUse.id)
      .map((dq) => ({
        id: dq.id,
        name: dq.name,
        description: dq.description ?? null,
        project_id: projectToUse.id,
        creator_id: getCreatorId(projectToUse),
        visible: dq.visible,
        active: true,
        created_at: dq.created_at.toISOString(),
        last_updated: dq.last_updated.toISOString(),
        download_profiles: null,
        source: 'localDraft'
      }));

    // Apply search filtering to drafts
    const query = debouncedSearchQuery.trim().toLowerCase();
    const filtered = query
      ? drafts.filter(
          (q) =>
            (q.name || '').toLowerCase().includes(query) ||
            (q.description ?? '').toLowerCase().includes(query)
        )
      : drafts;

    // Sort
    filtered.sort((a, b) =>
      a.name.localeCompare(b.name, undefined, {
        numeric: true,
        sensitivity: 'base'
      })
    );
    return filtered;
  }, [
    currentProject?.id,
    currentProject?.creator_id,
    currentDraftProject?.id,
    currentDraftProject?.creator_id,
    draftQuests,
    debouncedSearchQuery
  ]);
=======
  const currentStatus = useStatusContext();
  currentStatus.layerStatus(LayerType.PROJECT, currentProjectId || '');
  const { showInvisibleContent } = currentStatus;
>>>>>>> 039e2259

  const {
    data,
    fetchNextPage,
    hasNextPage,
    isFetchingNextPage,
    isLoading,
    isOnline,
    isFetching
  } = useSimpleHybridInfiniteData<Quest>(
    'quests',
    [currentProjectId || '', debouncedSearchQuery], // Use debounced search query
    // Offline query function
    async ({ pageParam, pageSize }) => {
      if (!currentProjectId) return [];

      const offset = pageParam * pageSize;

      // Build where conditions
      const baseCondition = eq(quest.project_id, currentProjectId);

      // Add search filtering for offline
      const whereConditions = and(
        baseCondition,
        debouncedSearchQuery.trim()
          ? or(
              like(quest.name, `%${debouncedSearchQuery}%`),
              like(quest.description, `%${debouncedSearchQuery}%`)
            )
          : undefined,
        !showInvisibleContent ? eq(quest.visible, true) : undefined
      );

      // Default paginated fetch
      let quests = await system.db.query.quest.findMany({
        where: whereConditions,
        limit: pageSize,
        offset
      });

      // For templated projects, build a full combined list (materialized + virtual) and then slice by offset/pageSize
      const projectToUse = currentProject || currentDraftProject;
      if (projectToUse?.templates?.includes('every-language-bible')) {
        // Fetch all materialized quests for this project (for dedup + ordering)
        const allMaterialized = await system.db.query.quest.findMany({
          where: baseCondition
        });

        // Apply search filter to materialized as well to keep ordering consistent
        const filteredMaterialized = debouncedSearchQuery.trim()
          ? allMaterialized.filter(
              (q) =>
                (q.name || '')
                  .toLowerCase()
                  .includes(debouncedSearchQuery.trim().toLowerCase()) ||
                (q.description ?? '')
                  .toLowerCase()
                  .includes(debouncedSearchQuery.trim().toLowerCase())
            )
          : allMaterialized;

        // Generate template virtual quests and filter
        const templateQuests = BIBLE_TEMPLATE.createQuests(
          projectToUse.source_language_id
        ).map((qt) => ({
          id: `virtual_${qt.name}`,
          name: qt.name,
          description: qt.description ?? null,
          project_id: currentProjectId,
          creator_id: getCreatorId(projectToUse),
          visible: qt.visible,
          active: true,
          created_at: new Date().toISOString(),
          last_updated: new Date().toISOString(),
          download_profiles: null,
          source: 'localSqlite'
        }));

        const existingNames = new Set(filteredMaterialized.map((q) => q.name));
        const virtuals = templateQuests.filter(
          (tq) => !existingNames.has(tq.name)
        );
        const filteredVirtuals = debouncedSearchQuery.trim()
          ? virtuals.filter(
              (v) =>
                (v.name || '')
                  .toLowerCase()
                  .includes(debouncedSearchQuery.trim().toLowerCase()) ||
                (v.description ?? '')
                  .toLowerCase()
                  .includes(debouncedSearchQuery.trim().toLowerCase())
            )
          : virtuals;

        // Combine full list and sort naturally once
        const combinedFull = [
          ...filteredMaterialized,
          ...filteredVirtuals
        ].sort((a, b) =>
          a.name.localeCompare(b.name, undefined, {
            numeric: true,
            sensitivity: 'base'
          })
        );

        // Slice by offset/pageSize for this page
        quests = combinedFull.slice(offset, offset + pageSize);
      }

      return quests;
    },
    // Cloud query function
    async ({ pageParam, pageSize }) => {
      if (!currentProjectId) return [];

      const from = pageParam * pageSize;
      const to = from + pageSize - 1;

      let query = system.supabaseConnector.client
        .from('quest')
        .select('*')
        .eq('project_id', currentProjectId);

      if (!showInvisibleContent) {
        query = query.eq('visible', true);
      }

      // Add search filtering
      if (debouncedSearchQuery.trim()) {
        query = query.or(
          `name.ilike.%${debouncedSearchQuery}%,description.ilike.%${debouncedSearchQuery}%`
        );
      }

      const { data, error } = await query
        .range(from, to)
        .overrideTypes<Quest[]>();

      if (error) throw error;
      return data;
    },
    20 // pageSize
  );

  // Flatten pages; preserve ordering from pages (already sorted in offline query)
  const quests = React.useMemo(() => {
    const allQuests = data.pages.flatMap((page) => page.data);
    return allQuests;
  }, [data.pages]);

  // Filter quests based on download status
  const filteredQuests = React.useMemo(() => {
    if (showDownloadedOnly) {
      return quests.filter((quest) => quest.source === 'localSqlite');
    }
    return quests;
  }, [quests, showDownloadedOnly]);

  const renderItem = React.useCallback(
    ({ item }: { item: Quest & { source?: string } }) => (
      <QuestListItem quest={item} />
    ),
    []
  );

  const keyExtractor = React.useCallback(
    (item: Quest & { source?: string }) => item.id,
    []
  );

  const onEndReached = React.useCallback(() => {
    if (hasNextPage && !isFetchingNextPage) {
      fetchNextPage();
    }
  }, [hasNextPage, isFetchingNextPage, fetchNextPage]);

  const renderFooter = React.useCallback(() => {
    if (!isFetchingNextPage) return null;

    return (
      <View style={styles.loadingFooter}>
        <ActivityIndicator size="small" color={colors.primary} />
      </View>
    );
  }, [isFetchingNextPage]);

  const statusText = React.useMemo(() => {
    const downloadedCount = quests.filter(
      (q) => q.source === 'localSqlite'
    ).length;
    const cloudCount = quests.filter(
      (q) => q.source === 'cloudSupabase'
    ).length;

    return `${isOnline ? '🟢' : '🔴'} Available: ${downloadedCount} | Needs Download: ${cloudCount} | Total: ${quests.length}`;
  }, [isOnline, quests]);

  if (
    isLoading &&
    !searchQuery &&
    optimisticVirtualQuests.length === 0 &&
    optimisticLocalDraftQuests.length === 0
  ) {
    return <ProjectListSkeleton />;
  }

  if (!currentProjectId) {
    return (
      <View style={sharedStyles.container}>
        <Text style={sharedStyles.title}>{t('noProjectSelected')}</Text>
      </View>
    );
  }

  return (
    <View style={sharedStyles.container}>
      <Text style={sharedStyles.title}>{t('quests')}</Text>

      {/* Search Bar */}
      <View style={styles.searchContainer}>
        <TextInput
          style={styles.searchInput}
          placeholder={t('search')}
          value={searchQuery}
          onChangeText={setSearchQuery}
          placeholderTextColor={colors.textSecondary}
        />
        <View style={styles.searchIconContainer}>
          <Ionicons name="search" size={20} color={colors.textSecondary} />
        </View>
        {/* Show loading indicator in search bar when searching */}
        {isFetching && searchQuery && (
          <View style={styles.searchLoadingContainer}>
            <ActivityIndicator size="small" color={colors.primary} />
          </View>
        )}
        <TouchableOpacity
          style={[styles.filterButton]}
          onPress={() => setShowDownloadedOnly(!showDownloadedOnly)}
        >
          <Ionicons
            size={20}
            name={showDownloadedOnly ? 'funnel' : 'funnel-outline'}
            color={colors.text}
            style={{ zIndex: 1 }}
          />
          {showDownloadedOnly && (
            <>
              {/* This first icon is to put the icon background white */}
              <Ionicons
                size={16}
                name="ellipse"
                style={[styles.backgroundBox]}
                color={colors.text}
              />
              <Ionicons
                size={16}
                name="checkmark-circle"
                style={[styles.checkIcon]}
                color={colors.primary}
              />
            </>
          )}
        </TouchableOpacity>
      </View>

      {/* eslint-disable-next-line @typescript-eslint/no-unnecessary-condition */}
      {SHOW_DEV_ELEMENTS && (
        <Text
          style={{
            color: colors.textSecondary,
            fontSize: fontSizes.small,
            marginBottom: spacing.small
          }}
        >
          {statusText}
        </Text>
      )}

      {/* Show skeleton only on initial load, not during search */}
      {isLoading && searchQuery ? (
        <View style={styles.searchingContainer}>
          <ActivityIndicator size="large" color={colors.primary} />
          <Text style={styles.searchingText}>{t('searching')}</Text>
        </View>
      ) : (
        <View style={{ flex: 1 }}>
          <FlashList
            data={
              isLoading &&
              (optimisticVirtualQuests.length > 0 ||
                optimisticLocalDraftQuests.length > 0)
                ? [...optimisticLocalDraftQuests, ...optimisticVirtualQuests]
                : filteredQuests
            }
            renderItem={renderItem}
            keyExtractor={keyExtractor}
            showsVerticalScrollIndicator={false}
            contentContainerStyle={styles.listContainer}
            onEndReached={onEndReached}
            onEndReachedThreshold={0.5}
            ListFooterComponent={renderFooter}
            ListEmptyComponent={
              <View style={styles.emptyContainer}>
                <Text style={styles.emptyText}>
                  {searchQuery ? t('noQuestsFound') : t('noQuestsAvailable')}
                </Text>
              </View>
            }
          />
        </View>
      )}

      {/* Floating action buttons */}
      <View style={styles.floatingButtonContainer}>
        <View style={styles.floatingButtonRow}>
          {/* Settings Button - Only visible to owners */}
          {canManageProject && (
            <TouchableOpacity
              onPress={() => setShowSettingsModal(true)}
              style={[styles.floatingButton, styles.secondaryFloatingButton]}
            >
              <Ionicons name="settings" size={24} color={colors.text} />
            </TouchableOpacity>
          )}

          {/* Project Details Button */}
          <TouchableOpacity
            onPress={() => setShowProjectDetails(true)}
            style={[styles.floatingButton, styles.secondaryFloatingButton]}
          >
            <Ionicons name="information-circle" size={24} color={colors.text} />
          </TouchableOpacity>

          {/* Membership Button */}
          <TouchableOpacity
            onPress={() => setShowMembershipModal(true)}
            style={styles.floatingButton}
          >
            <Ionicons name="people" size={24} color={colors.text} />
          </TouchableOpacity>
        </View>
      </View>

      {/* Membership Modal */}
      <ProjectMembershipModal
        isVisible={showMembershipModal}
        onClose={() => setShowMembershipModal(false)}
        projectId={currentProjectId || ''}
      />

      {/* Project Details Modal */}
      {showProjectDetails && currentProject && (
        <ProjectDetails
          project={currentProject}
          onClose={() => setShowProjectDetails(false)}
        />
      )}

      {/* Settings Modal - Only for owners */}
      {canManageProject && (
        <ProjectSettingsModal
          isVisible={showSettingsModal}
          onClose={() => setShowSettingsModal(false)}
          projectId={currentProjectId || ''}
        />
      )}
    </View>
  );
}

export const styles = StyleSheet.create({
  listContainer: {
    paddingVertical: spacing.small
  },
  listItem: {
    backgroundColor: colors.inputBackground,
    borderRadius: 8,
    padding: spacing.medium,
    marginBottom: spacing.small,
    gap: spacing.xsmall
  },
  questName: {
    color: colors.text,
    fontSize: fontSizes.large,
    fontWeight: 'bold'
  },
  description: {
    color: colors.text,
    fontSize: fontSizes.medium,
    opacity: 0.8
  },
  loadingFooter: {
    paddingVertical: spacing.medium,
    alignItems: 'center'
  },
  searchContainer: {
    flexDirection: 'row',
    alignItems: 'center',
    marginBottom: spacing.medium,
    position: 'relative',
    gap: spacing.small
  },
  searchInput: {
    flex: 1,
    backgroundColor: colors.inputBackground,
    borderRadius: 8,
    paddingHorizontal: spacing.medium,
    paddingVertical: spacing.small,
    paddingLeft: 40, // Make room for search icon
    color: colors.text,
    fontSize: fontSizes.medium
  },
  searchIconContainer: {
    position: 'absolute',
    left: spacing.small,
    top: 0,
    bottom: 0,
    justifyContent: 'center',
    alignItems: 'center',
    width: 30
  },
  floatingButton: {
    backgroundColor: colors.primary,
    borderRadius: 28,
    width: 56,
    height: 56,
    justifyContent: 'center',
    alignItems: 'center',
    shadowColor: '#000',
    shadowOffset: { width: 0, height: 2 },
    shadowOpacity: 0.25,
    shadowRadius: 3.84,
    elevation: 5
  },
  floatingButtonContainer: {
    position: 'absolute',
    bottom: spacing.large,
    right: spacing.large,
    gap: spacing.small
  },
  floatingButtonRow: {
    flexDirection: 'row',
    gap: spacing.small
  },
  secondaryFloatingButton: {
    backgroundColor: colors.inputBackground
  },
  settingsFloatingButton: {
    backgroundColor: colors.backgroundSecondary,
    borderWidth: 1,
    borderColor: colors.inputBorder
  },
  searchLoadingContainer: {
    position: 'absolute',
    right: spacing.small,
    top: 0,
    bottom: 0,
    justifyContent: 'center',
    alignItems: 'center',
    width: 30
  },
  searchingContainer: {
    flex: 1,
    justifyContent: 'center',
    alignItems: 'center',
    paddingTop: spacing.xlarge
  },
  searchingText: {
    marginTop: spacing.medium,
    color: colors.textSecondary,
    fontSize: fontSizes.medium
  },
  emptyContainer: {
    flex: 1,
    justifyContent: 'center',
    alignItems: 'center',
    paddingVertical: spacing.xlarge
  },
  emptyText: {
    color: colors.textSecondary,
    fontSize: fontSizes.medium
  },
  filterButton: {
    position: 'absolute',
    right: spacing.small,
    padding: spacing.small,
    borderRadius: borderRadius.small
  },
  backgroundBox: {
    position: 'absolute',
    padding: 2,
    borderRadius: borderRadius.small,
    right: 0,
    zIndex: 1000
  },
  checkIcon: {
    position: 'absolute',
    padding: 2,
    borderRadius: borderRadius.small,
    right: 0,
    zIndex: 1000
  }
});<|MERGE_RESOLUTION|>--- conflicted
+++ resolved
@@ -8,11 +8,8 @@
 import { useCurrentNavigation } from '@/hooks/useAppNavigation';
 import { useLocalization } from '@/hooks/useLocalization';
 import { useUserPermissions } from '@/hooks/useUserPermissions';
-<<<<<<< HEAD
 import type { DraftProject } from '@/store/localStore';
 import { useLocalStore } from '@/store/localStore';
-import { colors, fontSizes, sharedStyles, spacing } from '@/styles/theme';
-=======
 import {
   borderRadius,
   colors,
@@ -20,7 +17,6 @@
   sharedStyles,
   spacing
 } from '@/styles/theme';
->>>>>>> 039e2259
 import { SHOW_DEV_ELEMENTS } from '@/utils/devConfig';
 import { BIBLE_TEMPLATE } from '@/utils/projectTemplates';
 import { Ionicons } from '@expo/vector-icons';
@@ -101,7 +97,6 @@
 
   const currentProject = projectData[0];
 
-<<<<<<< HEAD
   // Get draft project data for optimistic rendering when project data is still loading
   const draftProjects = useLocalStore((state) => state.draftProjects);
   const currentDraftProject = React.useMemo(() => {
@@ -207,11 +202,9 @@
     draftQuests,
     debouncedSearchQuery
   ]);
-=======
   const currentStatus = useStatusContext();
   currentStatus.layerStatus(LayerType.PROJECT, currentProjectId || '');
   const { showInvisibleContent } = currentStatus;
->>>>>>> 039e2259
 
   const {
     data,
