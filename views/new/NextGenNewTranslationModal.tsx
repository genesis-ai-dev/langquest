import AudioRecorder from '@/components/AudioRecorder';
import {
  Drawer,
  DrawerClose,
  DrawerContent,
  DrawerFooter,
  DrawerHeader,
  DrawerScrollView,
  DrawerTitle
} from '@/components/ui/drawer';
import {
  Form,
  FormControl,
  FormField,
  FormItem,
  FormMessage,
  FormSubmit,
  transformInputProps
} from '@/components/ui/form';
import { Icon } from '@/components/ui/icon';
import { Tabs, TabsContent, TabsList, TabsTrigger } from '@/components/ui/tabs';
import { Text } from '@/components/ui/text';
import { Textarea } from '@/components/ui/textarea';
import { useAuth } from '@/contexts/AuthContext';
import type { asset_content_link, language } from '@/db/drizzleSchema';
import { system } from '@/db/powersync/system';
import { useAppNavigation } from '@/hooks/useAppNavigation';
import { useLocalization } from '@/hooks/useLocalization';
import { useNetworkStatus } from '@/hooks/useNetworkStatus';
import { resolveTable } from '@/utils/dbUtils';
import { SHOW_DEV_ELEMENTS } from '@/utils/devConfig';
import { deleteIfExists } from '@/utils/fileUtils';
import { zodResolver } from '@hookform/resolvers/zod';
import { useMutation } from '@tanstack/react-query';
import { MicIcon, TextIcon } from 'lucide-react-native';
import React, { useState } from 'react';
import { useForm, useWatch } from 'react-hook-form';
import { Alert, View } from 'react-native';
import { z } from 'zod';
type AssetContent = typeof asset_content_link.$inferSelect;

interface NextGenNewTranslationModalProps {
  visible: boolean;
  onClose: () => void;
  onSuccess?: () => void;
  assetId: string;
  assetName?: string | null;
  assetContent?: AssetContent[];
  sourceLanguage?: typeof language.$inferSelect | null;
  translationLanguageId: string; // The language of the new translation asset being created
}

type TranslationType = 'text' | 'audio';

export default function NextGenNewTranslationModal({
  visible,
  onClose,
  onSuccess,
  assetId,
  assetName,
  assetContent,
  sourceLanguage,
  translationLanguageId
}: NextGenNewTranslationModalProps) {
  const { currentProjectId, currentQuestId } = useAppNavigation();
  const { t } = useLocalization();
  const { currentUser } = useAuth();
  const isOnline = useNetworkStatus();
  const [translationType, setTranslationType] =
    useState<TranslationType>('text');

  // Debug logging for context
  React.useEffect(() => {
    if (visible) {
      console.log('[NEW TRANSLATION MODAL] Modal opened with context:', {
        assetId,
        currentQuestId,
        currentProjectId,
        translationLanguageId,
        hasCurrentUser: !!currentUser
      });

      if (!translationLanguageId) {
        console.error(
          '[NEW TRANSLATION MODAL] ERROR: translationLanguageId is empty! This should never happen.'
        );
      }
    }
  }, [
    visible,
    assetId,
    currentQuestId,
    currentProjectId,
    translationLanguageId,
    currentUser
  ]);

  // Simpler schema - just validate that fields exist when provided
  const translationSchema = z.object({
    text: z.string().trim().optional(),
    audioUri: z.string().optional()
  });

  type TranslationFormData = z.infer<typeof translationSchema>;

  const form = useForm<TranslationFormData>({
    defaultValues: {
      text: '',
      audioUri: ''
    },
    resolver: zodResolver(translationSchema),
    disabled: !currentUser?.id
  });

  const subscription = useWatch({ control: form.control });
  const isValid =
    (translationType === 'text' && !!subscription.text) ||
    (translationType === 'audio' && !!subscription.audioUri);

  // Reset form when modal opens
  React.useEffect(() => {
    if (visible) {
      form.reset();
    }
  }, [visible, form]);

  const { mutateAsync: createTranslation } = useMutation({
    mutationFn: async (data: TranslationFormData) => {
      console.log('[CREATE TRANSLATION] Starting with data:', {
        translationType,
        hasText: !!data.text,
        hasAudioUri: !!data.audioUri,
        audioUri: data.audioUri?.substring(0, 50),
        translationLanguageId,
        currentProjectId,
        currentQuestId
      });

      // Validate that the appropriate field is filled based on translation type
      if (translationType === 'text' && !data.text) {
        throw new Error(t('enterTranslation'));
      }
      if (translationType === 'audio' && !data.audioUri) {
        throw new Error('Please record audio');
      }

      // Validate required context - these should never be missing if the modal opened correctly
      if (!translationLanguageId) {
        throw new Error(
          'Translation language is missing. This is an unexpected error.'
        );
      }
      if (!currentProjectId) {
        throw new Error(
          'Project context is missing. This is an unexpected error.'
        );
      }
      if (!currentQuestId) {
        throw new Error(
          'Quest context is missing. This is an unexpected error.'
        );
      }

      let audioAttachment: string | null = null;
      if (data.audioUri && system.permAttachmentQueue) {
        // Validate that the audio URI is not a blob URL
        if (data.audioUri.includes('blob:')) {
          throw new Error(
            'Audio recording failed to save locally. Please try recording again.'
          );
        }

        console.log('[CREATE TRANSLATION] Saving audio to permanent queue...');
        const attachment = await system.permAttachmentQueue.saveAudio(
          data.audioUri
        );
        audioAttachment = attachment.filename;
        console.log('[CREATE TRANSLATION] Audio saved:', audioAttachment);
      }

      console.log('[CREATE TRANSLATION] Starting transaction...');
      await system.db.transaction(async (tx) => {
        // Create a new asset that points to the original asset (translation variant)
        // In the new schema: translation = asset with source_asset_id pointing to original
        console.log(
          '[CREATE TRANSLATION] Inserting asset (translation variant)...'
        );
        const [newAsset] = await tx
          .insert(resolveTable('asset')) // only insert into synced table
          .values({
            source_asset_id: assetId, // Points to the original asset being translated
            source_language_id: translationLanguageId, // The language this translation is IN
            project_id: currentProjectId,
            creator_id: currentUser!.id,
            download_profiles: [currentUser!.id]
          })
          .returning();

        if (!newAsset) {
          throw new Error('Failed to insert asset');
        }
        console.log(
          '[CREATE TRANSLATION] Translation asset created:',
          newAsset.id
        );

        // Create asset_content_link with the actual text/audio content
        const contentValues: {
          asset_id: string;
          source_language_id: string;
          download_profiles: string[];
          text?: string;
          audio?: string[];
        } = {
          asset_id: newAsset.id,
          source_language_id: translationLanguageId,
          download_profiles: [currentUser!.id]
        };

        // Add text or audio depending on translation type
        if (translationType === 'text' && data.text) {
          contentValues.text = data.text;
        } else if (translationType === 'audio' && audioAttachment) {
          contentValues.audio = [audioAttachment];
        }

        console.log(
          '[CREATE TRANSLATION] Inserting asset_content_link:',
          JSON.stringify(contentValues, null, 2)
        );

        await tx
          .insert(resolveTable('asset_content_link'))
          .values(contentValues);

        console.log('[CREATE TRANSLATION] Content link created');

        // Create quest_asset_link (composite primary key: quest_id + asset_id, no id field)
        console.log('[CREATE TRANSLATION] Inserting quest_asset_link...');
        await tx.insert(resolveTable('quest_asset_link')).values({
          quest_id: currentQuestId,
          asset_id: newAsset.id,
          download_profiles: [currentUser!.id]
        });

        console.log('[CREATE TRANSLATION] Quest asset link created');
      });

      console.log('[CREATE TRANSLATION] Transaction complete!');
    },
    onSuccess: () => {
      form.reset();
      Alert.alert(t('success'), t('translationSubmittedSuccessfully'));
      onSuccess?.();
      onClose();
    },
    onError: (error) => {
      console.error('[CREATE TRANSLATION] Error creating translation:', error);
      console.error('[CREATE TRANSLATION] Error stack:', error.stack);
      Alert.alert(
        t('error'),
        t('failedCreateTranslation') + '\n\n' + error.message
      );
    }
  });

  const handleClose = () => {
    // Clean up audio file if exists
    const audioUri = form.getValues('audioUri');
    if (audioUri) void deleteIfExists(audioUri);
    form.reset();
    onClose();
  };

  // Get first content text as preview
  const contentPreview = assetContent?.[0]?.text || '';

  return (
<<<<<<< HEAD
    <Drawer
      open={visible}
      onOpenChange={(open) => !open && handleClose()}
      snapPoints={[200, 900]}
    >
=======
    <Drawer open={visible} onOpenChange={(open) => !open && handleClose()}>
>>>>>>> 6720a707
      <DrawerContent className="pb-safe">
        <Form {...form}>
          <DrawerHeader>
            <DrawerTitle>{t('newTranslation')}</DrawerTitle>
          </DrawerHeader>

          <DrawerScrollView className="pb-safe flex-1 flex-col gap-4 px-4">
            {/* Translation Type Tabs */}
            <Tabs
              value={translationType}
              onValueChange={(value) =>
                setTranslationType(value as TranslationType)
              }
            >
              <TabsList className="w-full flex-row">
                <TabsTrigger value="text" className="flex-1 items-center py-2">
                  <Icon as={TextIcon} size={20} />
                  <Text className="text-base">{t('text')}</Text>
                </TabsTrigger>
                <TabsTrigger value="audio" className="flex-1 items-center py-2">
                  <Icon as={MicIcon} size={20} />
                  <Text className="text-base">{t('audio')}</Text>
                </TabsTrigger>
              </TabsList>

              {/* Asset Info */}
              <View className="flex-col gap-1">
                <Text className="text-lg font-bold text-foreground">
                  {assetName || t('unknown')}
                </Text>
                <Text className="text-sm text-muted-foreground">
                  {sourceLanguage?.native_name ||
                    sourceLanguage?.english_name ||
                    t('unknown')}{' '}
                  → {t('targetLanguage')}
                </Text>
              </View>

              {/* Source Content Preview */}
              {contentPreview ? (
                <View className="gap-1 rounded-lg bg-muted p-4">
                  <Text className="text-sm text-muted-foreground">
                    {t('source')}:
                  </Text>
                  <Text
                    className="text-base leading-6 text-foreground"
                    numberOfLines={3}
                  >
                    {contentPreview}
                  </Text>
                </View>
              ) : null}

              {/* Translation Input */}
              <View className="flex-col gap-2">
                <Text className="text-base font-bold text-foreground">
                  {t('your')}{' '}
                  {translationType === 'text' ? t('translation') : t('audio')}:
                </Text>

                <TabsContent value="text" className="min-h-36">
                  <FormField
                    control={form.control}
                    name="text"
                    render={({ field }) => (
                      <FormItem>
                        <FormControl>
                          <Textarea
                            {...transformInputProps(field)}
                            placeholder={t('enterTranslation')}
                            drawerInput
                          />
                        </FormControl>
                        <FormMessage />
                      </FormItem>
                    )}
                  />
                </TabsContent>

                <TabsContent value="audio" className="min-h-36">
                  <FormField
                    control={form.control}
                    name="audioUri"
                    render={({ field }) => (
                      <FormItem>
                        <FormControl>
                          <AudioRecorder
                            onRecordingComplete={field.onChange}
                            resetRecording={() => field.onChange(null)}
                          />
                        </FormControl>
                        <FormMessage />
                      </FormItem>
                    )}
                  />
                </TabsContent>
              </View>
            </Tabs>

            {/* Network Status */}
            {/* eslint-disable-next-line @typescript-eslint/no-unnecessary-condition */}
            {SHOW_DEV_ELEMENTS && (
              <View>
                <Text className="text-center text-sm text-muted-foreground">
                  {isOnline ? `🟢 ${t('online')}` : `🔴 ${t('offline')}`} -{' '}
                  {t('readyToSubmit')}
                </Text>
              </View>
            )}
          </DrawerScrollView>

          <DrawerFooter>
            <FormSubmit
              disabled={!isValid}
              onPress={form.handleSubmit(
                (data) => {
                  console.log(
                    '[CREATE TRANSLATION] Form validation passed, submitting:',
                    {
                      translationType,
                      hasText: !!data.text,
                      hasAudioUri: !!data.audioUri,
                      audioUri: data.audioUri?.substring(0, 100)
                    }
                  );
                  return createTranslation(data);
                },
                (errors) => {
                  console.error(
                    '[CREATE TRANSLATION] Form validation failed:',
                    {
                      errors,
                      translationType,
                      formValues: form.getValues()
                    }
                  );
                  Alert.alert(t('error'), t('fillFields'));
                }
              )}
            >
              <Text className="text-base font-bold">{t('createObject')}</Text>
            </FormSubmit>
            <DrawerClose>
              <Text>{t('cancel')}</Text>
            </DrawerClose>
          </DrawerFooter>
        </Form>
      </DrawerContent>
    </Drawer>
  );
}<|MERGE_RESOLUTION|>--- conflicted
+++ resolved
@@ -276,15 +276,7 @@
   const contentPreview = assetContent?.[0]?.text || '';
 
   return (
-<<<<<<< HEAD
-    <Drawer
-      open={visible}
-      onOpenChange={(open) => !open && handleClose()}
-      snapPoints={[200, 900]}
-    >
-=======
     <Drawer open={visible} onOpenChange={(open) => !open && handleClose()}>
->>>>>>> 6720a707
       <DrawerContent className="pb-safe">
         <Form {...form}>
           <DrawerHeader>
