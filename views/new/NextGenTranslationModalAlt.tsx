import AudioPlayer from '@/components/AudioPlayer';
import { ReportModal } from '@/components/NewReportModal';
import { PrivateAccessGate } from '@/components/PrivateAccessGate';
import { TranslationSettingsModal } from '@/components/TranslationSettingsModal';
import { Alert, AlertTitle } from '@/components/ui/alert';
import { Button } from '@/components/ui/button';
import { Icon } from '@/components/ui/icon';
import { Text } from '@/components/ui/text';
import { Textarea } from '@/components/ui/textarea';
import { useAudio } from '@/contexts/AudioContext';
import { useAuth } from '@/contexts/AuthContext';
import { LayerType, useStatusContext } from '@/contexts/StatusContext';
import type { LayerStatus } from '@/database_services/types';
import { voteService } from '@/database_services/voteService';
import type { asset_content_link } from '@/db/drizzleSchema';
import { asset } from '@/db/drizzleSchema';
import { system } from '@/db/powersync/system';
import { useProjectById } from '@/hooks/db/useProjects';
import { useAppNavigation } from '@/hooks/useAppNavigation';
import { useAttachmentStates } from '@/hooks/useAttachmentStates';
import { useLocalization } from '@/hooks/useLocalization';
import { useNetworkStatus } from '@/hooks/useNetworkStatus';
import { useHasUserReported } from '@/hooks/useReports';
import { useLocalStore } from '@/store/localStore';
import { resolveTable } from '@/utils/dbUtils';
import { SHOW_DEV_ELEMENTS } from '@/utils/featureFlags';
import { getLocalAttachmentUriWithOPFS } from '@/utils/fileUtils';
import { cn, getThemeColor } from '@/utils/styleUtils';
import { Ionicons } from '@expo/vector-icons';
import { toCompilableQuery } from '@powersync/drizzle-driver';
import { useMutation, useQueryClient } from '@tanstack/react-query';
import { eq } from 'drizzle-orm';
import {
  FlagIcon,
  LockIcon,
  PencilIcon,
  SettingsIcon,
  ThumbsDownIcon,
  ThumbsUpIcon,
  UserCircleIcon,
  XIcon
} from 'lucide-react-native';
import React, { useEffect, useState } from 'react';
import {
  ActivityIndicator,
  Modal,
  Pressable,
  Alert as RNAlert,
  TouchableWithoutFeedback,
  View
} from 'react-native';
import {
  KeyboardAwareScrollView,
  KeyboardToolbar
} from 'react-native-keyboard-controller';
import { useHybridData } from './useHybridData';

interface NextGenTranslationModalProps {
  open: boolean;
  onOpenChange: (open: boolean) => void;
  assetId: string;
  onVoteSuccess?: () => void;
  canVote?: boolean;
  isPrivateProject?: boolean;
  projectId?: string;
  projectName?: string;
}

function useNextGenTranslation(assetId: string) {
  const { isAuthenticated } = useAuth();
  const isPowerSyncReady = React.useMemo(
    () => system.isPowerSyncInitialized(),
    []
  );

  // Only create offline query if PowerSync is initialized and user is authenticated
  const offlineQuery = React.useMemo(() => {
    if (!isPowerSyncReady || !isAuthenticated) {
      return 'SELECT * FROM asset WHERE 1=0' as any;
    }
    return toCompilableQuery(
      system.db.query.asset.findFirst({
        where: eq(asset.id, assetId),
        with: {
          content: true,
          votes: true
        }
      })
    );
  }, [assetId, isPowerSyncReady, isAuthenticated]);

  return useHybridData<
    Omit<typeof asset.$inferSelect, 'images'> & {
      images: string[];
      content: (typeof asset_content_link.$inferSelect)[];
      votes: {
        id: string;
        asset_id: string;
        creator_id: string;
        polarity: 'up' | 'down';
        active: boolean;
        created_at: string;
      }[];
    }
  >({
    dataType: 'translation',
    queryKeyParams: [assetId],
    offlineQuery,
    cloudQueryFn: async () => {
      if (!assetId) return [];

      // Fetch asset with content and votes from Supabase
      const { data, error } = await system.supabaseConnector.client
        .from('asset')
        .select(
          `
          *,
          content:asset_content_link (
            *
          ),
          votes:vote (
            *
          )
        `
        )
        .eq('id', assetId)
        .limit(1)
        .overrideTypes<
          (Omit<typeof asset.$inferSelect, 'images'> & {
            images: string;
            content?: (typeof asset_content_link.$inferSelect)[];
            votes?: {
              id: string;
              asset_id: string;
              creator_id: string;
              polarity: 'up' | 'down';
              active: boolean;
              created_at: string;
            }[];
          })[]
        >();

      if (error) throw error;

      // Parse images JSON
      return data.map((item) => {
        const parsedImages = item.images
          ? (JSON.parse(item.images) as string[])
          : [];

        return {
          ...item,
          images: parsedImages,
          content: item.content || [],
          votes: item.votes || []
        };
      });
    },
    enabled: !!assetId,
    enableCloudQuery: !!assetId,
    enableOfflineQuery: !!assetId
  });
}

export default function NextGenTranslationModal({
  open,
  onOpenChange,
  assetId,
  onVoteSuccess,
  isPrivateProject = false,
  projectId,
  projectName
}: NextGenTranslationModalProps) {
  const { project } = useProjectById(projectId);
  const { currentQuestId } = useAppNavigation();
  const { t } = useLocalization();
  const { currentUser, isAuthenticated } = useAuth();
  const setAuthView = useLocalStore((state) => state.setAuthView);
  const isOnline = useNetworkStatus();
  const queryClient = useQueryClient();
  const [pendingVoteType, setPendingVoteType] = useState<'up' | 'down' | null>(
    null
  );
  const [isEditing, setIsEditing] = useState(false);
  const [editedText, setEditedText] = useState('');
  const [showSettingsModal, setShowSettingsModal] = useState(false);
  const [showReportModal, setShowReportModal] = useState(false);

  const { data: translationData, isLoading } = useNextGenTranslation(assetId);

  const audioIds = React.useMemo(() => {
    return translationData.flatMap((t) =>
      t.content.flatMap((c) => c.audio ?? [])
    );
  }, [translationData]);

  const { attachmentStates } = useAttachmentStates(audioIds);

  const asset = translationData[0];
  const assetText = asset?.content[0]?.text;
  // Calculate vote counts
  const votes = asset?.votes ?? [];
  const upVotes = votes.filter((v) => v.active && v.polarity === 'up').length;
  const downVotes = votes.filter(
    (v) => v.active && v.polarity === 'down'
  ).length;
  const userVote = votes.find((v) => v.creator_id === currentUser?.id);

  const { mutateAsync: handleVote, isPending: isVotePending } = useMutation({
    mutationFn: async ({ voteType }: { voteType: 'up' | 'down' }) => {
      if (!currentUser || !asset) {
        RNAlert.alert(t('error'), t('pleaseLogInToVote'));
        return;
      }
      setPendingVoteType(voteType);

      // If user already voted with the same polarity, deactivate the vote
      if (userVote?.polarity === voteType) {
        await voteService.addVote({
          asset_id: assetId,
          creator_id: currentUser.id,
          vote_id: userVote.id,
          polarity: voteType,
          active: false
        });
      } else {
        // Otherwise, add/update the vote
        await voteService.addVote({
          asset_id: assetId,
          creator_id: currentUser.id,
          vote_id: userVote?.id,
          polarity: voteType
        });
      }

      await queryClient.invalidateQueries({
        queryKey: ['translation', 'nextgen', assetId]
      });
    },
    onSuccess: () => {
      // Call the parent callback to refresh data
      onVoteSuccess?.();
    },
    onSettled: () => {
      setPendingVoteType(null);
    }
  });

  const [audioSegments, setAudioSegments] = useState<string[]>([]);

  useEffect(() => {
    const loadAudioSegments = async () => {
      if (!asset?.content) {
        setAudioSegments([]);
        return;
      }
      const audioIds = asset.content
        .flatMap((c) => c.audio ?? [])
        .filter(Boolean);
      const segments = await Promise.all(
        audioIds.map((audio) =>
          getLocalAttachmentUriWithOPFS(
            attachmentStates.get(audio)?.local_uri ?? ''
          )
        )
      );
      setAudioSegments(segments.filter(Boolean));
    };
    void loadAudioSegments();
  }, [asset?.content, attachmentStates]);

  const isOwnTranslation = currentUser?.id === asset?.creator_id;

  const {
    hasReported,
    isLoading: isReportLoading,
    refetch
  } = useHasUserReported(asset?.id || '', 'assets');

  React.useEffect(() => {
    if (assetText !== undefined) {
      setEditedText(assetText ?? '');
    }
  }, [assetText]);

  const { mutate: createTranscription, isPending: isTranscribing } =
    useMutation({
      mutationFn: async () => {
        if (!currentUser || !asset) {
          throw new Error('Missing required data');
        }

        if (!editedText.trim()) {
          throw new Error('Please enter a transcription');
        }

        if (!project) {
          throw new Error('Project is required');
        }

        if (!currentQuestId) {
          throw new Error(
            'Quest context is missing. This is an unexpected error.'
          );
        }

        // Get the original source asset ID (the asset being translated, not the translation itself)
        const originalSourceAssetId = asset.source_asset_id || asset.id;

        // Validate source_language_id exists and store it
        if (!asset.source_language_id) {
          throw new Error(
            'Source language is missing. This is an unexpected error.'
          );
        }
        const sourceLanguageId = asset.source_language_id;

        const translationAudio = asset.content
          .flatMap((c) => c.audio ?? [])
          .filter(Boolean);
        await system.db.transaction(async (tx) => {
          // Create a new asset that points to the original source asset
          const [newAsset] = await tx
            .insert(resolveTable('asset')) // Use synced table like the working version
            .values({
              name: asset.name,
              source_language_id: sourceLanguageId,
              source_asset_id: originalSourceAssetId, // Point to the original asset being translated
              creator_id: currentUser.id,
              project_id: project.id,
              download_profiles: [currentUser.id]
            })
            .returning();

          if (!newAsset) {
            throw new Error('Failed to insert asset');
          }

          // Create asset_content_link with the transcribed text and audio
          const contentValues: {
            asset_id: string;
            source_language_id: string;
            download_profiles: string[];
            text?: string;
            audio?: string[];
          } = {
            asset_id: newAsset.id,
            source_language_id: sourceLanguageId,
            download_profiles: [currentUser.id],
            text: editedText.trim()
          };

          // Add audio if it exists
          if (translationAudio.length > 0) {
            contentValues.audio = translationAudio;
          }

          console.log(
            '[CREATE TRANSCRIPTION] Inserting asset_content_link:',
            JSON.stringify(contentValues, null, 2)
          );

          await tx
            .insert(resolveTable('asset_content_link'))
            .values(contentValues);

          // Create quest_asset_link (composite primary key: quest_id + asset_id, no id field)
          await tx.insert(resolveTable('quest_asset_link')).values({
            quest_id: currentQuestId,
            asset_id: newAsset.id,
            download_profiles: [currentUser.id]
          });
        });
      },
      onSuccess: () => {
        RNAlert.alert(t('success'), t('yourTranscriptionHasBeenSubmitted'));
        setIsEditing(false);
        onVoteSuccess?.(); // Refresh the list
        onOpenChange(false);
      },
      onError: (error) => {
        console.error('Error creating transcription:', error);
        RNAlert.alert(t('error'), t('failedToCreateTranscription'));
      }
    });

  const toggleEdit = () => {
    if (isEditing) {
      // Cancel editing - reset to original text
      setIsEditing(false);
      setEditedText(assetText ?? '');
    } else {
      // Start editing - ensure we have the current text
      setEditedText(assetText ?? '');
      setIsEditing(true);
    }
  };

  const handleSubmitTranscription = () => {
    createTranscription();
  };

  const layerStatus = useStatusContext();
  const { allowEditing, allowSettings } = layerStatus.getStatusParams(
    LayerType.ASSET,
    asset?.id || '',
    asset as LayerStatus
  );

  const { stopCurrentSound, isPlaying } = useAudio();

  const handleClose = async () => {
    onOpenChange(false);
    setShowReportModal(false);
    setShowSettingsModal(false);
    setIsEditing(false);
    if (isPlaying) {
      await stopCurrentSound();
    }
  };

  return (
    <Modal
      visible={open}
      transparent
      animationType="slide"
      onRequestClose={handleClose}
    >
      <TouchableWithoutFeedback onPress={handleClose}>
        <View className="flex-1 items-center justify-center bg-black/50">
          <TouchableWithoutFeedback onPress={(e) => e.stopPropagation()}>
            <View className="h-[85%] max-h-[700px] w-[90%] rounded-lg bg-background">
              {/* Header */}
              <View className="flex-row items-center justify-between border-b border-border p-4">
                <Text variant="h4">{t('translation')}</Text>
                <View className="flex-row items-center gap-2">
                  {/* Edit/Transcription button */}
                  {allowEditing && (
                    <PrivateAccessGate
                      projectId={projectId || ''}
                      projectName={projectName || ''}
                      isPrivate={isPrivateProject}
                      action="edit_transcription"
                      renderTrigger={({ onPress, hasAccess }) => (
                        <Button
                          variant="ghost"
                          size="sm"
                          onPress={hasAccess ? toggleEdit : onPress}
                          className="p-2"
                        >
                          <Icon
                            as={
                              hasAccess
                                ? isEditing
                                  ? XIcon
                                  : PencilIcon
                                : LockIcon
                            }
                            className={
                              hasAccess
                                ? 'text-primary'
                                : 'text-muted-foreground'
                            }
                          />
                        </Button>
                      )}
                    />
                  )}
                  {isOwnTranslation && allowSettings && (
                    <Button
                      variant="ghost"
                      size="sm"
                      onPress={() => setShowSettingsModal(true)}
                      className="p-2"
                    >
                      <Icon as={SettingsIcon} className="text-foreground" />
                    </Button>
                  )}
                  {!isOwnTranslation && (
                    <Button
                      variant="ghost"
                      size="sm"
                      onPress={() => setShowReportModal(true)}
                      disabled={hasReported || isReportLoading}
                      className="p-2"
                    >
                      <Icon
                        as={FlagIcon}
                        className={
                          hasReported
                            ? 'text-muted-foreground'
                            : 'text-foreground'
                        }
                      />
                    </Button>
                  )}
                  <Pressable onPress={handleClose} className="p-2">
                    <Ionicons
                      name="close"
                      size={24}
                      color={getThemeColor('foreground')}
                    />
                  </Pressable>
                </View>
              </View>

              <KeyboardAwareScrollView
                className="flex-1"
                contentContainerClassName="px-4 py-4"
                bottomOffset={96}
                extraKeyboardSpace={20}
                keyboardShouldPersistTaps="handled"
              >
                {isLoading ? (
                  <View className="py-8">
                    <ActivityIndicator
                      size="large"
                      color={getThemeColor('primary')}
                    />
                  </View>
                ) : asset ? (
                  <View className="flex-col gap-4">
                    {/* Translation Text */}
                    {isEditing ? (
                      <Textarea
                        placeholder={t('enterYourTranscription')}
                        value={editedText}
                        onChangeText={setEditedText}
                        autoFocus
                        size="sm"
                        drawerInput={false}
                      />
                    ) : (
                      <Text
                        className={cn(
                          'text-lg leading-6 text-foreground',
                          !assetText && 'italic text-muted-foreground'
                        )}
                      >
                        {assetText || '(No text)'}
                      </Text>
                    )}

                    {/* Audio Player */}
                    {audioSegments.length > 0 && !isEditing && (
                      <View>
                        <AudioPlayer
                          audioSegments={audioSegments}
                          useCarousel={false}
                          mini={false}
                        />
                      </View>
                    )}

                    {/* Submit button for transcription */}
                    {isEditing && (
                      <Button
                        variant="default"
                        onPress={handleSubmitTranscription}
                        disabled={!editedText.trim() || isTranscribing}
                        loading={isTranscribing}
                      >
                        <Text>{t('submitTranscription')}</Text>
                      </Button>
                    )}

                    {/* Voting Section with PrivateAccessGate */}
                    {!isOwnTranslation &&
                      !isEditing &&
                      !hasReported &&
                      // Show login prompt for anonymous users
                      (!isAuthenticated ? (
                        <Alert icon={UserCircleIcon}>
                          <AlertTitle>
                            {t('pleaseLogInToVoteOnTranslations')}
                          </AlertTitle>
                          <Button
                            onPress={() => {
                              onOpenChange(false);
                              setAuthView('sign-in');
                            }}
                            className="mt-4"
                          >
                            <Text>{t('signIn') || 'Sign In'}</Text>
                          </Button>
                        </Alert>
                      ) : (
                        <PrivateAccessGate
                          projectId={projectId || ''}
                          projectName={projectName || ''}
                          isPrivate={isPrivateProject}
                          action="vote"
                          inline={true}
                        >
                          <View className="flex-col gap-2.5">
                            <View className="border-b border-foreground">
                              <Text className="text-center text-base font-bold text-foreground">
                                {t('voting')}
                              </Text>
                            </View>
                            <View className="w-full flex-row items-center justify-around">
                              <Button
                                variant={
                                  userVote?.polarity === 'up'
                                    ? 'default'
                                    : 'secondary'
                                }
                                onPress={() => handleVote({ voteType: 'up' })}
                                disabled={isVotePending}
                                className="flex-row items-center justify-center bg-green-500 px-6 py-3"
                              >
                                {pendingVoteType === 'up' ? (
                                  <ActivityIndicator
                                    size="small"
                                    color="white"
                                  />
                                ) : (
                                  <Icon
                                    as={ThumbsUpIcon}
                                    size={24}
                                    className="text-white"
                                  />
                                )}
                              </Button>

                              <View className="flex-1 flex-col items-center justify-center rounded-md">
                                <View>
                                  <Text className="text-center text-base font-bold text-foreground">
                                    Net: {upVotes - downVotes > 0 ? '+' : ''}
                                    {upVotes - downVotes}
                                  </Text>
                                </View>
                                <View className="w-full flex-1 flex-row justify-between px-4">
                                  <Text className="text-base font-bold text-foreground">
                                    {upVotes}
                                  </Text>
                                  <Text className="text-base font-bold text-foreground">
                                    {downVotes}
                                  </Text>
                                </View>
                              </View>
                              <Button
                                variant={
                                  userVote?.polarity === 'down'
                                    ? 'default'
                                    : 'secondary'
                                }
                                onPress={() => handleVote({ voteType: 'down' })}
                                disabled={isVotePending}
                                className="flex-row items-center justify-center bg-red-600 px-6 py-3"
                              >
                                {pendingVoteType === 'down' ? (
                                  <ActivityIndicator
                                    size="small"
                                    color="white"
                                  />
                                ) : (
                                  <Icon
                                    as={ThumbsDownIcon}
                                    size={24}
                                    className="text-white"
                                  />
                                )}
                              </Button>
                            </View>
<<<<<<< HEAD
                          </PrivateAccessGate>
                        ))}
                      {isOwnTranslation ? (
                        <TranslationSettingsModal
                          isVisible={showSettingsModal}
                          onClose={() => setShowSettingsModal(false)}
                          translationId={assetId}
                        />
                      ) : (
                        <ReportModal
                          isVisible={showReportModal}
                          onClose={() => setShowReportModal(false)}
                          recordId={assetId}
                          recordTable="asset"
                          creatorId={asset.creator_id ?? undefined}
                          hasAlreadyReported={hasReported}
                          onReportSubmitted={(contentBlocked) => {
                            void refetch();
                            // Close the translation modal if content was blocked
                            if (contentBlocked) {
                              void handleClose();
                            }
                          }}
                        />
                      )}
                      {/* Debug Info */}
                      {}
                      {SHOW_DEV_ELEMENTS && (
                        <View className="items-center">
                          <Text className="text-sm text-muted-foreground">
                            {isOnline ? '🟢 Online' : '🔴 Offline'} • ID:{' '}
                            {asset.id.substring(0, 8)}...
                          </Text>
                        </View>
                      )}
                    </View>
                  ) : (
                    <View className="py-8">
                      <Text className="text-center text-base text-destructive">
                        {t('translationNotFound')}
                      </Text>
                    </View>
                  )}
                </ScrollView>
              </View>
            </TouchableWithoutFeedback>
          </View>
        </TouchableWithoutFeedback>
      </KeyboardAvoidingView>
=======
                          </View>
                        </PrivateAccessGate>
                      ))}
                    {isOwnTranslation ? (
                      <TranslationSettingsModal
                        isVisible={showSettingsModal}
                        onClose={() => setShowSettingsModal(false)}
                        translationId={assetId}
                      />
                    ) : (
                      <ReportModal
                        isVisible={showReportModal}
                        onClose={() => setShowReportModal(false)}
                        recordId={assetId}
                        recordTable="asset"
                        creatorId={asset.creator_id ?? undefined}
                        hasAlreadyReported={hasReported}
                        onReportSubmitted={(contentBlocked) => {
                          void refetch();
                          // Close the translation modal if content was blocked
                          if (contentBlocked) {
                            void handleClose();
                          }
                        }}
                      />
                    )}
                    {/* Debug Info */}
                    {}
                    {SHOW_DEV_ELEMENTS && (
                      <View className="items-center">
                        <Text className="text-sm text-muted-foreground">
                          {isOnline ? '🟢 Online' : '🔴 Offline'} • ID:{' '}
                          {asset.id.substring(0, 8)}...
                        </Text>
                      </View>
                    )}
                  </View>
                ) : (
                  <View className="py-8">
                    <Text className="text-center text-base text-destructive">
                      {t('translationNotFound')}
                    </Text>
                  </View>
                )}
              </KeyboardAwareScrollView>
            </View>
          </TouchableWithoutFeedback>
        </View>
      </TouchableWithoutFeedback>
      <KeyboardToolbar />
>>>>>>> 4ba1cfe8
    </Modal>
  );
}<|MERGE_RESOLUTION|>--- conflicted
+++ resolved
@@ -663,57 +663,6 @@
                                 )}
                               </Button>
                             </View>
-<<<<<<< HEAD
-                          </PrivateAccessGate>
-                        ))}
-                      {isOwnTranslation ? (
-                        <TranslationSettingsModal
-                          isVisible={showSettingsModal}
-                          onClose={() => setShowSettingsModal(false)}
-                          translationId={assetId}
-                        />
-                      ) : (
-                        <ReportModal
-                          isVisible={showReportModal}
-                          onClose={() => setShowReportModal(false)}
-                          recordId={assetId}
-                          recordTable="asset"
-                          creatorId={asset.creator_id ?? undefined}
-                          hasAlreadyReported={hasReported}
-                          onReportSubmitted={(contentBlocked) => {
-                            void refetch();
-                            // Close the translation modal if content was blocked
-                            if (contentBlocked) {
-                              void handleClose();
-                            }
-                          }}
-                        />
-                      )}
-                      {/* Debug Info */}
-                      {}
-                      {SHOW_DEV_ELEMENTS && (
-                        <View className="items-center">
-                          <Text className="text-sm text-muted-foreground">
-                            {isOnline ? '🟢 Online' : '🔴 Offline'} • ID:{' '}
-                            {asset.id.substring(0, 8)}...
-                          </Text>
-                        </View>
-                      )}
-                    </View>
-                  ) : (
-                    <View className="py-8">
-                      <Text className="text-center text-base text-destructive">
-                        {t('translationNotFound')}
-                      </Text>
-                    </View>
-                  )}
-                </ScrollView>
-              </View>
-            </TouchableWithoutFeedback>
-          </View>
-        </TouchableWithoutFeedback>
-      </KeyboardAvoidingView>
-=======
                           </View>
                         </PrivateAccessGate>
                       ))}
@@ -764,7 +713,6 @@
         </View>
       </TouchableWithoutFeedback>
       <KeyboardToolbar />
->>>>>>> 4ba1cfe8
     </Modal>
   );
 }