--- conflicted
+++ resolved
@@ -39,6 +39,7 @@
 import type { quest } from '@/db/drizzleSchema';
 import { system } from '@/db/powersync/system';
 import { useProjectById } from '@/hooks/db/useProjects';
+import type { Quest } from '@/hooks/db/useQuests';
 import { useHasUserReported } from '@/hooks/db/useReports';
 import {
   useAppNavigation,
@@ -176,7 +177,7 @@
 
   // Offload drawer state for quest undownloads
   const [showOffloadDrawer, setShowOffloadDrawer] = React.useState(false);
-  const [isOffloading, setIsOffloading] = React.useState(false);
+  const [_isOffloading, setIsOffloading] = React.useState(false);
 
   // Discovery hook
   const discoveryState = useQuestDownloadDiscovery(questIdToDownload || '');
@@ -225,7 +226,7 @@
       console.log('📥 [Bulk Download] Success:', data);
       return data;
     },
-    onMutate: async () => {
+    onMutate: () => {
       console.log(
         '📥 [Bulk Download] Optimistically updating cache (BEFORE mutation)'
       );
@@ -499,7 +500,7 @@
     }
 
     const isDownloaded =
-      data?.download_profiles?.includes(currentUser?.id || '') ?? false;
+      data.download_profiles?.includes(currentUser?.id) ?? false;
 
     setQuestIdToDownload(questId);
 
@@ -724,23 +725,26 @@
       };
 
       // Optimistically update offline infinite query cache
-      queryClient.setQueryData(offlineKey, (old: any) => {
-        if (!old) return old;
-
-        // Add optimistic quest to first page
-        return {
-          ...old,
-          pages: old.pages.map((page: any, index: number) => {
-            if (index === 0) {
-              return {
-                ...page,
-                data: [...(page.data || []), optimisticQuest]
-              };
-            }
-            return page;
-          })
-        };
-      });
+      queryClient.setQueryData(
+        offlineKey,
+        (old?: { pages: { data: Quest[] }[] }) => {
+          if (!old) return undefined;
+
+          // Add optimistic quest to first page
+          return {
+            ...old,
+            pages: old.pages.map((page: { data: Quest[] }, index: number) => {
+              if (index === 0) {
+                return {
+                  ...page,
+                  data: [...page.data, optimisticQuest]
+                };
+              }
+              return page;
+            })
+          };
+        }
+      );
 
       return { previousOffline, previousCloud };
     },
@@ -763,34 +767,35 @@
       ];
       const offlineKey = [...baseKey, 'offline'];
 
-      queryClient.setQueryData(offlineKey, (old: any) => {
-        if (!old) return old;
-
-        return {
-          ...old,
-          pages: old.pages.map((page: any, index: number) => {
-            if (index === 0) {
-              // Replace optimistic quest(s) with real one
-              const data = page.data.map((quest: any) =>
-                quest.id.startsWith('temp-')
-                  ? { ...newQuest, source: 'local' as const }
-                  : quest
-              );
-
-              // If no optimistic quest was found, add real one
-              const hasOptimistic = page.data.some((q: any) =>
-                q.id.startsWith('temp-')
-              );
-              if (!hasOptimistic) {
-                data.push({ ...newQuest, source: 'local' as const });
+      queryClient.setQueryData(
+        offlineKey,
+        (old?: { pages: { data: Quest[] }[] }) => {
+          return {
+            ...old,
+            pages: old?.pages.map((page: { data: Quest[] }, index: number) => {
+              if (index === 0) {
+                // Replace optimistic quest(s) with real one
+                const data = page.data.map((quest: Quest) =>
+                  quest.id.startsWith('temp-')
+                    ? { ...newQuest, source: 'local' as const }
+                    : quest
+                );
+
+                // If no optimistic quest was found, add real one
+                const hasOptimistic = page.data.some((q: Quest) =>
+                  q.id.startsWith('temp-')
+                );
+                if (!hasOptimistic) {
+                  data.push({ ...newQuest, source: 'local' as const });
+                }
+
+                return { ...page, data };
               }
-
-              return { ...page, data };
-            }
-            return page;
-          })
-        };
-      });
+              return page;
+            })
+          };
+        }
+      );
 
       console.log('📥 [Create Quest] Waiting for PowerSync to sync...');
       // Wait for PowerSync to sync, then invalidate to ensure consistency
@@ -911,7 +916,6 @@
     return (
       <View className="flex-1 flex-col gap-4 p-4">
         <View className="flex flex-col gap-4">
-<<<<<<< HEAD
           <View className="flex flex-row items-center justify-between gap-2">
             <View className="flex flex-row items-center gap-2">
               <Text variant="h4">{t('projectDirectory')}</Text>
@@ -971,50 +975,6 @@
                 <Icon as={LockIcon} size={16} />
               </Button>
             )}
-=======
-          <View className="flex flex-row items-center gap-2">
-            <Text variant="h4">{t('projectDirectory')}</Text>
-            <Button
-              variant="ghost"
-              size="icon"
-              disabled={isRefreshing}
-              onPress={async () => {
-                setIsRefreshing(true);
-                console.log('🔄 Manually refreshing quest queries...');
-                await queryClient.invalidateQueries({
-                  queryKey: ['quests', 'for-project', currentProjectId]
-                });
-                await queryClient.invalidateQueries({
-                  queryKey: [
-                    'quests',
-                    'infinite',
-                    'for-project',
-                    currentProjectId
-                  ]
-                });
-                await queryClient.invalidateQueries({
-                  queryKey: [
-                    'quests',
-                    'offline',
-                    'for-project',
-                    currentProjectId
-                  ]
-                });
-                await queryClient.invalidateQueries({
-                  queryKey: ['quests', 'cloud', 'for-project', currentProjectId]
-                });
-                console.log('🔄 Quest queries invalidated');
-                // Stop animation after a brief delay
-                setTimeout(() => {
-                  setIsRefreshing(false);
-                }, 500);
-              }}
-            >
-              <Animated.View style={spinStyle}>
-                <Icon as={RefreshCwIcon} size={18} className="text-primary" />
-              </Animated.View>
-            </Button>
->>>>>>> a11df57b
           </View>
 
           {/* Search Input */}
