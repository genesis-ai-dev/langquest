/* eslint-disable @typescript-eslint/no-unnecessary-condition */
/**
 * Main App View - Single route with state-driven navigation
 * Replaces the entire file-based routing structure
 */

import { LinearGradient } from 'expo-linear-gradient';
import React, { Suspense, useEffect, useState } from 'react';
import { BackHandler, StyleSheet, View } from 'react-native';

import { useAppNavigation } from '@/hooks/useAppNavigation';
import { colors } from '@/styles/theme';

// View Components (to be created/migrated)
import NotificationsView from '@/views/NotificationsView';
import ProfileView from '@/views/ProfileView';
// import ProjectsView from '@/views/ProjectsView';
// import QuestsView from '@/views/QuestsView';
import SettingsView from '@/views/SettingsView';
import NextGenAssetDetailView from '@/views/new/NextGenAssetDetailView';
import NextGenAssetsView from '@/views/new/NextGenAssetsView';
import NextGenProjectsView from '@/views/new/NextGenProjectsView';
import NextGenQuestsView from '@/views/new/NextGenQuestsView';

// Common UI Components
import AppDrawer from '@/components/AppDrawer';
import AppHeader from '@/components/AppHeader';
import LoadingView from '@/components/LoadingView';
import { StatusProvider } from '@/contexts/StatusContext';
import AssetDetailView from './AssetDetailView';
import AssetsView from './AssetsView';
import ProjectsView from './ProjectsView';
import QuestsView from './QuestsView';

export default function AppView() {
  const { currentView, canGoBack, goBack } = useAppNavigation();
  const [drawerIsVisible, setDrawerIsVisible] = useState(false);

  // Handle hardware back button and back gestures
  useEffect(() => {
    const backHandler = BackHandler.addEventListener(
      'hardwareBackPress',
      () => {
        if (canGoBack) {
          goBack();
          return true; // Prevent default behavior (exit app)
        }
        return false; // Allow default behavior (exit app) if at root
      }
    );

    return () => backHandler.remove();
  }, [canGoBack, goBack]);

  const SHOULD_USE_NEXT_GEN_VIEWS = true;
  const renderCurrentView = () => {
    switch (currentView) {
      case 'projects':
        return SHOULD_USE_NEXT_GEN_VIEWS ? (
          <NextGenProjectsView />
        ) : (
          <ProjectsView />
        );
      case 'quests':
        return SHOULD_USE_NEXT_GEN_VIEWS ? (
          <NextGenQuestsView />
        ) : (
          <QuestsView />
        );
      case 'assets':
        return SHOULD_USE_NEXT_GEN_VIEWS ? (
          <NextGenAssetsView />
        ) : (
          <AssetsView />
        );
      case 'asset-detail':
        return SHOULD_USE_NEXT_GEN_VIEWS ? (
          <NextGenAssetDetailView />
        ) : (
          <AssetDetailView />
        );
      case 'profile':
        return <ProfileView />;
      case 'notifications':
        return <NotificationsView />;
      case 'settings':
        return <SettingsView />;
      default:
        return <NextGenProjectsView />;
    }
  };

  return (
<<<<<<< HEAD
    <SafeAreaProvider>
      <GestureHandlerRootView style={styles.container}>
        <LinearGradient
          colors={[colors.gradientStart, colors.gradientEnd]}
          style={styles.gradient}
        >
          <SafeAreaView
            style={styles.safeArea}
            edges={['left', 'right']} // Remove 'top' to let gradient fill status bar
          >
            <StatusProvider>
              <View style={styles.appContainer}>
                {/* Drawer Navigation */}
                <AppDrawer
                  drawerIsVisible={drawerIsVisible}
                  setDrawerIsVisible={setDrawerIsVisible}
                />

                {/* Main Content Area */}
                <View style={styles.contentContainer}>
                  {/* App Header */}
                  <AppHeader
                    drawerToggleCallback={() =>
                      setDrawerIsVisible(!drawerIsVisible)
                    }
                  />

                  {/* Current View */}
                  <Suspense fallback={<LoadingView />}>
                    {renderCurrentView()}
                  </Suspense>
                </View>
              </View>
            </StatusProvider>
          </SafeAreaView>
        </LinearGradient>
      </GestureHandlerRootView>
    </SafeAreaProvider>
=======
    <LinearGradient
      colors={[colors.gradientStart, colors.gradientEnd]}
      style={styles.gradient}
    >
      <View style={styles.appContainer}>
        {/* Drawer Navigation */}
        <AppDrawer
          drawerIsVisible={drawerIsVisible}
          setDrawerIsVisible={setDrawerIsVisible}
        />

        {/* Main Content Area */}
        <View style={styles.contentContainer}>
          {/* App Header */}
          <AppHeader
            drawerToggleCallback={() => setDrawerIsVisible(!drawerIsVisible)}
          />

          {/* Current View */}
          <Suspense fallback={<LoadingView />}>{renderCurrentView()}</Suspense>
        </View>
      </View>
    </LinearGradient>
>>>>>>> 2fbc340b
  );
}

const styles = StyleSheet.create({
  gradient: {
    flex: 1
  },
  appContainer: {
    flex: 1,
    flexDirection: 'row'
  },
  contentContainer: {
    flex: 1
  }
});<|MERGE_RESOLUTION|>--- conflicted
+++ resolved
@@ -91,70 +91,31 @@
   };
 
   return (
-<<<<<<< HEAD
-    <SafeAreaProvider>
-      <GestureHandlerRootView style={styles.container}>
-        <LinearGradient
-          colors={[colors.gradientStart, colors.gradientEnd]}
-          style={styles.gradient}
-        >
-          <SafeAreaView
-            style={styles.safeArea}
-            edges={['left', 'right']} // Remove 'top' to let gradient fill status bar
-          >
-            <StatusProvider>
-              <View style={styles.appContainer}>
-                {/* Drawer Navigation */}
-                <AppDrawer
-                  drawerIsVisible={drawerIsVisible}
-                  setDrawerIsVisible={setDrawerIsVisible}
-                />
-
-                {/* Main Content Area */}
-                <View style={styles.contentContainer}>
-                  {/* App Header */}
-                  <AppHeader
-                    drawerToggleCallback={() =>
-                      setDrawerIsVisible(!drawerIsVisible)
-                    }
-                  />
-
-                  {/* Current View */}
-                  <Suspense fallback={<LoadingView />}>
-                    {renderCurrentView()}
-                  </Suspense>
-                </View>
-              </View>
-            </StatusProvider>
-          </SafeAreaView>
-        </LinearGradient>
-      </GestureHandlerRootView>
-    </SafeAreaProvider>
-=======
     <LinearGradient
       colors={[colors.gradientStart, colors.gradientEnd]}
       style={styles.gradient}
     >
-      <View style={styles.appContainer}>
-        {/* Drawer Navigation */}
-        <AppDrawer
-          drawerIsVisible={drawerIsVisible}
-          setDrawerIsVisible={setDrawerIsVisible}
-        />
-
-        {/* Main Content Area */}
-        <View style={styles.contentContainer}>
-          {/* App Header */}
-          <AppHeader
-            drawerToggleCallback={() => setDrawerIsVisible(!drawerIsVisible)}
+      <StatusProvider>
+        <View style={styles.appContainer}>
+          {/* Drawer Navigation */}
+          <AppDrawer
+            drawerIsVisible={drawerIsVisible}
+            setDrawerIsVisible={setDrawerIsVisible}
           />
 
-          {/* Current View */}
-          <Suspense fallback={<LoadingView />}>{renderCurrentView()}</Suspense>
+          {/* Main Content Area */}
+          <View style={styles.contentContainer}>
+            {/* App Header */}
+            <AppHeader
+              drawerToggleCallback={() => setDrawerIsVisible(!drawerIsVisible)}
+            />
+
+            {/* Current View */}
+            <Suspense fallback={<LoadingView />}>{renderCurrentView()}</Suspense>
+          </View>
         </View>
-      </View>
+      </StatusProvider>
     </LinearGradient>
->>>>>>> 2fbc340b
   );
 }
 
