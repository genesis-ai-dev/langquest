import React, { createContext, useContext, useState } from 'react';
import { Project } from '@/database_services/projectService';
import { Quest } from '@/database_services/questService';
import { AssetWithRelations } from '@/database_services/assetService';
import { useRouter } from 'expo-router';

interface ProjectContextType {
<<<<<<< HEAD
  activeProject: Project | null;
  activeQuest: Quest | null;
  activeAsset: AssetWithRelations | null;
  setActiveProject: (project: Project | null) => void;
  setActiveQuest: (quest: Quest | null) => void;
=======
  activeProject: ProjectWithRelations | null;
  recentProjects: ProjectWithRelations[];
  activeQuest: QuestWithRelations | null;
  recentQuests: QuestWithRelations[];
  activeAsset: AssetWithRelations | null;
  recentAssets: AssetWithRelations[];
  goToProject: (project: ProjectWithRelations) => void;
  goToQuest: (quest: QuestWithRelations) => void;
  goToAsset: (quest: AssetWithRelations) => void;
  setActiveProject: (project: ProjectWithRelations | null) => void;
  setActiveQuest: (quest: QuestWithRelations | null) => void;
>>>>>>> 7a37ab2e
  setActiveAsset: (asset: AssetWithRelations | null) => void;
}

const ProjectContext = createContext<ProjectContextType | undefined>(undefined);

export function ProjectProvider({ children }: { children: React.ReactNode }) {
<<<<<<< HEAD
  const [activeProject, setActiveProject] = useState<Project | null>(null);
  const [activeQuest, setActiveQuest] = useState<Quest | null>(null);
  const [activeAsset, setActiveAsset] = useState<AssetWithRelations | null>(null);
=======
  const router = useRouter();
  const [activeProject, setActiveProject] =
    useState<ProjectWithRelations | null>(null);
  const [activeQuest, setActiveQuest] = useState<QuestWithRelations | null>(
    null,
  );
  const [activeAsset, setActiveAsset] = useState<AssetWithRelations | null>(
    null,
  );
  const [recentProjects, setRecentProjects] = useState<ProjectWithRelations[]>(
    [],
  );
  const [recentQuests, setRecentQuests] = useState<QuestWithRelations[]>([]);
  const [recentAssets, setRecentAssets] = useState<AssetWithRelations[]>([]);

  function goToProject(project: ProjectWithRelations) {
    router.push({
      pathname: '/quests',
      params: { projectId: project.id, projectName: project.name },
    });
    const filteredProjects = recentProjects.filter((p) => p.id !== project.id);
    filteredProjects.push(project);
    filteredProjects.reverse();

    setRecentProjects(filteredProjects.slice(0, 3)); // Keep only last 3 projects
  }

  function goToQuest(quest: QuestWithRelations) {
    router.push({
      pathname: '/assets',
      params: { questId: quest.id, questName: quest.name },
    });
    const filteredQuests = recentQuests.filter((q) => q.id !== quest.id);
    filteredQuests.push(quest);
    filteredQuests.reverse();
    setRecentQuests(filteredQuests.slice(0, 3)); // Keep only last 3 quests
  }

  function goToAsset(asset: AssetWithRelations) {
    router.push({
      pathname: '/assetView',
      params: {
        assetId: asset.id,
        assetName: asset.name,
      },
    });
    const filteredAssets = recentAssets.filter((a) => a.id !== asset.id);
    filteredAssets.reverse();
    filteredAssets.push(asset);
    setRecentAssets(filteredAssets.slice(0, 3)); // Keep only last 3 assets
  }
>>>>>>> 7a37ab2e

  return (
    <ProjectContext.Provider
      value={{
        activeProject,
        recentProjects,
        activeQuest,
        recentQuests,
        activeAsset,
        recentAssets,
        setActiveProject,
        setActiveQuest,
        setActiveAsset,
        goToProject,
        goToQuest,
        goToAsset,
      }}
    >
      {children}
    </ProjectContext.Provider>
  );
}

export function useProjectContext() {
  const context = useContext(ProjectContext);
  if (context === undefined) {
    throw new Error('useProjectContext must be used within a ProjectProvider');
  }
  return context;
}<|MERGE_RESOLUTION|>--- conflicted
+++ resolved
@@ -1,56 +1,43 @@
 import React, { createContext, useContext, useState } from 'react';
 import { Project } from '@/database_services/projectService';
 import { Quest } from '@/database_services/questService';
-import { AssetWithRelations } from '@/database_services/assetService';
+import { Asset } from '@/database_services/assetService';
 import { useRouter } from 'expo-router';
 
 interface ProjectContextType {
-<<<<<<< HEAD
   activeProject: Project | null;
+  recentProjects: Project[];
   activeQuest: Quest | null;
-  activeAsset: AssetWithRelations | null;
+  recentQuests: Quest[];
+  activeAsset: Asset | null;
+  recentAssets: Asset[];
+  goToProject: (project: Project) => void;
+  goToQuest: (quest: Quest) => void;
+  goToAsset: (quest: Asset) => void;
   setActiveProject: (project: Project | null) => void;
   setActiveQuest: (quest: Quest | null) => void;
-=======
-  activeProject: ProjectWithRelations | null;
-  recentProjects: ProjectWithRelations[];
-  activeQuest: QuestWithRelations | null;
-  recentQuests: QuestWithRelations[];
-  activeAsset: AssetWithRelations | null;
-  recentAssets: AssetWithRelations[];
-  goToProject: (project: ProjectWithRelations) => void;
-  goToQuest: (quest: QuestWithRelations) => void;
-  goToAsset: (quest: AssetWithRelations) => void;
-  setActiveProject: (project: ProjectWithRelations | null) => void;
-  setActiveQuest: (quest: QuestWithRelations | null) => void;
->>>>>>> 7a37ab2e
-  setActiveAsset: (asset: AssetWithRelations | null) => void;
+  setActiveAsset: (asset: Asset | null) => void;
 }
 
 const ProjectContext = createContext<ProjectContextType | undefined>(undefined);
 
 export function ProjectProvider({ children }: { children: React.ReactNode }) {
-<<<<<<< HEAD
-  const [activeProject, setActiveProject] = useState<Project | null>(null);
-  const [activeQuest, setActiveQuest] = useState<Quest | null>(null);
-  const [activeAsset, setActiveAsset] = useState<AssetWithRelations | null>(null);
-=======
   const router = useRouter();
   const [activeProject, setActiveProject] =
-    useState<ProjectWithRelations | null>(null);
-  const [activeQuest, setActiveQuest] = useState<QuestWithRelations | null>(
+    useState<Project | null>(null);
+  const [activeQuest, setActiveQuest] = useState<Quest | null>(
     null,
   );
-  const [activeAsset, setActiveAsset] = useState<AssetWithRelations | null>(
+  const [activeAsset, setActiveAsset] = useState<Asset | null>(
     null,
   );
-  const [recentProjects, setRecentProjects] = useState<ProjectWithRelations[]>(
+  const [recentProjects, setRecentProjects] = useState<Project[]>(
     [],
   );
-  const [recentQuests, setRecentQuests] = useState<QuestWithRelations[]>([]);
-  const [recentAssets, setRecentAssets] = useState<AssetWithRelations[]>([]);
+  const [recentQuests, setRecentQuests] = useState<Quest[]>([]);
+  const [recentAssets, setRecentAssets] = useState<Asset[]>([]);
 
-  function goToProject(project: ProjectWithRelations) {
+  function goToProject(project: Project) {
     router.push({
       pathname: '/quests',
       params: { projectId: project.id, projectName: project.name },
@@ -62,7 +49,7 @@
     setRecentProjects(filteredProjects.slice(0, 3)); // Keep only last 3 projects
   }
 
-  function goToQuest(quest: QuestWithRelations) {
+  function goToQuest(quest: Quest) {
     router.push({
       pathname: '/assets',
       params: { questId: quest.id, questName: quest.name },
@@ -73,7 +60,7 @@
     setRecentQuests(filteredQuests.slice(0, 3)); // Keep only last 3 quests
   }
 
-  function goToAsset(asset: AssetWithRelations) {
+  function goToAsset(asset: Asset) {
     router.push({
       pathname: '/assetView',
       params: {
@@ -86,7 +73,6 @@
     filteredAssets.push(asset);
     setRecentAssets(filteredAssets.slice(0, 3)); // Keep only last 3 assets
   }
->>>>>>> 7a37ab2e
 
   return (
     <ProjectContext.Provider
