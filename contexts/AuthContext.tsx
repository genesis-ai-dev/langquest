<<<<<<< HEAD
import { Profile, profileService } from '@/database_services/profileService';
import { useSystem } from '@/db/powersync/system';
=======
import type { Profile } from '@/database_services/profileService';
import { profileService } from '@/database_services/profileService';
import { system } from '@/db/powersync/system';
>>>>>>> 9f1c83d0
import AsyncStorage from '@react-native-async-storage/async-storage';
import type { Session } from '@supabase/supabase-js';
import React, { createContext, useContext, useEffect, useState } from 'react';
import { useSystem } from './SystemContext';

interface AuthContextType {
  currentUser: Profile | null;
  setCurrentUser: (profile: Profile | null) => void;
  signOut: () => Promise<void>;
  isLoading: boolean;
}

const AuthContext = createContext<AuthContextType | undefined>(undefined);

export const getSupabaseAuthKey = async () => {
  const supabaseAuthKey = (await AsyncStorage.getAllKeys()).find(
    (key) => key.startsWith('sb-') && key.endsWith('-auth-token')
  );
  return supabaseAuthKey;
};

export function AuthProvider({ children }: { children: React.ReactNode }) {
  const [currentUser, setCurrentUser] = useState<Profile | null>(null);
  const [isLoading, setIsLoading] = useState(true);
  const { supabaseConnector, powersync } = useSystem();

  useEffect(() => {
    const setProfile = async () => {
      try {
        const supabaseAuthKey = await getSupabaseAuthKey();

        if (supabaseAuthKey) {
          const session = JSON.parse(
            (await AsyncStorage.getItem(supabaseAuthKey)) ?? '{}'
          ) as Session | null;
          const profile = await profileService.getProfileByUserId(
            session?.user.id ?? ''
          );

          setCurrentUser(profile ?? null);
        }
      } catch (error) {
        console.error('Error getting session:', error);
      } finally {
        setIsLoading(false);
      }
    };
    void setProfile();

    const subscription = supabaseConnector.client.auth.onAuthStateChange(
      async (_, session) => {
        // always maintain a session
        if (!session) {
          await supabaseConnector.client.auth.signInAnonymously();
          return;
        }
        if (!session.user.is_anonymous) {
          setCurrentUser(
            await supabaseConnector.getUserProfile(session.user.id)
          );
        }
      }
    );

    return () => {
      subscription.data.subscription.unsubscribe();
    };
  }, []);

  const signOut = async () => {
    try {
      // will bring you back to the sign-in screen
      setCurrentUser(null);

      await supabaseConnector.signOut();
      await powersync.disconnect();
    } catch (error) {
      console.error('Error signing out:', error);
    }
  };

  return (
    <AuthContext.Provider
      value={{
        currentUser,
        setCurrentUser,
        signOut,
        isLoading
      }}
    >
      {children}
    </AuthContext.Provider>
  );
}

export function useAuth() {
  const context = useContext(AuthContext);
  if (context === undefined) {
    throw new Error('useAuth must be used within an AuthProvider');
  }
  return context;
}<|MERGE_RESOLUTION|>--- conflicted
+++ resolved
@@ -1,11 +1,5 @@
-<<<<<<< HEAD
-import { Profile, profileService } from '@/database_services/profileService';
-import { useSystem } from '@/db/powersync/system';
-=======
 import type { Profile } from '@/database_services/profileService';
 import { profileService } from '@/database_services/profileService';
-import { system } from '@/db/powersync/system';
->>>>>>> 9f1c83d0
 import AsyncStorage from '@react-native-async-storage/async-storage';
 import type { Session } from '@supabase/supabase-js';
 import React, { createContext, useContext, useEffect, useState } from 'react';
