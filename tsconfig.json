--- conflicted
+++ resolved
@@ -7,9 +7,5 @@
     }
   },
   "include": ["**/*.ts", "**/*.tsx", ".expo/types/**/*.ts", "expo-env.d.ts"],
-<<<<<<< HEAD
-  "exclude": ["llm_supp_files"]
-=======
-  "exclude": ["node_modules", "supabase/functions/**/*"]
->>>>>>> 977e3e82
+  "exclude": ["llm_supp_files", "node_modules", "supabase/functions/**/*"]
 }