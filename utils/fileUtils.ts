import { AbstractSharedAttachmentQueue } from '@/db/powersync/AbstractSharedAttachmentQueue';
import { decode as decodeBase64 } from 'base64-arraybuffer';
import * as FileSystem from 'expo-file-system';
import uuid from 'react-native-uuid';

/**
 * Extracts the filename from a URI path.
 * @param uri - The file URI or path string
 * @returns The filename (last segment after the final '/'), or undefined if the URI is empty
 * @example
 * getFileName('/path/to/file.txt') // returns 'file.txt'
 * getFileName('file.txt') // returns 'file.txt'
 */
export function getFileName(uri: string) {
  return uri.split('/').pop();
}

export function getDirectory(uri: string) {
  return uri.split('/').slice(0, -1).join('/');
}

/**
 * Delete a file if it exists. No-ops if uri is falsy or file is missing.
 */
export async function deleteIfExists(uri: string | null | undefined) {
  await FileSystem.deleteAsync(uri ?? '', { idempotent: true });
}

export async function getFileInfo(uri: string | null | undefined) {
  console.log('getFileInfo', getFileName(uri ?? ''));
  return await FileSystem.getInfoAsync(uri ?? '');
}

/**
 * Check if a file exists at the given uri.
 */
export async function fileExists(uri: string | null | undefined) {
  const fileInfo = await getFileInfo(uri);
  return fileInfo.exists;
}

export async function ensureDir(uri: string) {
  const directoryInfo = await FileSystem.getInfoAsync(uri);
  if (!directoryInfo.exists || !directoryInfo.isDirectory) {
    await FileSystem.makeDirectoryAsync(uri, {
      intermediates: true
    });
  }
}

export async function writeFile(
  fileURI: string,
  base64Data: string,
  options?: { encoding?: 'utf8' | 'base64' }
) {
  const { encoding = FileSystem.EncodingType.UTF8 } = options ?? {};
  const dir = getDirectory(fileURI);
  await ensureDir(dir);
  await FileSystem.writeAsStringAsync(fileURI, base64Data, { encoding });
}

export async function moveFile(sourceUri: string, targetUri: string) {
  await FileSystem.moveAsync({ from: sourceUri, to: targetUri });
}

export async function readFile(
  fileURI: string,
  _options?: { encoding?: 'utf8' | 'base64' }
) {
  if (!(await fileExists(fileURI))) {
    throw new Error(`File does not exist: ${fileURI}`);
  }

  // For binary files (audio, images, etc.), always read as base64
  // This prevents data corruption from UTF-8 conversion
  const fileContent = await FileSystem.readAsStringAsync(fileURI, {
    encoding: FileSystem.EncodingType.Base64
  });

  // Convert base64 to ArrayBuffer properly
  return base64ToArrayBuffer(fileContent);
}

export async function deleteFile(uri: string) {
  if (await fileExists(uri)) {
    await FileSystem.deleteAsync(uri);
  }
}

export async function copyFile(sourceUri: string, targetUri: string) {
  await FileSystem.copyAsync({ from: sourceUri, to: targetUri });
}

export function getDocumentDirectory() {
  return FileSystem.documentDirectory;
}

const encoder = new TextEncoder();

export function stringToArrayBuffer(str: string) {
  return encoder.encode(str).buffer as unknown as ArrayBuffer;
}

export function base64ToArrayBuffer(base64: string) {
<<<<<<< HEAD
  return decodeBase64(base64);
}

export function getLocalUri(filePath: string) {
  return `${getDocumentDirectory()}${filePath}`;
}

export function getLocalFilePathSuffix(filename: string): string {
  return `${AbstractSharedAttachmentQueue.SHARED_DIRECTORY}/${filename}`;
}

export function getLocalAttachmentUriWithOPFS(filePath: string) {
  return getLocalUri(getLocalFilePathSuffix(filePath));
}

export async function saveAudioLocally(uri: string) {
  const newUri = `local/${uuid.v4()}.${uri.split('.').pop()}`;
  console.log('🔍 Saving audio file locally:', uri, newUri);
  if (await fileExists(uri)) {
    const newPath = getLocalUri(getLocalFilePathSuffix(newUri));
    await ensureDir(getDirectory(newPath));
    await moveFile(uri, newPath);
    console.log(
      '🔍 Audio file saved locally:',
      `${getLocalUri(getLocalFilePathSuffix('local'))}/${newUri}`
    );
  } else {
    throw new Error(`File does not exist: ${uri}`);
  }
  return newUri;
=======
  const binaryString = atob(base64);
  const bytes = new Uint8Array(binaryString.length);
  for (let i = 0; i < binaryString.length; i++) {
    bytes[i] = binaryString.charCodeAt(i);
  }
  return bytes.buffer;
>>>>>>> f1a411bc
}<|MERGE_RESOLUTION|>--- conflicted
+++ resolved
@@ -102,7 +102,6 @@
 }
 
 export function base64ToArrayBuffer(base64: string) {
-<<<<<<< HEAD
   return decodeBase64(base64);
 }
 
@@ -133,12 +132,4 @@
     throw new Error(`File does not exist: ${uri}`);
   }
   return newUri;
-=======
-  const binaryString = atob(base64);
-  const bytes = new Uint8Array(binaryString.length);
-  for (let i = 0; i < binaryString.length; i++) {
-    bytes[i] = binaryString.charCodeAt(i);
-  }
-  return bytes.buffer;
->>>>>>> f1a411bc
 }