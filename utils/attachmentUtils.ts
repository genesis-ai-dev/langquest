<<<<<<< HEAD
import { system } from '@/db/powersync/system';
import { AttachmentState } from '@powersync/attachments';

export function getLocalUriFromAssetId(assetId: string) {
  return system.attachmentQueue?.getLocalUri(
    system.attachmentQueue?.getLocalFilePathSuffix(assetId)
  );
}

/**
 * Get files that are still in the upload queue (not yet synced)
 * @returns Promise resolving to array of file IDs that need to be synced
 */
export async function getFilesInUploadQueue(): Promise<string[]> {
  if (!system.powersync || !system.attachmentQueue) {
    return [];
  }
  
  try {
    // Get files that are in QUEUED_UPLOAD state (pending sync)
    const result = await system.powersync.execute(
      'SELECT id FROM attachments WHERE state = ?',
      [String(AttachmentState.QUEUED_UPLOAD)]
    );
    
    const files = [];
    // Add null check for rows
    if (result.rows) {
      for (let i = 0; i < result.rows.length; i++) {
        // Add null check for item before accessing id
        const item = result.rows.item(i);
        if (item?.id) {
          files.push(item.id);
        }
      }
    }
    return files;
  } catch (error) {
    console.error('Error checking upload queue:', error);
    return [];
  }
}

/**
 * Check if all files have been synced
 * @returns Promise resolving to boolean indicating if all files are synced
 */
export async function areAllFilesSynced(): Promise<boolean> {
  const filesInQueue = await getFilesInUploadQueue();
  return filesInQueue.length === 0;
}

/**
 * Checks if a file has been synced to the cloud
 * @param fileId The ID of the file to check
 * @returns Promise resolving to a boolean indicating sync status
 */
export async function isFileSynced(fileId: string): Promise<boolean> {
  if (!system.powersync || !system.attachmentQueue) {
    return false;
  }
  
  try {
    // Query the PowerSync attachment table
    const result = await system.powersync.execute(
      'SELECT state FROM attachments WHERE id = ?',
      [fileId]
    );
    
    // Add null check for rows
    if (!result.rows || result.rows.length === 0) {
      return false; // File not found in attachments table
    }
    
    const item = result.rows.item(0);
    const state = item?.state;
    // File is synced if state is SYNCED
    return state === AttachmentState.SYNCED;
  } catch (error) {
    console.error('Error checking file sync status:', error);
    return false;
  }
}

/**
 * Gets all files with their sync status
 * @returns Promise resolving to an array of {id, state} objects
 */
export async function getAllFilesSyncStatus(): Promise<Array<{id: string, synced: boolean}>> {
  if (!system.powersync || !system.attachmentQueue) {
    return [];
  }
  
  try {
    // Correct execute call signature
    const result = await system.powersync.execute(
      'SELECT id, state FROM attachments'
    );
    
    const files = [];
    // Add null check for rows
    if (result.rows) {
      for (let i = 0; i < result.rows.length; i++) {
        const item = result.rows.item(i);
        if (item?.id) { // Ensure item and id exist
          files.push({
            id: item.id,
            // File is synced if state is SYNCED
            synced: item.state === AttachmentState.SYNCED
          });
        }
      }
    }
    
    return files;
  } catch (error) {
    console.error('Error getting files sync status:', error);
=======
import { system } from '../db/powersync/system';
import { and, eq, isNotNull, inArray } from 'drizzle-orm';
import {
  asset_download,
  asset,
  asset_content_link,
  translation
} from '../db/drizzleSchema';
import { AbstractSharedAttachmentQueue } from '../db/powersync/AbstractSharedAttachmentQueue';

export async function getLocalUriFromAssetId(assetId: string, retryCount = 3) {
  // With the shared directory approach, we just need to check
  // if the file exists in the shared directory
  const fullPath = `${AbstractSharedAttachmentQueue.SHARED_DIRECTORY}/${assetId}`;
  const sharedUri = system.permAttachmentQueue?.getLocalUri(fullPath);

  if (sharedUri) {
    const exists = await system.storage.fileExists(sharedUri);

    if (exists) {
      return sharedUri;
    } else if (retryCount > 0) {
      // Add a small delay before retrying
      await new Promise((resolve) => setTimeout(resolve, 100));
      return getLocalUriFromAssetId(assetId, retryCount - 1);
    }
  }

  return null;
}

// Helper to load an asset into the temp queue if not already available
export async function ensureAssetLoaded(assetId: string): Promise<void> {
  if (!assetId) {
    return;
  }

  try {
    // First check if the asset is already in permanent downloads
    const activeDownload = await system.db.query.asset_download.findFirst({
      where: and(
        eq(asset_download.asset_id, assetId),
        eq(asset_download.active, true)
      )
    });

    // If asset is already in permanent downloads, no need to add to temp
    if (activeDownload) {
      return;
    }

    // Check if the attachment already exists in the database
    const attachmentIds =
      (await system.permAttachmentQueue?.getAllAssetAttachments(assetId)) || [];

    // For each attachment, check if it's already in the database with any storage type
    let allAlreadyDownloaded = attachmentIds.length > 0;

    for (const attachmentId of attachmentIds) {
      const record =
        await system.permAttachmentQueue?.getExtendedRecord(attachmentId);

      // If any attachment doesn't exist or isn't synced, we need to add to temp queue
      if (!record || record.state !== 3) {
        // 3 = SYNCED
        allAlreadyDownloaded = false;
        break;
      }
    }

    // If all attachments are already downloaded, no need to add to temp queue
    if (allAlreadyDownloaded) {
      return;
    }

    // Otherwise, add to temp queue
    const tempQueue = system.tempAttachmentQueue as any;
    if (tempQueue && typeof tempQueue.addTempAsset === 'function') {
      await tempQueue.addTempAsset(assetId);
    } else {
      console.warn('Temporary attachment queue not properly initialized');
    }
  } catch (error) {
    console.error(
      `[ensureAssetLoaded] Error ensuring asset is loaded: ${error}`
    );
  }
}

export async function calculateTotalAttachments(
  assetIds: string[]
): Promise<number> {
  try {
    let totalAttachments = 0;

    for (const assetId of assetIds) {
      // 1. Get the asset itself for images
      const assetRecord = await system.db.query.asset.findFirst({
        where: (a) => eq(a.id, assetId)
      });

      if (assetRecord?.images) {
        totalAttachments += assetRecord.images.length;
      }

      // 2. Get asset_content_link entries for audio
      const assetContents = await system.db.query.asset_content_link.findMany({
        where: (acl) => and(eq(acl.asset_id, assetId), isNotNull(acl.audio_id))
      });

      const contentAudioIds = assetContents
        .filter((content) => content.audio_id)
        .map((content) => content.audio_id!);

      totalAttachments += contentAudioIds.length;

      // 3. Get translations for the asset and their audio
      const translations = await system.db.query.translation.findMany({
        where: (t) => and(eq(t.asset_id, assetId), isNotNull(t.audio))
      });

      const translationAudioIds = translations
        .filter((translation) => translation.audio)
        .map((translation) => translation.audio!);

      totalAttachments += translationAudioIds.length;
    }

    return totalAttachments;
  } catch (error) {
    console.error('Error calculating total attachments:', error);
    return 0;
  }
}

export async function getAssetAttachmentIds(
  assetIds: string[]
): Promise<string[]> {
  const startTime = performance.now();
  try {
    const attachmentIds: string[] = [];

    // Execute all queries in parallel using Promise.allSettled
    const [assetResult, contentResult, translationResult] =
      await Promise.allSettled([
        // 1. Get the assets for images
        system.db.query.asset.findMany({
          where: (a) => inArray(a.id, assetIds)
        }),
        // 2. Get asset_content_link entries for audio
        system.db.query.asset_content_link.findMany({
          where: (acl) =>
            and(inArray(acl.asset_id, assetIds), isNotNull(acl.audio_id))
        }),
        // 3. Get translations for the assets and their audio
        system.db.query.translation.findMany({
          where: (t) => and(inArray(t.asset_id, assetIds), isNotNull(t.audio))
        })
      ]);

    // Process asset images if successful
    if (assetResult.status === 'fulfilled') {
      assetResult.value.forEach((asset) => {
        if (asset?.images) {
          attachmentIds.push(...asset.images);
        }
      });
    }

    // Process content audio IDs if successful
    if (contentResult.status === 'fulfilled') {
      const contentAudioIds = contentResult.value
        .filter((content) => content.audio_id)
        .map((content) => content.audio_id!);
      attachmentIds.push(...contentAudioIds);
    }

    // Process translation audio IDs if successful
    if (translationResult.status === 'fulfilled') {
      const translationAudioIds = translationResult.value
        .filter((translation) => translation.audio)
        .map((translation) => translation.audio!);
      attachmentIds.push(...translationAudioIds);
    }

    // Return unique attachment IDs
    const uniqueAttachmentIds = [...new Set(attachmentIds)];

    console.log(`Total execution time: ${performance.now() - startTime}ms`);
    console.log(
      `Found ${uniqueAttachmentIds.length} unique attachments for ${assetIds.length} assets`
    );

    return uniqueAttachmentIds;
  } catch (error) {
    console.error('Error getting asset attachment IDs:', error);
    console.log(`Failed after ${performance.now() - startTime}ms`);
>>>>>>> 75fa0d6e
    return [];
  }
}<|MERGE_RESOLUTION|>--- conflicted
+++ resolved
@@ -1,123 +1,5 @@
-<<<<<<< HEAD
-import { system } from '@/db/powersync/system';
+import { system } from '../db/powersync/system';
 import { AttachmentState } from '@powersync/attachments';
-
-export function getLocalUriFromAssetId(assetId: string) {
-  return system.attachmentQueue?.getLocalUri(
-    system.attachmentQueue?.getLocalFilePathSuffix(assetId)
-  );
-}
-
-/**
- * Get files that are still in the upload queue (not yet synced)
- * @returns Promise resolving to array of file IDs that need to be synced
- */
-export async function getFilesInUploadQueue(): Promise<string[]> {
-  if (!system.powersync || !system.attachmentQueue) {
-    return [];
-  }
-  
-  try {
-    // Get files that are in QUEUED_UPLOAD state (pending sync)
-    const result = await system.powersync.execute(
-      'SELECT id FROM attachments WHERE state = ?',
-      [String(AttachmentState.QUEUED_UPLOAD)]
-    );
-    
-    const files = [];
-    // Add null check for rows
-    if (result.rows) {
-      for (let i = 0; i < result.rows.length; i++) {
-        // Add null check for item before accessing id
-        const item = result.rows.item(i);
-        if (item?.id) {
-          files.push(item.id);
-        }
-      }
-    }
-    return files;
-  } catch (error) {
-    console.error('Error checking upload queue:', error);
-    return [];
-  }
-}
-
-/**
- * Check if all files have been synced
- * @returns Promise resolving to boolean indicating if all files are synced
- */
-export async function areAllFilesSynced(): Promise<boolean> {
-  const filesInQueue = await getFilesInUploadQueue();
-  return filesInQueue.length === 0;
-}
-
-/**
- * Checks if a file has been synced to the cloud
- * @param fileId The ID of the file to check
- * @returns Promise resolving to a boolean indicating sync status
- */
-export async function isFileSynced(fileId: string): Promise<boolean> {
-  if (!system.powersync || !system.attachmentQueue) {
-    return false;
-  }
-  
-  try {
-    // Query the PowerSync attachment table
-    const result = await system.powersync.execute(
-      'SELECT state FROM attachments WHERE id = ?',
-      [fileId]
-    );
-    
-    // Add null check for rows
-    if (!result.rows || result.rows.length === 0) {
-      return false; // File not found in attachments table
-    }
-    
-    const item = result.rows.item(0);
-    const state = item?.state;
-    // File is synced if state is SYNCED
-    return state === AttachmentState.SYNCED;
-  } catch (error) {
-    console.error('Error checking file sync status:', error);
-    return false;
-  }
-}
-
-/**
- * Gets all files with their sync status
- * @returns Promise resolving to an array of {id, state} objects
- */
-export async function getAllFilesSyncStatus(): Promise<Array<{id: string, synced: boolean}>> {
-  if (!system.powersync || !system.attachmentQueue) {
-    return [];
-  }
-  
-  try {
-    // Correct execute call signature
-    const result = await system.powersync.execute(
-      'SELECT id, state FROM attachments'
-    );
-    
-    const files = [];
-    // Add null check for rows
-    if (result.rows) {
-      for (let i = 0; i < result.rows.length; i++) {
-        const item = result.rows.item(i);
-        if (item?.id) { // Ensure item and id exist
-          files.push({
-            id: item.id,
-            // File is synced if state is SYNCED
-            synced: item.state === AttachmentState.SYNCED
-          });
-        }
-      }
-    }
-    
-    return files;
-  } catch (error) {
-    console.error('Error getting files sync status:', error);
-=======
-import { system } from '../db/powersync/system';
 import { and, eq, isNotNull, inArray } from 'drizzle-orm';
 import {
   asset_download,
@@ -314,7 +196,118 @@
   } catch (error) {
     console.error('Error getting asset attachment IDs:', error);
     console.log(`Failed after ${performance.now() - startTime}ms`);
->>>>>>> 75fa0d6e
+    return [];
+  }
+}
+
+/**
+ * Get files that are still in the upload queue (not yet synced)
+ * @returns Promise resolving to array of file IDs that need to be synced
+ */
+export async function getFilesInUploadQueue(): Promise<string[]> {
+  if (!system.powersync || !system.permAttachmentQueue) {
+    return [];
+  }
+  
+  try {
+    // Get files that are in QUEUED_UPLOAD state (pending sync)
+    const result = await system.powersync.execute(
+      'SELECT id FROM attachments WHERE state = ?',
+      [String(AttachmentState.QUEUED_UPLOAD)]
+    );
+    
+    const files = [];
+    // Add null check for rows
+    if (result.rows) {
+      for (let i = 0; i < result.rows.length; i++) {
+        // Add null check for item before accessing id
+        const item = result.rows.item(i);
+        if (item?.id) {
+          files.push(item.id);
+        }
+      }
+    }
+    return files;
+  } catch (error) {
+    console.error('Error checking upload queue:', error);
+    return [];
+  }
+}
+
+/**
+ * Check if all files have been synced
+ * @returns Promise resolving to boolean indicating if all files are synced
+ */
+export async function areAllFilesSynced(): Promise<boolean> {
+  const filesInQueue = await getFilesInUploadQueue();
+  return filesInQueue.length === 0;
+}
+
+/**
+ * Checks if a file has been synced to the cloud
+ * @param fileId The ID of the file to check
+ * @returns Promise resolving to a boolean indicating sync status
+ */
+export async function isFileSynced(fileId: string): Promise<boolean> {
+  if (!system.powersync || !system.permAttachmentQueue) {
+    return false;
+  }
+  
+  try {
+    // Query the PowerSync attachment table
+    const result = await system.powersync.execute(
+      'SELECT state FROM attachments WHERE id = ?',
+      [fileId]
+    );
+    
+    // Add null check for rows
+    if (!result.rows || result.rows.length === 0) {
+      return false; // File not found in attachments table
+    }
+    
+    const item = result.rows.item(0);
+    const state = item?.state;
+    // File is synced if state is SYNCED
+    return state === AttachmentState.SYNCED;
+  } catch (error) {
+    console.error('Error checking file sync status:', error);
+    return false;
+  }
+}
+
+/**
+ * Gets all files with their sync status
+ * @returns Promise resolving to an array of {id, state} objects
+ */
+export async function getAllFilesSyncStatus(): Promise<Array<{id: string, synced: boolean}>> {
+  if (!system.powersync || !system.permAttachmentQueue) {
+    return [];
+  }
+  
+  try {
+    // Correct execute call signature
+    const result = await system.powersync.execute(
+      'SELECT id, state FROM attachments'
+    );
+    
+    const files = [];
+    // Add null check for rows
+    if (result.rows) {
+      for (let i = 0; i < result.rows.length; i++) {
+        const item = result.rows.item(i);
+        if (item?.id) { // Ensure item and id exist
+          files.push({
+            id: item.id,
+            // File is synced if state is SYNCED
+            synced: item.state === AttachmentState.SYNCED
+          });
+        }
+      }
+    }
+    
+    return files;
+  } catch (error) {
+    console.error('Error getting files sync status:', error);
     return [];
   }
 }