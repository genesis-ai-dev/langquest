--- conflicted
+++ resolved
@@ -1,16 +1,7 @@
-<<<<<<< HEAD
-import { system } from '../db/powersync/system';
-import { AttachmentState } from '@powersync/attachments';
-import { and, eq, isNotNull, inArray } from 'drizzle-orm';
-import {
-  asset_download,
-} from '../db/drizzleSchema';
-=======
 import type { TempAttachmentQueue } from '@/db/powersync/TempAttachmentQueue';
 import { AttachmentState } from '@powersync/attachments';
 import { and, eq, inArray, isNotNull } from 'drizzle-orm';
 import { asset_download } from '../db/drizzleSchema';
->>>>>>> d94986ad
 import { AbstractSharedAttachmentQueue } from '../db/powersync/AbstractSharedAttachmentQueue';
 import { system } from '../db/powersync/system';
 
@@ -80,15 +71,11 @@
     }
 
     // Otherwise, add to temp queue
-<<<<<<< HEAD
-    const tempQueue = system.tempAttachmentQueue;
-=======
     const tempQueue = system.tempAttachmentQueue as
       | (TempAttachmentQueue & {
           addTempAsset: (assetId: string) => Promise<void>;
         })
       | undefined;
->>>>>>> d94986ad
     if (tempQueue && typeof tempQueue.addTempAsset === 'function') {
       await tempQueue.addTempAsset(assetId);
     } else {
@@ -96,11 +83,7 @@
     }
   } catch (error) {
     console.error(
-<<<<<<< HEAD
       `[ensureAssetLoaded] Error ensuring asset is loaded: ${error instanceof Error ? error.message : String(error)}`
-=======
-      `[ensureAssetLoaded] Error ensuring asset is loaded: ${String(error)}`
->>>>>>> d94986ad
     );
   }
 }
