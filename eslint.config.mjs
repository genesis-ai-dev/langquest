import eslint from '@eslint/js';
import importPlugin from 'eslint-plugin-import';
import reactPlugin from 'eslint-plugin-react';
import hooksPlugin from 'eslint-plugin-react-hooks';
import tseslint from 'typescript-eslint';
import expoConfig from 'eslint-config-expo';

// From https://github.com/t3-oss/create-t3-turbo/tree/main/tooling/eslint (react + base)
export default tseslint.config(
  { ignores: ['**/*.config.*'] },
  {
    files: ['**/*.ts', '**/*.tsx'],
    plugins: {
      import: importPlugin,
      react: reactPlugin,
      hooks: hooksPlugin
    },
    extends: [
      eslint.configs.recommended,
      ...tseslint.configs.recommended,
      ...tseslint.configs.recommendedTypeChecked,
<<<<<<< HEAD
      ...tseslint.configs.stylisticTypeChecked,
      expoConfig
=======
      ...tseslint.configs.stylisticTypeChecked
>>>>>>> 9f1c83d0
    ],
    rules: {
      '@typescript-eslint/no-unused-vars': [
        'error',
        { argsIgnorePattern: '^_', varsIgnorePattern: '^_' }
      ],
      '@typescript-eslint/consistent-type-imports': [
        'warn',
        { prefer: 'type-imports', fixStyle: 'separate-type-imports' }
      ],
      '@typescript-eslint/no-misused-promises': [
        2,
        { checksVoidReturn: { attributes: false } }
      ],
      '@typescript-eslint/no-unnecessary-condition': [
        'error',
        {
          allowConstantLoopConditions: true
        }
      ],
      '@typescript-eslint/no-non-null-assertion': 'off',
      'import/consistent-type-specifier-style': ['error', 'prefer-top-level'],
      ...reactPlugin.configs['jsx-runtime'].rules
    }
  },
  {
    linterOptions: { reportUnusedDisableDirectives: true },
    languageOptions: { parserOptions: { projectService: true } }
  }
);<|MERGE_RESOLUTION|>--- conflicted
+++ resolved
@@ -3,7 +3,6 @@
 import reactPlugin from 'eslint-plugin-react';
 import hooksPlugin from 'eslint-plugin-react-hooks';
 import tseslint from 'typescript-eslint';
-import expoConfig from 'eslint-config-expo';
 
 // From https://github.com/t3-oss/create-t3-turbo/tree/main/tooling/eslint (react + base)
 export default tseslint.config(
@@ -19,12 +18,7 @@
       eslint.configs.recommended,
       ...tseslint.configs.recommended,
       ...tseslint.configs.recommendedTypeChecked,
-<<<<<<< HEAD
-      ...tseslint.configs.stylisticTypeChecked,
-      expoConfig
-=======
       ...tseslint.configs.stylisticTypeChecked
->>>>>>> 9f1c83d0
     ],
     rules: {
       '@typescript-eslint/no-unused-vars': [
