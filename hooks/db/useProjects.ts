import { project as projectTable } from '@/db/drizzleSchema';
import { system } from '@/db/powersync/system';
import { toCompilableQuery } from '@powersync/drizzle-driver';
import type { InferSelectModel } from 'drizzle-orm';
<<<<<<< HEAD
import { and, asc, desc, eq } from 'drizzle-orm';
import React from 'react';
=======
import { asc, desc } from 'drizzle-orm';
>>>>>>> 4767724d
import { useHybridInfiniteQuery, useHybridQuery } from '../useHybridQuery';

export type Project = InferSelectModel<typeof projectTable>;

/**
 * Returns { projects, isLoading, error }
 * Fetches projects from Supabase (online) or local Drizzle DB (offline/downloaded)
 * Subscribes to Supabase realtime and updates cache on changes
 */
export function useProjects() {
  const { db, supabaseConnector } = system;

  // Main query using hybrid realtime query
  const {
    data: projects,
    isLoading: isProjectsLoading,
    ...rest
  } = useHybridQuery({
    queryKey: ['projects'],
    onlineFn: async () => {
      const { data, error } = await supabaseConnector.client
        .from('project')
        .select('*')
        .eq('active', true)
        .overrideTypes<Project[]>();
      if (error) throw error;
      return data;
    },
    offlineQuery: toCompilableQuery(
      db.query.project.findMany({
        where: (fields, { eq, and }) => and(eq(fields.active, true))
      })
    )
  });

  return { projects, isProjectsLoading, ...rest };
}

/**
 * Hybrid infinite query for projects with pagination
 * Automatically switches between online and offline with proper caching
 * Follows TKDodo's best practices for infinite queries
 */
export function useInfiniteProjects(
  pageSize = 10,
  sortField?: 'name' | 'created_at' | 'last_updated',
  sortOrder?: 'asc' | 'desc'
) {
  const { db, supabaseConnector } = system;

  // FIXED: Create stable query key with useMemo to prevent infinite loops
  const queryKey = React.useMemo(() => {
    const baseKey = ['projects', 'infinite', pageSize];

    // Only add optional parameters if they have values
    if (sortField) baseKey.push(sortField);
    if (sortOrder) baseKey.push(sortOrder);

    return baseKey;
  }, [pageSize, sortField, sortOrder]);

  return useHybridInfiniteQuery({
    queryKey,
    onlineFn: async ({ pageParam }) => {
      // Online query with proper pagination using Supabase range
      let query = supabaseConnector.client
        .from('project')
        .select('*', { count: 'exact' })
        .eq('visible', true)
        .eq('active', true);

      // Add sorting if specified
      if (sortField && sortOrder) {
        query = query.order(sortField, { ascending: sortOrder === 'asc' });
      } else {
        // Default sort by name
        query = query.order('name', { ascending: true });
      }

      // Add pagination
      const from = pageParam * pageSize;
      const to = from + pageSize - 1;
      query = query.range(from, to);

      const { data, error, count } = await query.overrideTypes<Project[]>();

      if (error) throw error;

      const totalCount = count ?? 0;
      const hasMore = from + pageSize < totalCount;

      return {
        data,
        nextCursor: hasMore ? pageParam + 1 : undefined,
        hasMore,
        totalCount
      };
    },
    offlineFn: async ({ pageParam }) => {
      // Offline query with manual pagination using Drizzle
      const offsetValue = pageParam * pageSize;

      try {
        console.log(
          `[OfflineProjects] Loading page ${pageParam}, offset: ${offsetValue}`
        );

        const allProjects = await db.query.project.findMany({
          where: (fields, { eq, and }) =>
            and(eq(fields.visible, true), eq(fields.active, true)),
          limit: pageSize,
          offset: offsetValue,
          orderBy:
            sortField === 'name' && sortOrder
              ? sortOrder === 'asc'
                ? asc(projectTable.name)
                : desc(projectTable.name)
              : sortField === 'created_at' && sortOrder
                ? sortOrder === 'asc'
                  ? asc(projectTable.created_at)
                  : desc(projectTable.created_at)
                : sortField === 'last_updated' && sortOrder
                  ? sortOrder === 'asc'
                    ? asc(projectTable.last_updated)
                    : desc(projectTable.last_updated)
                  : asc(projectTable.name)
        });

        // Get total count for hasMore calculation
        const countQuery = await db.query.project.findMany({
          where: (fields, { eq, and }) =>
            and(eq(fields.visible, true), eq(fields.active, true))
        });

        const totalCount = countQuery.length;
        const hasMore = offsetValue + pageSize < totalCount;

        console.log(
          `[OfflineProjects] Found ${allProjects.length} projects, total: ${totalCount}, hasMore: ${hasMore}`
        );

        return {
          data: allProjects,
          nextCursor: hasMore ? pageParam + 1 : undefined,
          hasMore,
          totalCount
        };
      } catch (error) {
        console.error('[OfflineProjects] Error in offline query:', error);
        // Return empty result rather than throwing
        return {
          data: [],
          nextCursor: undefined,
          hasMore: false,
          totalCount: 0
        };
      }
    },
    initialPageParam: 0,
    getNextPageParam: (lastPage) => lastPage.nextCursor,
    staleTime: 5 * 60 * 1000, // 5 minutes
    gcTime: 10 * 60 * 1000 // 10 minutes
  });
}

/**
 * Returns { project, isLoading, error }
 * Fetches a single project by ID from Supabase (online) or local Drizzle DB (offline/downloaded)
 * Subscribes to Supabase realtime and updates cache on changes
 */
export function useProjectById(projectId: string | undefined) {
  const { db, supabaseConnector } = system;

  // Main query using hybrid query
  const {
    data: projectArray,
    isLoading: isProjectLoading,
    ...rest
  } = useHybridQuery({
    queryKey: ['project', projectId],
    enabled: !!projectId, // NOTE: only run the query if projectId is defined
    onlineFn: async () => {
      const { data, error } = await supabaseConnector.client
        .from('project')
        .select('*')
        .eq('id', projectId)
        .eq('visible', true)
        .eq('active', true)
        .limit(1)
        .overrideTypes<Project[]>();
      if (error) throw error;
      return data;
    },
    offlineQuery: toCompilableQuery(
      db.query.project.findMany({
        where: (fields, { eq, and }) =>
          and(
            eq(fields.id, projectId!),
            eq(fields.visible, true),
            eq(fields.active, true)
          ),
        limit: 1
      })
    )
  });

  const project = projectArray?.[0] || null;

  return { project, isProjectLoading, ...rest };
}<|MERGE_RESOLUTION|>--- conflicted
+++ resolved
@@ -2,12 +2,8 @@
 import { system } from '@/db/powersync/system';
 import { toCompilableQuery } from '@powersync/drizzle-driver';
 import type { InferSelectModel } from 'drizzle-orm';
-<<<<<<< HEAD
-import { and, asc, desc, eq } from 'drizzle-orm';
-import React from 'react';
-=======
 import { asc, desc } from 'drizzle-orm';
->>>>>>> 4767724d
+import { useMemo } from 'react';
 import { useHybridInfiniteQuery, useHybridQuery } from '../useHybridQuery';
 
 export type Project = InferSelectModel<typeof projectTable>;
@@ -59,7 +55,7 @@
   const { db, supabaseConnector } = system;
 
   // FIXED: Create stable query key with useMemo to prevent infinite loops
-  const queryKey = React.useMemo(() => {
+  const queryKey = useMemo(() => {
     const baseKey = ['projects', 'infinite', pageSize];
 
     // Only add optional parameters if they have values
