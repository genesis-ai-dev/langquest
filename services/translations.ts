// Define all supported UI languages
export type SupportedLanguage = 'english' | 'spanish';

// Define the structure for translations
export type TranslationKey =
  | keyof typeof translations
  | `reportReason.${string}`;

// Type to ensure all translations have all supported languages
type TranslationSet = {
  [key in SupportedLanguage]: string;
};

// All UI translations
export const translations = {
  accountNotVerified: {
    english:
      'Please verify your email address before signing in. Check your email for the verification link.',
    spanish:
      'Por favor verifique su dirección de correo electrónico antes de iniciar sesión. Revise su correo electrónico para el enlace de verificación.'
  },
  all: {
    english: 'All',
    spanish: 'Todo'
  },
  appLanguage: {
    english: 'App Language',
    spanish: 'Idioma de la aplicación'
  },
  apply: {
    english: 'Apply',
    spanish: 'Aplicar'
  },
  audio: {
    english: 'Audio',
    spanish: 'Audio'
  },
  avatar: {
    english: 'Avatar',
    spanish: 'Avatar'
  },
  backToLogin: {
    english: 'Back to Login',
    spanish: 'Volver al inicio de sesión'
  },
  becomeHero: {
    english: 'Become a Hero',
    spanish: 'Conviértete en héroe'
  },
  checkEmail: {
    english: 'Please check your email',
    spanish: 'Por favor revise su correo electrónico'
  },
  checkEmailForResetLink: {
    english: 'Please check your email for the password reset link',
    spanish:
      'Por favor revise su correo electrónico para el enlace de restablecimiento de contraseña'
  },
  confirmNewPassword: {
    english: 'Confirm New Password',
    spanish: 'Confirmar nueva contraseña'
  },
  confirmPassword: {
    english: 'Confirm Password',
    spanish: 'Confirmar contraseña'
  },
  databaseNotReady: {
    english: 'Database is not ready yet. Please wait.',
    spanish: 'La base de datos aún no está lista. Por favor espere.'
  },
  date: {
    english: 'Date',
    spanish: 'Fecha'
  },
  email: {
    english: 'Email',
    spanish: 'Email'
  },
  emailRequired: {
    english: 'Email is required',
    spanish: 'Se requiere email'
  },
  enterTranslation: {
    english: 'Enter your translation here',
    spanish: 'Ingrese su traducción aquí'
  },
  enterValidEmail: {
    english: 'Please enter a valid email',
    spanish: 'Por favor ingrese un correo electrónico válido'
  },
  enterYourEmail: {
    english: 'Enter your email',
    spanish: 'Ingrese su correo electrónico'
  },
  error: {
    english: 'Error',
    spanish: 'Error'
  },
  explore: {
    english: 'Explore',
    spanish: 'Explorar'
  },
  failedCreateTranslation: {
    english: 'Failed to create translation',
    spanish: 'Error al crear la traducción'
  },
  failedLoadAsset: {
    english: 'Failed to load asset data',
    spanish: 'Error al cargar datos del recurso'
  },
  failedLoadLanguages: {
    english: 'Failed to load available languages',
    spanish: 'Error al cargar idiomas disponibles'
  },
  failedLoadProjects: {
    english: 'Failed to load projects',
    spanish: 'Error al cargar proyectos'
  },
  failedLoadQuests: {
    english: 'Failed to load quests',
    spanish: 'Error al cargar misiones'
  },
  failedRemoveVote: {
    english: 'Failed to remove vote',
    spanish: 'Error al eliminar el voto'
  },
  failedResetPassword: {
    english: 'Failed to reset password',
    spanish: 'Error al restablecer la contraseña'
  },
  failedSendResetEmail: {
    english: 'Failed to send reset email',
    spanish: 'Error al enviar el correo de restablecimiento'
  },
  failedToVote: {
    english: 'Failed to submit vote',
    spanish: 'Error al enviar el voto'
  },
  fillFields: {
    english: 'Please fill in all required fields',
    spanish: 'Por favor complete todos los campos requeridos'
  },
  forgotPassword: {
    english: 'I forgot my password',
    spanish: 'Olvidé mi contraseña'
  },
  invalidAuth: {
    english: 'Inavlid username or password',
    spanish: 'Usuario o contraseña inválidos'
  },
  invalidResetLink: {
    english: 'Invalid or expired reset link',
    spanish: 'Enlace de restablecimiento inválido o expirado'
  },
  logInToTranslate: {
    english: 'You must be logged in to submit translations',
    spanish: 'Debe iniciar sesión para enviar traducciones'
  },
  logInToVote: {
    english: 'You must be logged in to vote',
    spanish: 'Debe iniciar sesión para votar'
  },
  newTranslation: {
    english: 'New Translation',
    spanish: 'Nueva Traducción'
  },
  newUser: {
    english: 'New user?',
    spanish: '¿Usuario nuevo?'
  },
  newUserRegistration: {
    english: 'New User Registration',
    spanish: 'Registro de nuevo usuario'
  },
  noComment: {
    english: 'No Comment',
    spanish: 'Sin comentarios'
  },
  noProject: {
    english: 'No active project found',
    spanish: 'No se encontró ningún proyecto activo'
  },
  ok: {
    english: 'OK',
    spanish: 'OK'
  },
  password: {
    english: 'Password',
    spanish: 'Contraseña'
  },
  passwordRequired: {
    english: 'Password is required',
    spanish: 'Se requiere contraseña'
  },
  passwordMinLength: {
    english: 'Password must be at least 6 characters',
    spanish: 'La contraseña debe tener al menos 6 caracteres'
  },
  passwordsNoMatch: {
    english: 'Passwords do not match',
    spanish: 'Las contraseñas no coinciden'
  },
  passwordResetSuccess: {
    english: 'Password has been reset successfully',
    spanish: 'La contraseña se ha restablecido correctamente'
  },
  projects: {
    english: 'Projects',
    spanish: 'Proyectos'
  },
  quests: {
    english: 'Quests',
    spanish: 'Misiones'
  },
  questOptions: {
    english: 'Quest Options',
    spanish: 'Opciones de misión'
  },
  recording: {
    english: 'Recording',
    spanish: 'Grabando'
  },
  register: {
    english: 'Register',
    spanish: 'Registrarse'
  },
  registrationFail: {
    english: 'Registration failed',
    spanish: 'Error en el registro'
  },
  registrationSuccess: {
    english: 'Registration successful',
    spanish: 'Registro exitoso'
  },
  resetPassword: {
    english: 'Reset Password',
    spanish: 'Restablecer contraseña'
  },
  returningHero: {
    english: 'Returning hero? Sign In',
    spanish: '¿Héroe que regresa? Inicia sesión'
  },
  search: {
    english: 'Search...',
    spanish: 'Buscar...'
  },
  searchAssets: {
    english: 'Search assets...',
    spanish: 'Buscar recursos...'
  },
  searchQuests: {
    english: 'Search quests...',
    spanish: 'Buscar misiones...'
  },
  select: {
    english: 'Select',
    spanish: 'Seleccionar'
  },
  selectItem: {
    english: 'Select item',
    spanish: 'Seleccionar elemento'
  },
  selectLanguage: {
    english: 'Please select a language',
    spanish: 'Por favor seleccione un idioma'
  },
  sendResetEmail: {
    english: 'Send Reset Email',
    spanish: 'Enviar correo de restablecimiento'
  },
  signIn: {
    english: 'Sign In',
    spanish: 'Iniciar Sesión'
  },
  signInError: {
    english: 'Unable to sign in. Please check your credentials and try again.',
    spanish:
      'No se puede iniciar sesión. Por favor verifique sus credenciales e intente nuevamente.'
  },
  logOut: {
    english: 'Log Out',
    spanish: 'Cerrar Sesión'
  },
  sortBy: {
    english: 'Sort by',
    spanish: 'Ordenar por'
  },
  source: {
    english: 'Source',
    spanish: 'Fuente'
  },
  startQuest: {
    english: 'Start Quest',
    spanish: 'Comenzar misión'
  },
  submit: {
    english: 'Submit',
    spanish: 'Enviar'
  },
  submitTranslation: {
    english: 'Submit Translation',
    spanish: 'Enviar Traducción'
  },
  success: {
    english: 'Success',
    spanish: 'Éxito'
  },
  target: {
    english: 'Target',
    spanish: 'Objetivo'
  },
  username: {
    english: 'Username',
    spanish: 'Nombre de usuario'
  },
  usernameRequired: {
    english: 'Username is required',
    spanish: 'Se requiere nombre de usuario'
  },
  votes: {
    english: 'Votes',
    spanish: 'Votos'
  },
  welcome: {
    english: 'Welcome back, hero!',
    spanish: '¡Bienvenido de nuevo, héroe!'
  },
  recentlyVisited: {
    english: 'Recently Visited',
    spanish: 'Recientemente visitado'
  },
  assets: {
    english: 'Assets',
    spanish: 'Recursos'
  },
  remaining: {
    english: 'remaining',
    spanish: 'restante'
  },
  notifications: {
    english: 'Notifications',
    spanish: 'Notificaciones'
  },
  profile: {
    english: 'Profile',
    spanish: 'Perfil'
  },
  settings: {
    english: 'Settings',
    spanish: 'Configuración'
  },
  changePassword: {
    english: 'Change Password',
    spanish: 'Cambiar Contraseña'
  },
  currentPassword: {
    english: 'Current Password',
    spanish: 'Contraseña Actual'
  },
  newPassword: {
    english: 'New Password',
    spanish: 'Nueva Contraseña'
  },
  offlinePasswordChange: {
    english: 'Password can only be changed when online',
    spanish: 'La contraseña solo se puede cambiar cuando está en línea'
  },
  onlineOnlyFeatures: {
    english: 'Password changes are only available when online',
    spanish:
      'Los cambios de contraseña solo están disponibles cuando está en línea'
  },
<<<<<<< HEAD
  termsAndPrivacyTitle: {
    english: 'Terms & Privacy',
    spanish: 'Términos y Privacidad'
=======
  verificationRequired: {
    english: 'Verification Required',
    spanish: 'Verificación Requerida'
  },
  termsAndConditionsTitle: {
    english: 'Terms and Conditions',
    spanish: 'Términos y Condiciones'
>>>>>>> 9f1c83d0
  },
  agreeToTerms: {
    english: 'I have read and agree to the Terms & Privacy',
    spanish: 'He leído y acepto los Términos y Privacidad'
  },
  viewTerms: {
    english: 'View Terms and Privacy',
    spanish: 'Ver Términos y Privacidad'
  },
  termsRequired: {
    english: 'You must agree to the Terms and Privacy',
    spanish: 'Debe aceptar los Términos y Privacidad'
  },
  status: {
    english: 'Status',
    spanish: 'Estado'
  },
  accepted: {
    english: 'Accepted',
    spanish: 'Aceptado'
  },
  notAccepted: {
    english: 'Not Accepted',
    spanish: 'No Aceptado'
  },
  processing: {
    english: 'Processing...',
    spanish: 'Procesando...'
  },
  accept: {
    english: 'Accept',
    spanish: 'Aceptar'
  },
  termsContributionInfo: {
    english:
      'By accepting these terms, you agree that all content you contribute to LangQuest will be freely available worldwide under the CC0 1.0 Universal (CC0 1.0) Public Domain Dedication.',
    spanish:
      'Al aceptar estos términos, acepta que todo el contenido que aporte a LangQuest estará disponible gratuitamente en todo el mundo bajo la Dedicación de Dominio Público CC0 1.0 Universal (CC0 1.0).'
  },
  termsDataInfo: {
    english:
      'This means your contributions can be used by anyone for any purpose without attribution. We collect minimal user data: only your email (for account recovery) and newsletter subscription if opted in.',
    spanish:
      'Esto significa que sus contribuciones pueden ser utilizadas por cualquier persona para cualquier propósito sin atribución. Recopilamos datos mínimos de usuario: solo su correo electrónico (para recuperación de cuenta) y suscripción al boletín si se inscribe.'
  },
  analyticsInfo: {
    english:
      'We collect analytics and diagnostic data to improve the app and your experience. You can opt out of analytics at any time in your profile settings. Your data is processed and stored in the United States.',
    spanish:
      'Recopilamos datos de análisis y diagnóstico para mejorar la aplicación y su experiencia. Puede optar por no participar en el análisis en cualquier momento en sus ajustes. Sus datos se procesan y almacenan en los Estados Unidos.'
  },
  viewFullTerms: {
    english: 'View Full Terms',
    spanish: 'Ver Términos Completos'
  },
  viewFullPrivacy: {
    english: 'View Full Privacy',
    spanish: 'Ver Privacidad Completa'
  },
  submitFeedback: {
    english: 'Submit App Feedback',
    spanish: 'Enviar Feedback de la App'
  },
  reportTranslation: {
    english: 'Report Translation',
    spanish: 'Reportar Traducción'
  },
  selectReasonLabel: {
    english: 'Select a reason',
    spanish: 'Seleccione un motivo'
  },
  additionalDetails: {
    english: 'Additional Details',
    spanish: 'Detalles Adicionales'
  },
  additionalDetailsPlaceholder: {
    english: 'Provide any additional information...',
    spanish: 'Proporcionar cualquier información adicional...'
  },
  submitReport: {
    english: 'Submit Report',
    spanish: 'Enviar Reporte'
  },
  submitting: {
    english: 'Submitting...',
    spanish: 'Enviando...'
  },
  reportSubmitted: {
    english: 'Report submitted successfully',
    spanish: 'Reporte enviado con éxito'
  },
  failedToSubmitReport: {
    english: 'Failed to submit report',
    spanish: 'Error al enviar el reporte'
  },
  logInToReport: {
    english: 'You must be logged in to report translations',
    spanish: 'Debe iniciar sesión para reportar traducciones'
  },
  selectReason: {
    english: 'Please select a reason for the report',
    spanish: 'Por favor seleccione un motivo para el reporte'
  },
  analyticsOptOutLabel: {
    english: 'Opt out of analytics',
    spanish: 'Desactivar el análisis'
  },
  analyticsOptOutDescription: {
    english: 'When enabled, we will not collect usage data to improve the app.',
    spanish:
      'Cuando está habilitado, no recopilaremos datos de uso para mejorar la aplicación.'
  },
  'reportReason.inappropriate_content': {
    english: 'Inappropriate Content',
    spanish: 'Contenido Inapropiado'
  },
  'reportReason.spam': {
    english: 'Spam',
    spanish: 'Spam'
  },
<<<<<<< HEAD
  'reportReason.other': {
    english: 'Other',
    spanish: 'Otro'
=======
  dataPolicyUrl: {
    english: `${process.env.EXPO_PUBLIC_SITE_URL}/data-policy`,
    spanish: `${process.env.EXPO_PUBLIC_SITE_URL}/data-policy`
  },
  downloadLimitExceeded: {
    english: 'Download Limit Exceeded',
    spanish: 'Límite de descarga excedido'
  },
  downloadLimitMessage: {
    english:
      'You are trying to download {newDownloads} attachments for a total of {totalDownloads}, but the limit is {limit}. Please deselect some downloads and try again.',
    spanish:
      'Está intentando descargar {newDownloads} archivos adjuntos para un total de {totalDownloads}, pero el límite es {limit}. Por favor, deseleccione algunas descargas e intente nuevamente.'
  },
  offlineUndownloadWarning: {
    english: 'Offline Undownload Warning',
    spanish: 'Advertencia de eliminación sin conexión'
  },
  offlineUndownloadMessage: {
    english:
      "You are currently offline. If you remove this download, you won't be able to redownload it until you're back online. Your unsynced contributions will not be affected.",
    spanish:
      'Actualmente estás sin conexión. Si eliminas esta descarga, no podrás volver a descargarla hasta que vuelvas a estar en línea. Tus contribuciones no sincronizadas no se verán afectadas.'
  },
  dontShowAgain: {
    english: "Don't show this message again",
    spanish: 'No mostrar este mensaje nuevamente'
  },
  cancel: {
    english: 'Cancel',
    spanish: 'Cancelar'
  },
  confirm: {
    english: 'Confirm',
    spanish: 'Confirmar'
>>>>>>> 9f1c83d0
  }
  // Add more translation keys as needed...
} as const;

// Type check to ensure all translation keys have all supported languages
type ValidateTranslations<T> = {
  [K in keyof T]: T[K] extends TranslationSet ? true : never;
};
type ValidationResult = ValidateTranslations<typeof translations>;<|MERGE_RESOLUTION|>--- conflicted
+++ resolved
@@ -2,17 +2,13 @@
 export type SupportedLanguage = 'english' | 'spanish';
 
 // Define the structure for translations
-export type TranslationKey =
-  | keyof typeof translations
-  | `reportReason.${string}`;
+export type TranslationKey = keyof typeof translations;
 
 // Type to ensure all translations have all supported languages
-type TranslationSet = {
-  [key in SupportedLanguage]: string;
-};
+type TranslationSet = Record<SupportedLanguage, string>;
 
 // All UI translations
-export const translations = {
+export const translations: Record<string, TranslationSet> = {
   accountNotVerified: {
     english:
       'Please verify your email address before signing in. Check your email for the verification link.',
@@ -370,11 +366,10 @@
     spanish:
       'Los cambios de contraseña solo están disponibles cuando está en línea'
   },
-<<<<<<< HEAD
   termsAndPrivacyTitle: {
     english: 'Terms & Privacy',
     spanish: 'Términos y Privacidad'
-=======
+  },
   verificationRequired: {
     english: 'Verification Required',
     spanish: 'Verificación Requerida'
@@ -382,7 +377,6 @@
   termsAndConditionsTitle: {
     english: 'Terms and Conditions',
     spanish: 'Términos y Condiciones'
->>>>>>> 9f1c83d0
   },
   agreeToTerms: {
     english: 'I have read and agree to the Terms & Privacy',
@@ -503,14 +497,9 @@
     english: 'Spam',
     spanish: 'Spam'
   },
-<<<<<<< HEAD
   'reportReason.other': {
     english: 'Other',
     spanish: 'Otro'
-=======
-  dataPolicyUrl: {
-    english: `${process.env.EXPO_PUBLIC_SITE_URL}/data-policy`,
-    spanish: `${process.env.EXPO_PUBLIC_SITE_URL}/data-policy`
   },
   downloadLimitExceeded: {
     english: 'Download Limit Exceeded',
@@ -543,13 +532,12 @@
   confirm: {
     english: 'Confirm',
     spanish: 'Confirmar'
->>>>>>> 9f1c83d0
   }
   // Add more translation keys as needed...
 } as const;
 
 // Type check to ensure all translation keys have all supported languages
-type ValidateTranslations<T> = {
-  [K in keyof T]: T[K] extends TranslationSet ? true : never;
-};
-type ValidationResult = ValidateTranslations<typeof translations>;+// type ValidateTranslations<T> = {
+//   [K in keyof T]: T[K] extends TranslationSet ? true : never;
+// };
+// type ValidationResult = ValidateTranslations<typeof translations>;