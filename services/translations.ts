// Define all supported UI languages
export type SupportedLanguage = 'english' | 'spanish';

// Define the structure for translations
export type TranslationKey = keyof typeof translations;

// Type to ensure all translations have all supported languages
type TranslationSet = {
  [key in SupportedLanguage]: string;
};

// All UI translations
export const translations = {
  accountNotVerified: {
    english:
      'Please verify your email address before signing in. Check your email for the verification link.',
    spanish:
      'Por favor verifique su dirección de correo electrónico antes de iniciar sesión. Revise su correo electrónico para el enlace de verificación.'
  },
  all: {
    english: 'All',
    spanish: 'Todo'
  },
  appLanguage: {
    english: 'App Language',
    spanish: 'Idioma de la aplicación'
  },
  apply: {
    english: 'Apply',
    spanish: 'Aplicar'
  },
  audio: {
    english: 'Audio',
    spanish: 'Audio'
  },
  avatar: {
    english: 'Avatar',
    spanish: 'Avatar'
  },
  backToLogin: {
    english: 'Back to Login',
    spanish: 'Volver al inicio de sesión'
  },
  becomeHero: {
    english: 'Become a Hero',
    spanish: 'Conviértete en héroe'
  },
  checkEmail: {
    english: 'Please check your email',
    spanish: 'Por favor revise su correo electrónico'
  },
  checkEmailForResetLink: {
    english: 'Please check your email for the password reset link',
    spanish:
      'Por favor revise su correo electrónico para el enlace de restablecimiento de contraseña'
  },
  confirmNewPassword: {
    english: 'Confirm New Password',
    spanish: 'Confirmar nueva contraseña'
  },
  confirmPassword: {
    english: 'Confirm Password',
    spanish: 'Confirmar contraseña'
  },
  databaseNotReady: {
    english: 'Database is not ready yet. Please wait.',
    spanish: 'La base de datos aún no está lista. Por favor espere.'
  },
  date: {
    english: 'Date',
    spanish: 'Fecha'
  },
  email: {
    english: 'Email',
    spanish: 'Email'
  },
  emailRequired: {
    english: 'Email is required',
    spanish: 'Se requiere email'
  },
  enterTranslation: {
    english: 'Enter your translation here',
    spanish: 'Ingrese su traducción aquí'
  },
  enterValidEmail: {
    english: 'Please enter a valid email',
    spanish: 'Por favor ingrese un correo electrónico válido'
  },
  enterYourEmail: {
    english: 'Enter your email',
    spanish: 'Ingrese su correo electrónico'
  },
  error: {
    english: 'Error',
    spanish: 'Error'
  },
  explore: {
    english: 'Explore',
    spanish: 'Explorar'
  },
  failedCreateTranslation: {
    english: 'Failed to create translation',
    spanish: 'Error al crear la traducción'
  },
  failedLoadAsset: {
    english: 'Failed to load asset data',
    spanish: 'Error al cargar datos del recurso'
  },
  failedLoadLanguages: {
    english: 'Failed to load available languages',
    spanish: 'Error al cargar idiomas disponibles'
  },
  failedLoadProjects: {
    english: 'Failed to load projects',
    spanish: 'Error al cargar proyectos'
  },
  failedLoadQuests: {
    english: 'Failed to load quests',
    spanish: 'Error al cargar misiones'
  },
  failedRemoveVote: {
    english: 'Failed to remove vote',
    spanish: 'Error al eliminar el voto'
  },
  failedResetPassword: {
    english: 'Failed to reset password',
    spanish: 'Error al restablecer la contraseña'
  },
  failedSendResetEmail: {
    english: 'Failed to send reset email',
    spanish: 'Error al enviar el correo de restablecimiento'
  },
  failedToVote: {
    english: 'Failed to submit vote',
    spanish: 'Error al enviar el voto'
  },
  fillFields: {
    english: 'Please fill in all required fields',
    spanish: 'Por favor complete todos los campos requeridos'
  },
  forgotPassword: {
    english: 'I forgot my password',
    spanish: 'Olvidé mi contraseña'
  },
  invalidAuth: {
    english: 'Inavlid username or password',
    spanish: 'Usuario o contraseña inválidos'
  },
  invalidResetLink: {
    english: 'Invalid or expired reset link',
    spanish: 'Enlace de restablecimiento inválido o expirado'
  },
  logInToTranslate: {
    english: 'You must be logged in to submit translations',
    spanish: 'Debe iniciar sesión para enviar traducciones'
  },
  logInToVote: {
    english: 'You must be logged in to vote',
    spanish: 'Debe iniciar sesión para votar'
  },
  newTranslation: {
    english: 'New Translation',
    spanish: 'Nueva Traducción'
  },
  newUser: {
    english: 'New user?',
    spanish: '¿Usuario nuevo?'
  },
  newUserRegistration: {
    english: 'New User Registration',
    spanish: 'Registro de nuevo usuario'
  },
  noComment: {
    english: 'No Comment',
    spanish: 'Sin comentarios'
  },
  noProject: {
    english: 'No active project found',
    spanish: 'No se encontró ningún proyecto activo'
  },
  ok: {
    english: 'OK',
    spanish: 'OK'
  },
  password: {
    english: 'Password',
    spanish: 'Contraseña'
  },
  passwordRequired: {
    english: 'Password is required',
    spanish: 'Se requiere contraseña'
  },
  passwordMinLength: {
    english: 'Password must be at least 6 characters',
    spanish: 'La contraseña debe tener al menos 6 caracteres'
  },
  passwordsNoMatch: {
    english: 'Passwords do not match',
    spanish: 'Las contraseñas no coinciden'
  },
  passwordResetSuccess: {
    english: 'Password has been reset successfully',
    spanish: 'La contraseña se ha restablecido correctamente'
  },
  projects: {
    english: 'Projects',
    spanish: 'Proyectos'
  },
  quests: {
    english: 'Quests',
    spanish: 'Misiones'
  },
  questOptions: {
    english: 'Quest Options',
    spanish: 'Opciones de misión'
  },
  recording: {
    english: 'Recording',
    spanish: 'Grabando'
  },
  register: {
    english: 'Register',
    spanish: 'Registrarse'
  },
  registrationFail: {
    english: 'Registration failed',
    spanish: 'Error en el registro'
  },
  registrationSuccess: {
    english: 'Registration successful',
    spanish: 'Registro exitoso'
  },
  resetPassword: {
    english: 'Reset Password',
    spanish: 'Restablecer contraseña'
  },
  returningHero: {
    english: 'Returning hero? Sign In',
    spanish: '¿Héroe que regresa? Inicia sesión'
  },
  search: {
    english: 'Search...',
    spanish: 'Buscar...'
  },
  searchAssets: {
    english: 'Search assets...',
    spanish: 'Buscar recursos...'
  },
  searchQuests: {
    english: 'Search quests...',
    spanish: 'Buscar misiones...'
  },
  select: {
    english: 'Select',
    spanish: 'Seleccionar'
  },
  selectItem: {
    english: 'Select item',
    spanish: 'Seleccionar elemento'
  },
  selectLanguage: {
    english: 'Please select a language',
    spanish: 'Por favor seleccione un idioma'
  },
  sendResetEmail: {
    english: 'Send Reset Email',
    spanish: 'Enviar correo de restablecimiento'
  },
  signIn: {
    english: 'Sign In',
    spanish: 'Iniciar Sesión'
  },
  signInError: {
    english: 'Unable to sign in. Please check your credentials and try again.',
    spanish:
      'No se puede iniciar sesión. Por favor verifique sus credenciales e intente nuevamente.'
  },
  logOut: {
    english: 'Log Out',
    spanish: 'Cerrar Sesión'
  },
  sortBy: {
    english: 'Sort by',
    spanish: 'Ordenar por'
  },
  source: {
    english: 'Source',
    spanish: 'Fuente'
  },
  startQuest: {
    english: 'Start Quest',
    spanish: 'Comenzar misión'
  },
  submit: {
    english: 'Submit',
    spanish: 'Enviar'
  },
  submitTranslation: {
    english: 'Submit Translation',
    spanish: 'Enviar Traducción'
  },
  success: {
    english: 'Success',
    spanish: 'Éxito'
  },
  target: {
    english: 'Target',
    spanish: 'Objetivo'
  },
  username: {
    english: 'Username',
    spanish: 'Nombre de usuario'
  },
  usernameRequired: {
    english: 'Username is required',
    spanish: 'Se requiere nombre de usuario'
  },
  votes: {
    english: 'Votes',
    spanish: 'Votos'
  },
  welcome: {
    english: 'Welcome back, hero!',
    spanish: '¡Bienvenido de nuevo, héroe!'
  },
  recentlyVisited: {
    english: 'Recently Visited',
    spanish: 'Recientemente visitado'
  },
  assets: {
    english: 'Assets',
    spanish: 'Recursos'
  },
  remaining: {
    english: 'remaining',
    spanish: 'restante'
  },
  notifications: {
    english: 'Notifications',
    spanish: 'Notificaciones'
  },
  profile: {
    english: 'Profile',
    spanish: 'Perfil'
  },
  settings: {
    english: 'Settings',
    spanish: 'Configuración'
  },
  changePassword: {
    english: 'Change Password',
    spanish: 'Cambiar Contraseña'
  },
  currentPassword: {
    english: 'Current Password',
    spanish: 'Contraseña Actual'
  },
  newPassword: {
    english: 'New Password',
    spanish: 'Nueva Contraseña'
  },
  offlinePasswordChange: {
    english: 'Password can only be changed when online',
    spanish: 'La contraseña solo se puede cambiar cuando está en línea'
  },
  onlineOnlyFeatures: {
    english: 'Password changes are only available when online',
    spanish:
      'Los cambios de contraseña solo están disponibles cuando está en línea'
  },
  verificationRequired: {
    english: 'Verification Required',
    spanish: 'Verificación Requerida'
  },
  termsAndConditionsTitle: {
    english: 'Terms and Conditions',
    spanish: 'Términos y Condiciones'
  },
  agreeToTerms: {
    english: 'I have read and agree to the Terms and Conditions',
    spanish: 'He leído y acepto los Términos y Condiciones'
  },
  viewTerms: {
    english: 'View Terms and Conditions',
    spanish: 'Ver Términos y Condiciones'
  },
  termsRequired: {
    english: 'You must agree to the Terms and Conditions',
    spanish: 'Debe aceptar los Términos y Condiciones'
  },
  status: {
    english: 'Status',
    spanish: 'Estado'
  },
  accepted: {
    english: 'Accepted',
    spanish: 'Aceptado'
  },
  notAccepted: {
    english: 'Not Accepted',
    spanish: 'No Aceptado'
  },
  processing: {
    english: 'Processing...',
    spanish: 'Procesando...'
  },
  accept: {
    english: 'Accept',
    spanish: 'Aceptar'
  },
  termsContributionInfo: {
    english:
      'By accepting these terms, you agree that all content you contribute to LangQuest will be freely available worldwide under the CC0 1.0 Universal (CC0 1.0) Public Domain Dedication.',
    spanish:
      'Al aceptar estos términos, acepta que todo el contenido que aporte a LangQuest estará disponible gratuitamente en todo el mundo bajo la Dedicación de Dominio Público CC0 1.0 Universal (CC0 1.0).'
  },
  termsDataInfo: {
    english:
      'This means your contributions can be used by anyone for any purpose without attribution. We collect minimal user data: only your email (for account recovery) and newsletter subscription if opted in.',
    spanish:
      'Esto significa que sus contribuciones pueden ser utilizadas por cualquier persona para cualquier propósito sin atribución. Recopilamos datos mínimos de usuario: solo su correo electrónico (para recuperación de cuenta) y suscripción al boletín si se inscribe.'
  },
  viewFullDataPolicy: {
    english: 'View Full Data Policy',
    spanish: 'Ver Política de Datos Completa'
  },
  dataPolicyUrl: {
    english: `${process.env.EXPO_PUBLIC_SITE_URL}/data-policy`,
    spanish: `${process.env.EXPO_PUBLIC_SITE_URL}/data-policy`
  },
<<<<<<< HEAD
  // --- Backup Feature Translations ---
  backup: {
    english: 'Backup Data',
    spanish: 'Hacer copia de seguridad'
  },
  backingUp: {
    english: 'Backing up...',
    spanish: 'Haciendo copia...'
  },
  restoreBackup: {
    english: 'Restore Data',
    spanish: 'Restaurar datos'
  },
  restoring: {
    english: 'Restoring...',
    spanish: 'Restaurando...'
  },
  restoreOptions: {
    english: 'Restore Options',
    spanish: 'Opciones de restauración'
  },
  whatToRestore: {
    english: 'What would you like to restore?',
    spanish: '¿Qué desea restaurar?'
  },
  restoreAudioOnly: {
    english: 'Audio Files Only',
    spanish: 'Solo Archivos de Audio'
  },
  restoreEverything: {
    english: 'Everything (DB + Audio)',
    spanish: 'Todo (BD + Audio)'
  },
  confirmAudioRestore: {
    english: 'Confirm Audio Restore',
    spanish: 'Confirmar restauración de audio'
  },
  confirmAudioRestoreMessage: {
    english: 'Restore only audio files from the selected backup?',
    spanish: '¿Restaurar solo archivos de audio desde la copia de seguridad seleccionada?'
  },
  confirmFullRestore: {
    english: 'Confirm Full Restore',
    spanish: 'Confirmar restauración completa'
  },
  confirmFullRestoreMessage: {
    english: 'Restore all data (database + audio files) from the selected backup?',
    spanish: '¿Restaurar todos los datos (base de datos + archivos de audio) desde la copia de seguridad seleccionada?'
  },
  startBackupTitle: {
    english: 'Start Backup?',
    spanish: '¿Iniciar copia de seguridad?'
  },
  startBackupMessage: {
    english: 'This will back up your local data to a location you choose. Make sure you have enough storage space.',
    spanish: 'Esto creará una copia de seguridad de sus datos locales en una ubicación que elija. Asegúrese de tener suficiente espacio de almacenamiento.'
  },
  backupAudioOnly: {
    english: 'Audio Files Only',
    spanish: 'Solo Archivos de Audio'
  },
  backupEverything: {
    english: 'Everything (DB + Audio)',
    spanish: 'Todo (BD + Audio)'
  },
  backupDbSkipped: {
    english: 'skipped (audio-only mode)',
    spanish: 'omitida (modo solo audio)'
  },
  backupCompleteTitle: {
    english: 'Backup Complete',
    spanish: 'Copia de seguridad completa'
  },
  backupErrorTitle: {
    english: 'Backup Finished with Errors',
    spanish: 'Copia de seguridad finalizada con errores'
  },
  backupStatusDB: {
    english: 'Database backup: {{status}}',
    spanish: 'Copia de base de datos: {{status}}'
  },
  backupStatusFiles: {
    english: 'Copied {{count}} unsynced audio file(s).',
    spanish: 'Se copiaron {{count}} archivo(s) de audio no sincronizado(s).'
  },
  permissionDenied: {
    english: 'Permission Denied',
    spanish: 'Permiso denegado'
  },
  storagePermissionDenied: {
    english: 'Storage permission denied. Backup cancelled.',
    spanish: 'Permiso de almacenamiento denegado. Copia de seguridad cancelada.'
  },
  directoryError: {
    english: 'Directory Error',
    spanish: 'Error de directorio'
  },
  failedGetPermissions: {
    english: 'Failed to get directory permissions. Error: {{error}}',
    spanish: 'Error al obtener permisos de directorio. Error: {{error}}'
  },
  backupFailed: {
    english: 'Backup Failed',
    spanish: 'Error en la copia de seguridad'
  },
  failedGetDirectoryUri: {
    english: 'Failed to obtain base directory URI. Backup cannot proceed.',
    spanish: 'Error al obtener URI del directorio base. La copia de seguridad no puede continuar.'
  },
  criticalBackupError: {
    english: 'Backup failed due to a critical error: {{error}}',
    spanish: 'La copia de seguridad falló debido a un error crítico: {{error}}'
  },
  backupDbStatusSuccessful: {
      english: 'successful',
      spanish: 'exitosa'
  },
  backupDbStatusSkipped: {
      english: 'skipped (not found)',
      spanish: 'omitida (no encontrada)'
  },
  backupDbStatusFailed: {
      english: 'failed: {{error}}',
      spanish: 'fallida: {{error}}'
=======
  downloadLimitExceeded: {
    english: 'Download Limit Exceeded',
    spanish: 'Límite de descarga excedido'
  },
  downloadLimitMessage: {
    english:
      'You are trying to download {newDownloads} attachments for a total of {totalDownloads}, but the limit is {limit}. Please deselect some downloads and try again.',
    spanish:
      'Está intentando descargar {newDownloads} archivos adjuntos para un total de {totalDownloads}, pero el límite es {limit}. Por favor, deseleccione algunas descargas e intente nuevamente.'
  },
  offlineUndownloadWarning: {
    english: 'Offline Undownload Warning',
    spanish: 'Advertencia de eliminación sin conexión'
  },
  offlineUndownloadMessage: {
    english:
      "You are currently offline. If you remove this download, you won't be able to redownload it until you're back online. Your unsynced contributions will not be affected.",
    spanish:
      'Actualmente estás sin conexión. Si eliminas esta descarga, no podrás volver a descargarla hasta que vuelvas a estar en línea. Tus contribuciones no sincronizadas no se verán afectadas.'
  },
  dontShowAgain: {
    english: "Don't show this message again",
    spanish: 'No mostrar este mensaje nuevamente'
>>>>>>> 75fa0d6e
  },
  cancel: {
    english: 'Cancel',
    spanish: 'Cancelar'
  },
<<<<<<< HEAD
  restoreAndroidOnly: {
    english: 'Restore is only supported on Android.',
    spanish: 'La restauración solo es compatible con Android.'
  },
  failedRestore: {
    english: 'Failed to initiate restore: {{error}}',
    spanish: 'Error al iniciar la restauración: {{error}}'
  },
=======
  confirm: {
    english: 'Confirm',
    spanish: 'Confirmar'
  }
>>>>>>> 75fa0d6e
  // Add more translation keys as needed...
} as const;

// Type check to ensure all translation keys have all supported languages
type ValidateTranslations<T> = {
  [K in keyof T]: T[K] extends TranslationSet ? true : never;
};
type ValidationResult = ValidateTranslations<typeof translations>;<|MERGE_RESOLUTION|>--- conflicted
+++ resolved
@@ -428,7 +428,6 @@
     english: `${process.env.EXPO_PUBLIC_SITE_URL}/data-policy`,
     spanish: `${process.env.EXPO_PUBLIC_SITE_URL}/data-policy`
   },
-<<<<<<< HEAD
   // --- Backup Feature Translations ---
   backup: {
     english: 'Backup Data',
@@ -553,7 +552,7 @@
   backupDbStatusFailed: {
       english: 'failed: {{error}}',
       spanish: 'fallida: {{error}}'
-=======
+  },
   downloadLimitExceeded: {
     english: 'Download Limit Exceeded',
     spanish: 'Límite de descarga excedido'
@@ -577,13 +576,11 @@
   dontShowAgain: {
     english: "Don't show this message again",
     spanish: 'No mostrar este mensaje nuevamente'
->>>>>>> 75fa0d6e
   },
   cancel: {
     english: 'Cancel',
     spanish: 'Cancelar'
   },
-<<<<<<< HEAD
   restoreAndroidOnly: {
     english: 'Restore is only supported on Android.',
     spanish: 'La restauración solo es compatible con Android.'
@@ -592,12 +589,10 @@
     english: 'Failed to initiate restore: {{error}}',
     spanish: 'Error al iniciar la restauración: {{error}}'
   },
-=======
   confirm: {
     english: 'Confirm',
     spanish: 'Confirmar'
   }
->>>>>>> 75fa0d6e
   // Add more translation keys as needed...
 } as const;
 
