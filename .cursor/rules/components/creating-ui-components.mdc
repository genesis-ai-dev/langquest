--- conflicted
+++ resolved
@@ -21,11 +21,8 @@
 
 - Don't concatenate tailwind classnames with template strings, always use the `cn` utility in `utils/styleUtils.ts`.
 
-<<<<<<< HEAD
 - Don't use Tailwind leading-none or actually anything that would have a line-height of less than 1.3, because it causes text clipping.
 
-- **React 19**: Don't use `React.forwardRef` anymore. In React 19, components can accept `ref` as a regular prop directly. Simply add `ref` to your component's props interface and use it directly.
-=======
 - **React 19**: Don't use `React.forwardRef` anymore. In React 19, components can accept `ref` as a regular prop directly. Simply add `ref` to your component's props interface and use it directly.
 
 - **Colors accessed in JavaScript**: When using colors in JavaScript (not in Tailwind classes), always use the `useThemeColor` hook from `components` to ensure proper dark and light mode color switching automatically. In non-component contexts, use `getThemeColor` which gets the theme at the time the function is run.
@@ -46,5 +43,4 @@
 
 - **Manual Memoization**: Don't assume React Compiler handles everything. For performance-critical components, you may still need `React.memo`, `useMemo`, or `useCallback`. The compiler shows components as "memoized" in DevTools, but this doesn't guarantee they won't re-render unnecessarily.
 
-- **Composition Over Memoization**: When dealing with re-render issues, prefer composition techniques (moving state down, splitting contexts, extracting components) over manual memoization when possible.
->>>>>>> 25b570fd
+- **Composition Over Memoization**: When dealing with re-render issues, prefer composition techniques (moving state down, splitting contexts, extracting components) over manual memoization when possible.