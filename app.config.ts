--- conflicted
+++ resolved
@@ -63,7 +63,6 @@
         favicon: iconPath
       },
       plugins: [
-<<<<<<< HEAD
         'expo-font',
         'expo-router',
         // migrate existing localization to expo-localization
@@ -72,7 +71,8 @@
           'expo-screen-orientation',
           {
             initialOrientation: 'PORTRAIT_UP'
-=======
+          }
+        ],
         [
           'expo-build-properties',
           {
@@ -81,7 +81,6 @@
               targetSdkVersion: 35,
               buildToolsVersion: '35.0.0'
             }
->>>>>>> 61c19560
           }
         ],
         [
