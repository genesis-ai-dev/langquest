import { ExpoConfig, ConfigContext } from 'expo/config';

const projectId = 'fafd03a9-a42c-44c7-849c-b0f84fbffe93';
const iconPath = './assets/images/langquest_icon_v1.png';

export default ({ config }: ConfigContext): ExpoConfig => ({
  ...config,
  owner: 'eten-genesis',
  name: 'LangQuest',
  slug: 'langquest',
  version: '1.0.0',
  orientation: 'portrait',
  icon: iconPath,
  scheme: 'langquest',
  userInterfaceStyle: 'automatic',
  splash: {
    image: './assets/images/splash.png',
    resizeMode: 'contain',
    backgroundColor: '#ffffff'
  },
  ios: {
    supportsTablet: true,
    bundleIdentifier: 'com.etengenesis.langquest'
  },
  android: {
    adaptiveIcon: {
      foregroundImage: './assets/images/langquest_icon_v1.png',
      backgroundColor: '#ffffff'
    },
    package: 'com.etengenesis.langquest',
    intentFilters: [
      {
        action: 'VIEW',
        autoVerify: true,
        data: [
          {
            scheme: 'https',
            host: process.env.EXPO_PUBLIC_SITE_URL,
            pathPrefix: '/reset-password'
          },
          {
            scheme: 'https',
            host: process.env.EXPO_PUBLIC_SITE_URL,
            pathPrefix: '/registration-confirmation'
          },
          {
            scheme: 'langquest',
            host: '*'
          }
        ],
        category: ['BROWSABLE', 'DEFAULT']
      }
    ]
  },
  web: {
    bundler: 'metro',
    output: 'static',
    favicon: iconPath
  },
  plugins: [
    'expo-router',
    'expo-secure-store',
    [
      'expo-build-properties',
      {
        ios: {
<<<<<<< HEAD
          deploymentTarget: '15.1'
=======
          deploymentTarget: '13.4'
>>>>>>> 977e3e82
        },
        android: {
          compileSdkVersion: 34,
          targetSdkVersion: 31,
          minSdkVersion: 24,
          buildToolsVersion: '24.0.0'
        }
      }
<<<<<<< HEAD
    ]
=======
    ],
    // migrate existing localization to expo-localization
    'expo-localization'
>>>>>>> 977e3e82
  ],
  experiments: {
    typedRoutes: true
  },
  extra: {
    supabaseUrl: process.env.EXPO_PUBLIC_SUPABASE_URL,
    supabaseAnonKey: process.env.EXPO_PUBLIC_SUPABASE_ANON_KEY,
    powersyncUrl: process.env.EXPO_PUBLIC_POWERSYNC_URL,
    eas: {
      projectId
    }
  },
  updates: {
    url: `https://u.expo.dev/${projectId}`
  },
  runtimeVersion: {
    policy: 'appVersion'
  }
});<|MERGE_RESOLUTION|>--- conflicted
+++ resolved
@@ -64,11 +64,7 @@
       'expo-build-properties',
       {
         ios: {
-<<<<<<< HEAD
-          deploymentTarget: '15.1'
-=======
           deploymentTarget: '13.4'
->>>>>>> 977e3e82
         },
         android: {
           compileSdkVersion: 34,
@@ -77,13 +73,9 @@
           buildToolsVersion: '24.0.0'
         }
       }
-<<<<<<< HEAD
-    ]
-=======
     ],
     // migrate existing localization to expo-localization
     'expo-localization'
->>>>>>> 977e3e82
   ],
   experiments: {
     typedRoutes: true
