import type { ConfigPlugin } from '@expo/config-plugins';
import { withPodfileProperties } from '@expo/config-plugins';
import { ConfigContext, ExpoConfig } from 'expo/config';

const projectId = 'fafd03a9-a42c-44c7-849c-b0f84fbffe93';
const iconDark = './assets/icons/icon_dark.png';
const iconLight = './assets/icons/icon_light.png';
// const iconMono = './assets/icons/icon_mono.png';

const siteHost = 'langquest.org';
const uniqueIdentifier = 'com.etengenesis.langquest';

const appVariant = process.env.EXPO_PUBLIC_APP_VARIANT || 'production';

function getAppName(variant: string) {
  switch (variant) {
    case 'development':
      return 'LangQuest (Dev)';
    case 'production':
      return 'LangQuest';
    default:
      return 'LangQuest';
  }
}

function getBundleIdentifier(variant: string) {
  switch (variant) {
    case 'development':
      return `${uniqueIdentifier}.dev`;
    case 'production':
      return uniqueIdentifier;
    default:
      return uniqueIdentifier;
  }
}

function getScheme(variant: string) {
  switch (variant) {
    case 'development':
      return 'langquest-dev';
    case 'production':
      return 'langquest';
    default:
      return 'langquest';
  }
}

export default ({ config }: ConfigContext): ExpoConfig =>
  withUseThirdPartySQLitePod(
    {
      ...config,
      owner: 'eten-genesis',
      name: getAppName(appVariant),
      slug: 'langquest',
      version: '2.0.0',
      orientation: 'portrait',
<<<<<<< HEAD
      icon: iconLight,
      scheme: 'langquest',
=======
      icon: iconPath,
      scheme: getScheme(appVariant),
>>>>>>> 9c1c23f8
      userInterfaceStyle: 'automatic',
      splash: {
        image: iconLight,
        backgroundColor: '#f5f5ff',
        dark: {
          image: iconDark,
          backgroundColor: '#131320'
        }
      },
      ios: {
        icon: {
          light: iconLight,
          dark: iconDark
          // tinted: iconMono
        },
        supportsTablet: true,
        requireFullScreen: true,
        bundleIdentifier: getBundleIdentifier(appVariant),
        config: {
          usesNonExemptEncryption: false
        }
      },
      android: {
        edgeToEdgeEnabled: true,
        adaptiveIcon: {
          foregroundImage: './assets/icons/adaptive-icon.png',
          monochromeImage: './assets/icons/adaptive-icon-mono.png',
          backgroundColor: '#ffffff'
        },
        package: getBundleIdentifier(appVariant),
        intentFilters: [
          {
            action: 'VIEW',
            autoVerify: true,
            data: [
              {
                scheme: 'https',
                host: siteHost,
                pathPrefix: '/app'
              },
              {
                scheme: getScheme(appVariant),
                host: siteHost
              }
            ],
            category: ['BROWSABLE', 'DEFAULT']
          }
        ]
      },
      web: {
        bundler: 'metro',
        favicon: iconLight
      },
      plugins: [
        'expo-font',
        'expo-router',
        // TODO: migrate existing localization to expo-localization
        'expo-localization',
<<<<<<< HEAD
        ['testflight-dev-deploy', { enabled: profile === 'development' }]
=======
        [
          'expo-splash-screen',
          {
            image: './assets/images/icon.png',
            resizeMode: 'contain',
            backgroundColor: '#ffffff'
          }
        ],
        'expo-dev-client',
        ['testflight-dev-deploy', { enabled: appVariant === 'development' }]
>>>>>>> 9c1c23f8
      ],
      experiments: {
        typedRoutes: true,
        reactCompiler: true
      },
      extra: {
        supabaseUrl: process.env.EXPO_PUBLIC_SUPABASE_URL,
        supabaseAnonKey: process.env.EXPO_PUBLIC_SUPABASE_ANON_KEY,
        powersyncUrl: process.env.EXPO_PUBLIC_POWERSYNC_URL,
        eas: {
          projectId
        }
      },
      updates: {
        url: `https://u.expo.dev/${projectId}`
      },
      runtimeVersion: {
        policy: 'appVersion'
      }
    },
    undefined
  );

const withUseThirdPartySQLitePod: ConfigPlugin<unknown> = (expoConfig) => {
  return withPodfileProperties(expoConfig, (config) => {
    config.modResults = {
      ...config.modResults,
      'expo.updates.useThirdPartySQLitePod': 'true'
    };
    return config;
  });
};<|MERGE_RESOLUTION|>--- conflicted
+++ resolved
@@ -54,13 +54,8 @@
       slug: 'langquest',
       version: '2.0.0',
       orientation: 'portrait',
-<<<<<<< HEAD
       icon: iconLight,
-      scheme: 'langquest',
-=======
-      icon: iconPath,
       scheme: getScheme(appVariant),
->>>>>>> 9c1c23f8
       userInterfaceStyle: 'automatic',
       splash: {
         image: iconLight,
@@ -119,20 +114,8 @@
         'expo-router',
         // TODO: migrate existing localization to expo-localization
         'expo-localization',
-<<<<<<< HEAD
-        ['testflight-dev-deploy', { enabled: profile === 'development' }]
-=======
-        [
-          'expo-splash-screen',
-          {
-            image: './assets/images/icon.png',
-            resizeMode: 'contain',
-            backgroundColor: '#ffffff'
-          }
-        ],
         'expo-dev-client',
         ['testflight-dev-deploy', { enabled: appVariant === 'development' }]
->>>>>>> 9c1c23f8
       ],
       experiments: {
         typedRoutes: true,
