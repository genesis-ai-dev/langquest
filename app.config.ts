import type { ConfigPlugin } from '@expo/config-plugins';
import { withPodfileProperties } from '@expo/config-plugins';
import { ConfigContext, ExpoConfig } from 'expo/config';

const projectId = 'fafd03a9-a42c-44c7-849c-b0f84fbffe93';
const iconPath = './assets/images/langquest_icon_v1.png';

const siteHost = 'langquest.org';
const uniqueIdentifier = 'com.etengenesis.langquest';

export default ({ config }: ConfigContext): ExpoConfig =>
  withUseThirdPartySQLitePod(
    {
      ...config,
      owner: 'eten-genesis',
      name: 'LangQuest',
      slug: 'langquest',
      version: '1.3.2',
      orientation: 'portrait',
      icon: iconPath,
      scheme: 'langquest',
      userInterfaceStyle: 'automatic',
      newArchEnabled: true,
      splash: {
        image: './assets/images/icon.png',
        resizeMode: 'contain',
        backgroundColor: '#ffffff'
      },
      ios: {
        supportsTablet: true,
        requireFullScreen: true,
        bundleIdentifier: uniqueIdentifier
      },
      android: {
        edgeToEdgeEnabled: true,
        adaptiveIcon: {
          foregroundImage: iconPath,
          backgroundColor: '#ffffff'
        },
        package: uniqueIdentifier,
        intentFilters: [
          {
            action: 'VIEW',
            autoVerify: true,
            data: [
              {
                scheme: 'https',
                host: siteHost,
                pathPrefix: '/app'
              },
              {
                scheme: 'langquest',
                host: siteHost
              }
            ],
            category: ['BROWSABLE', 'DEFAULT']
          }
        ]
      },
      web: {
        bundler: 'metro',
        output: 'static',
        favicon: iconPath
      },
      plugins: [
        'expo-font',
        'expo-router',
        // migrate existing localization to expo-localization
        'expo-localization',
        [
          'expo-screen-orientation',
          {
            initialOrientation: 'PORTRAIT_UP'
          }
        ],
        [
          'expo-splash-screen',
          {
            image: './assets/images/icon.png',
            resizeMode: 'contain',
            backgroundColor: '#ffffff'
          }
        ],
        [
          'react-native-edge-to-edge',

          {
            android: {
              parentTheme: 'Default',
              enforceNavigationBarContrast: false
            }
          }
        ]
      ],
      experiments: {
        typedRoutes: true
      },
      extra: {
        supabaseUrl: process.env.EXPO_PUBLIC_SUPABASE_URL,
        supabaseAnonKey: process.env.EXPO_PUBLIC_SUPABASE_ANON_KEY,
        powersyncUrl: process.env.EXPO_PUBLIC_POWERSYNC_URL,
        eas: {
          projectId
        }
      },
      updates: {
        url: `https://u.expo.dev/${projectId}`
      },
      runtimeVersion: {
        policy: 'appVersion'
      }
<<<<<<< HEAD
    ],
    [
      'react-native-edge-to-edge',
      {
        android: {
          parentTheme: 'dark',
          enforceNavigationBarContrast: false
        }
      }
    ]
  ],
  experiments: {
    typedRoutes: true
  },
  extra: {
    supabaseUrl: process.env.EXPO_PUBLIC_SUPABASE_URL,
    supabaseAnonKey: process.env.EXPO_PUBLIC_SUPABASE_ANON_KEY,
    powersyncUrl: process.env.EXPO_PUBLIC_POWERSYNC_URL,
    eas: {
      projectId
    }
  },
  updates: {
    url: `https://u.expo.dev/${projectId}`
  },
  runtimeVersion: {
    policy: 'appVersion'
  }
});
=======
    },
    undefined
  );

const withUseThirdPartySQLitePod: ConfigPlugin<unknown> = (expoConfig) => {
  return withPodfileProperties(expoConfig, (config) => {
    config.modResults = {
      ...config.modResults,
      'expo.updates.useThirdPartySQLitePod': 'true'
    };
    return config;
  });
};
>>>>>>> 039e2259
<|MERGE_RESOLUTION|>--- conflicted
+++ resolved
@@ -86,7 +86,7 @@
 
           {
             android: {
-              parentTheme: 'Default',
+              parentTheme: 'dark',
               enforceNavigationBarContrast: false
             }
           }
@@ -109,37 +109,6 @@
       runtimeVersion: {
         policy: 'appVersion'
       }
-<<<<<<< HEAD
-    ],
-    [
-      'react-native-edge-to-edge',
-      {
-        android: {
-          parentTheme: 'dark',
-          enforceNavigationBarContrast: false
-        }
-      }
-    ]
-  ],
-  experiments: {
-    typedRoutes: true
-  },
-  extra: {
-    supabaseUrl: process.env.EXPO_PUBLIC_SUPABASE_URL,
-    supabaseAnonKey: process.env.EXPO_PUBLIC_SUPABASE_ANON_KEY,
-    powersyncUrl: process.env.EXPO_PUBLIC_POWERSYNC_URL,
-    eas: {
-      projectId
-    }
-  },
-  updates: {
-    url: `https://u.expo.dev/${projectId}`
-  },
-  runtimeVersion: {
-    policy: 'appVersion'
-  }
-});
-=======
     },
     undefined
   );
@@ -152,5 +121,4 @@
     };
     return config;
   });
-};
->>>>>>> 039e2259
+};