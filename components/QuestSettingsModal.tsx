import { quest } from '@/db/drizzleSchema';
import { system } from '@/db/powersync/system';
import { useHybridQuery } from '@/hooks/useHybridQuery';
import { useUserPermissions } from '@/hooks/useUserPermissions';
import {
  borderRadius,
  colors,
  fontSizes,
  sharedStyles,
  spacing
} from '@/styles/theme';
import { Ionicons } from '@expo/vector-icons';
import { toCompilableQuery } from '@powersync/drizzle-driver';
import { useQueryClient } from '@tanstack/react-query';
import { eq } from 'drizzle-orm';
import React, { useState } from 'react';
import {
  Alert,
  Modal,
  Pressable,
  StyleSheet,
  Text,
  TouchableOpacity,
  TouchableWithoutFeedback,
  View
} from 'react-native';
import { SwitchBox } from './SwitchBox';

interface QuestSettingsModalProps {
  isVisible: boolean;
  onClose: () => void;
  questId: string;
  projectId: string;
}

type TStatusType = 'active' | 'visible';

export const QuestSettingsModal: React.FC<QuestSettingsModalProps> = ({
  isVisible,
  onClose,
  questId,
  projectId
}) => {
  // const { t } = useLocalization();
  // TODO: add localization
  const { db, supabaseConnector } = system;
  const [isSubmitting, setIsSubmitting] = useState(false);
  const [isQuestLoaded, setIsQuestLoaded] = useState(false);

  const { membership } = useUserPermissions(projectId || '', 'manage');
  const isOwner = membership === 'owner';

  const queryClient = useQueryClient();

  const { data: questDataArray = [], refetch } = useHybridQuery({
    queryKey: ['quest-settings', questId],
    onlineFn: async (): Promise<(typeof quest.$inferSelect)[]> => {
      const { data, error } = await supabaseConnector.client
        .from('quest')
        .select('*')
        .eq('id', questId)
        .limit(1);

      if (error) throw error;
      return data as (typeof quest.$inferSelect)[];
    },
    offlineQuery: toCompilableQuery(
      db.query.quest.findMany({
        where: eq(quest.id, questId)
      })
    )
  });

  const questData = questDataArray[0];

  if (questData != undefined && !isQuestLoaded) {
    setIsQuestLoaded(true);
  }

  const handleToggleStatus = async (statusType: TStatusType) => {
    if (!questData) return;

    setIsSubmitting(true);

    let [visible, active] = [questData.visible, questData.active];

    let message = '';

    if (statusType === 'visible') {
      if (visible) {
        visible = false;
        active = false;
      } else {
        visible = true;
      }
<<<<<<< HEAD
      message = visible
        ? 'The quest has been made visible'
        : 'The quest has been made invisible';
    } else {
=======

      await supabaseConnector.client
        .from('quest')
        .update({
          visible,
          active,
          last_updated: new Date().toISOString()
        })
        .match({ id: questId });

      refetch();

      Alert.alert(
        'Success',
        questData.visible
          ? 'The quest has been made invisible'
          : 'The quest has been made visible'
      );
    } catch (error) {
      console.error('Error updating quest visibility:', error);
      Alert.alert('Error', 'Failed to update quest settings');
    } finally {
      setIsSubmitting(false);
    }
  };

  const handleToggleActive = async () => {
    if (!questData) return;

    setIsSubmitting(true);
    try {
      let [visible, active] = [questData.visible, questData.active];

>>>>>>> 1eab909b
      if (!active) {
        visible = true;
        active = true;
      } else {
        active = false;
      }
      message = active
        ? 'The quest has been made active'
        : 'The quest has been made inactive';
    }

    try {
      await supabaseConnector.client
        .from('quest')
        .update({
          visible,
          active,
          last_updated: new Date().toISOString()
        })
        .match({ id: questId });
      refetch();

<<<<<<< HEAD
      Alert.alert('Success', message);
=======
      refetch();

      Alert.alert(
        'Success',
        questData.active
          ? 'The quest has been made inactive'
          : 'The quest has been made active'
      );
>>>>>>> 1eab909b
    } catch (error) {
      console.error('Error updating quest status:', error);
      Alert.alert('Error', 'Failed to update quest settings');
    } finally {
      setIsSubmitting(false);

      queryClient.removeQueries({
        queryKey: ['project', projectId],
        exact: false
      });

      queryClient.removeQueries({
        queryKey: ['quest', questId],
        exact: false
      });

      queryClient.removeQueries({
        queryKey: ['quests', 'by-project', projectId],
        exact: false
      });

      queryClient.removeQueries({
        queryKey: [
          'assets',
          'infinite',
          'by-quest',
          'with-tags-content',
          questId
        ],
        exact: false
      });
    }
  };

  return (
    <Modal
      visible={isVisible}
      transparent
      animationType="slide"
      onRequestClose={onClose}
    >
      <TouchableWithoutFeedback onPress={onClose}>
        <Pressable style={sharedStyles.modalOverlay} onPress={onClose}>
          <TouchableWithoutFeedback onPress={(e) => e.stopPropagation()}>
            <View style={[sharedStyles.modal, styles.modalContainer]}>
              <View style={styles.header}>
                <Text style={sharedStyles.modalTitle}>{'Quest Settings'}</Text>
                <TouchableOpacity style={styles.closeButton} onPress={onClose}>
                  <Ionicons name="close" size={24} color={colors.text} />
                </TouchableOpacity>
              </View>

              <SwitchBox
                title={'Visibility'}
                description={
                  questData?.visible
                    ? 'This quest is visible to other users.'
                    : 'This quest is hidden and will not be shown to other users. An invisible quest is also inactive.'
                }
                value={questData?.visible ?? false}
                onChange={() => handleToggleStatus('visible')}
                disabled={isSubmitting || !isQuestLoaded || !isOwner}
              />
              <SwitchBox
                title={'Active'}
                description={
                  questData?.active
                    ? 'This quest is currently active. An active quest is also visible.'
                    : 'This quest is inactive. No actions can be performed unless it is reactivated.'
                }
                value={questData?.active ?? false}
                onChange={() => handleToggleStatus('active')}
                disabled={isSubmitting || !isQuestLoaded || !isOwner}
              />
            </View>
          </TouchableWithoutFeedback>
        </Pressable>
      </TouchableWithoutFeedback>
    </Modal>
  );
};

const styles = StyleSheet.create({
  modalContainer: {
    width: '90%',
    maxWidth: 400
  },
  header: {
    flexDirection: 'row',
    justifyContent: 'space-between',
    alignItems: 'center',
    marginBottom: spacing.medium
  },
  closeButton: {
    padding: spacing.xsmall
  },
  content: {
    paddingVertical: spacing.small
  },
  settingRow: {
    flexDirection: 'row',
    justifyContent: 'space-between',
    alignItems: 'center',
    paddingVertical: spacing.medium,
    borderBottomWidth: 1,
    borderBottomColor: colors.inputBorder
  },
  settingInfo: {
    flex: 1,
    marginRight: spacing.medium
  },
  settingTitle: {
    fontSize: fontSizes.medium,
    fontWeight: '600',
    color: colors.text,
    marginBottom: spacing.xsmall
  },
  settingDescription: {
    fontSize: fontSizes.small,
    color: colors.textSecondary
  },
  infoBox: {
    flexDirection: 'row',
    alignItems: 'flex-start',
    backgroundColor: colors.primaryLight,
    padding: spacing.medium,
    borderRadius: borderRadius.medium,
    marginTop: spacing.medium,
    gap: spacing.small
  },
  infoText: {
    flex: 1,
    fontSize: fontSizes.small,
    color: colors.text,
    lineHeight: 20
  }
});<|MERGE_RESOLUTION|>--- conflicted
+++ resolved
@@ -93,46 +93,10 @@
       } else {
         visible = true;
       }
-<<<<<<< HEAD
       message = visible
         ? 'The quest has been made visible'
         : 'The quest has been made invisible';
     } else {
-=======
-
-      await supabaseConnector.client
-        .from('quest')
-        .update({
-          visible,
-          active,
-          last_updated: new Date().toISOString()
-        })
-        .match({ id: questId });
-
-      refetch();
-
-      Alert.alert(
-        'Success',
-        questData.visible
-          ? 'The quest has been made invisible'
-          : 'The quest has been made visible'
-      );
-    } catch (error) {
-      console.error('Error updating quest visibility:', error);
-      Alert.alert('Error', 'Failed to update quest settings');
-    } finally {
-      setIsSubmitting(false);
-    }
-  };
-
-  const handleToggleActive = async () => {
-    if (!questData) return;
-
-    setIsSubmitting(true);
-    try {
-      let [visible, active] = [questData.visible, questData.active];
-
->>>>>>> 1eab909b
       if (!active) {
         visible = true;
         active = true;
@@ -155,18 +119,7 @@
         .match({ id: questId });
       refetch();
 
-<<<<<<< HEAD
       Alert.alert('Success', message);
-=======
-      refetch();
-
-      Alert.alert(
-        'Success',
-        questData.active
-          ? 'The quest has been made inactive'
-          : 'The quest has been made active'
-      );
->>>>>>> 1eab909b
     } catch (error) {
       console.error('Error updating quest status:', error);
       Alert.alert('Error', 'Failed to update quest settings');
