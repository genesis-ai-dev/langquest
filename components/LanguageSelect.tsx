--- conflicted
+++ resolved
@@ -1,23 +1,10 @@
-<<<<<<< HEAD
 import type { language } from '@/db/drizzleSchema';
 import { useUIReadyLanguages } from '@/hooks/db/useLanguages';
-import { useTranslation } from '@/hooks/useTranslation';
-import { useLocalStore } from '@/store/localStore';
-import { colors, spacing } from '@/styles/theme';
-import { Ionicons } from '@expo/vector-icons';
-import React, { useState } from 'react';
-=======
-import { useSystem } from '@/contexts/SystemContext';
-import { language } from '@/db/drizzleSchema';
 import { useLocalization } from '@/hooks/useLocalization';
 import { useLocalStore } from '@/store/localStore';
 import { colors, spacing } from '@/styles/theme';
 import { Ionicons } from '@expo/vector-icons';
-import { toCompilableQuery } from '@powersync/drizzle-driver';
-import { useQuery } from '@powersync/react-native';
-import { eq } from 'drizzle-orm';
-import React, { useEffect, useState } from 'react';
->>>>>>> 032a5373
+import { default as React, useEffect, useState } from 'react';
 import { CustomDropdown } from './CustomDropdown';
 
 type Language = typeof language.$inferSelect;
@@ -42,17 +29,13 @@
 
   const { languages } = useUIReadyLanguages();
 
-<<<<<<< HEAD
-  const defaultLanguage = languages?.find((l) => l.iso639_3 === 'eng');
-=======
   useEffect(() => {
-    if (languages.length > 0) {
+    if (languages && languages.length > 0) {
       setLanguagesLoaded?.(true);
     }
   }, [languages, setLanguagesLoaded]);
 
-  const defaultLanguage = languages.find((l) => l.iso639_3 === 'eng');
->>>>>>> 032a5373
+  const defaultLanguage = languages?.find((l) => l.iso639_3 === 'eng');
   const selectedLanguage =
     languages?.find((l) => l.id === value) ?? savedLanguage;
 
