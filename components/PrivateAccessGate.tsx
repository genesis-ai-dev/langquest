--- conflicted
+++ resolved
@@ -91,15 +91,12 @@
   const [refreshKey, setRefreshKey] = useState(0);
   const { hasAccess } = useUserPermissions(projectId, action, isPrivate);
 
-<<<<<<< HEAD
   // Determine if we should watch for request updates (when modal is visible)
   const shouldWatchRequests = modal ? isVisible : true;
 
-=======
->>>>>>> a11df57b
   // Query for existing membership request using useHybridData
   // Watch for updates when modal is visible to catch newly created requests
-  const { data: existingRequests, refetch: refetchRequests } = useHybridData({
+  const { data: existingRequests } = useHybridData({
     dataType: 'membership-request',
     queryKeyParams: [projectId, currentUser?.id || '', refreshKey],
 
@@ -129,6 +126,7 @@
 
     // Add refetch interval when modal is open to catch newly created requests
     cloudQueryOptions: {
+      // ? Do we need this?
       refetchInterval: shouldWatchRequests && modal ? 2000 : false,
       staleTime: modal ? 0 : undefined // Always consider stale when in modal mode
     },
@@ -170,7 +168,7 @@
 
   // Query for membership status (for modal mode) using useHybridData
   // Watch profile_project_link table live while modal is open or request is pending
-  const { data: membershipLinks, refetch: refetchMembership } = useHybridData({
+  const { data: membershipLinks } = useHybridData({
     dataType: 'membership-status',
     queryKeyParams: [projectId, currentUser?.id || ''],
 
@@ -299,16 +297,6 @@
 
       // Trigger refresh by updating the refresh key (changes query key, triggers refetch)
       setRefreshKey((prev) => prev + 1);
-
-      // Immediately refetch to get the newly created request
-      // PowerSync's reactive queries should see request_synced inserts immediately,
-      // but explicit refetch ensures the UI updates right away
-      await refetchRequests();
-
-      // Give PowerSync a brief moment to ensure the merged view is updated
-      // Then refetch one more time to ensure UI sees the pending request
-      await new Promise((resolve) => setTimeout(resolve, 150));
-      await refetchRequests();
 
       Alert.alert(t('success'), t('membershipRequestSent'));
     } catch (error) {
