import { useAuth } from '@/contexts/AuthContext';
import { ATTACHMENT_QUEUE_LIMITS } from '@/db/powersync/constants';
<<<<<<< HEAD
import { getAllDownloadedAssets } from '@/hooks/useDownloads';
import { useTranslation } from '@/hooks/useTranslation';
=======
import { useLocalization } from '@/hooks/useLocalization';
>>>>>>> 032a5373
import { colors, fontSizes, spacing } from '@/styles/theme';
import { calculateTotalAttachments } from '@/utils/attachmentUtils';
import { TranslationUtils } from '@/utils/translationUtils';
import { Ionicons } from '@expo/vector-icons';
import type { AVPlaybackStatus } from 'expo-av';
import { Audio } from 'expo-av';
import type { RecordingOptions } from 'expo-av/build/Audio';
import * as FileSystem from 'expo-file-system';
import React, { useEffect, useState } from 'react';
import {
  Alert,
  Platform,
  StyleSheet,
  Text,
  TouchableOpacity,
  View
} from 'react-native';

// Maximum file size in bytes (50MB)
const MAX_FILE_SIZE = 50 * 1024 * 1024;

interface ButtonConfig {
  icon: 'mic' | 'pause' | 'play' | 'checkmark';
  onPress: (() => Promise<void>) | undefined;
  disabled?: boolean;
}
type RecordingQuality = 'HIGH_QUALITY' | 'LOW_QUALITY';

interface AudioRecorderProps {
  onRecordingComplete: (uri: string) => void;
  resetRecording?: () => void;
}

function calculateMaxDuration(options: RecordingOptions) {
  const platform = Platform.OS === 'ios' ? 'ios' : 'android';
  const platformSpecificOptions = options[platform];
  // Using the exact bit rates from RecordingOptionsPresets
  const bitRate = platformSpecificOptions.bitRate ?? 128000; // bits per second

  // Convert bit rate to bytes per second
  const bytesPerSecond = bitRate / 8;

  // Calculate maximum duration in seconds
  const maxDurationSeconds = MAX_FILE_SIZE / bytesPerSecond;

  return maxDurationSeconds * 1000; // Convert to milliseconds
}

const AudioRecorder: React.FC<AudioRecorderProps> = ({
  onRecordingComplete,
  resetRecording
}) => {
  const { currentUser } = useAuth();
  const { t } = useLocalization();
  const [recording, setRecording] = useState<Audio.Recording | null>(null);
  const [sound, setSound] = useState<Audio.Sound | null>(null);
  const [recordingUri, setRecordingUri] = useState<string | null>(null);
  const [recordingDuration, setRecordingDuration] = useState(0);
  const [playbackPosition, setPlaybackPosition] = useState(0);
  const [isRecording, setIsRecording] = useState(false);
  const [isRecordingPaused, setIsRecordingPaused] = useState(false);
  const [isPlaying, setIsPlaying] = useState(false);
  const [showWarning, setShowWarning] = useState(false);
  const [permissionResponse, requestPermission] = Audio.usePermissions();
  const [quality, setQuality] = useState<RecordingQuality>('HIGH_QUALITY');

  // Calculate max duration and warning threshold based on quality
  const maxDuration = calculateMaxDuration(
    Audio.RecordingOptionsPresets[quality]!
  );
  const warningThreshold = maxDuration * 0.85; // Warning at 85% of max duration

  useEffect(() => {
    return () => {
      const cleanup = async () => {
        if (sound) {
          await sound.stopAsync();
          await sound.unloadAsync();
          setSound(null);
          setIsPlaying(false);
        }
        if (!recording?._isDoneRecording) await stopRecording();
      };
      void cleanup();
    };
  }, [recording, sound]);

  const startRecording = async () => {
    try {
      if (!currentUser) return;

      // Check attachment limit before starting
      const downloadedAssets = await getAllDownloadedAssets(currentUser.id);
      const totalAttachments =
        await calculateTotalAttachments(downloadedAssets);
      console.log('Total attachments:', totalAttachments);

      if (totalAttachments >= ATTACHMENT_QUEUE_LIMITS.PERMANENT) {
        Alert.alert(
          TranslationUtils.t('downloadLimitExceeded'),
          TranslationUtils.formatMessage(
            TranslationUtils.t('downloadLimitMessage'),
            {
              newDownloads: (totalAttachments + 1).toString(),
              totalDownloads: totalAttachments.toString(),
              limit: ATTACHMENT_QUEUE_LIMITS.PERMANENT.toString()
            }
          ),
          [{ text: 'OK' }]
        );
        return;
      }

      if (permissionResponse?.status !== Audio.PermissionStatus.GRANTED) {
        console.log('Requesting permission..');
        await requestPermission();
      }
      resetRecording?.();
      await Audio.setAudioModeAsync({
        allowsRecordingIOS: true,
        playsInSilentModeIOS: true
      });

      // resume recording if it paused
      if (recording) {
        await recording.startAsync();
        setIsRecording(true);
        setIsRecordingPaused(false);
        return;
      }

      console.log('recording');

      const activeRecording = (
        await Audio.Recording.createAsync(
          Audio.RecordingOptionsPresets[quality]
        )
      ).recording;

      setRecording(activeRecording);
      setIsRecording(true);
      setIsRecordingPaused(false);
      setShowWarning(false);
      // Start monitoring recording status
      activeRecording.setOnRecordingStatusUpdate((status) => {
        if (status.isRecording) {
          const duration = status.durationMillis || 0;
          setRecordingDuration(duration);

          // Check if we're approaching the limit
          if (duration >= warningThreshold && !showWarning) {
            setShowWarning(true);
          }

          // Stop recording if we've reached the maximum duration
          if (duration >= maxDuration) {
            void stopRecording();
          }
        }
      });
    } catch (error) {
      console.error('Failed to start recording:', error);
    }
  };

  const pauseRecording = async () => {
    if (!recording) return;
    await recording.pauseAsync();
    setIsRecording(false);
    setIsRecordingPaused(true);
  };

  const stopRecording = async () => {
    if (!recording) return;

    try {
      await recording.stopAndUnloadAsync();
      await Audio.setAudioModeAsync({
        allowsRecordingIOS: false
      });

      const uri = recording.getURI();
      if (recordingUri) {
        await FileSystem.deleteAsync(recordingUri);
        console.log('Deleting previous recording attempt', recordingUri);
      }
      console.log('Recording stopped and stored at', uri);
      setRecordingUri(uri ?? null);
      setRecording(null);
      setIsRecording(false);
      setIsRecordingPaused(false);
      if (uri) onRecordingComplete(uri);
    } catch (error) {
      console.error('Failed to stop recording:', error);
    }
  };

  const playRecording = async () => {
    if (!recordingUri) return;

    try {
      if (sound) {
        // If sound exists, just replay it from the beginning
        if (playbackPosition === 0) await sound.setPositionAsync(0);
        await sound.playAsync();
      } else {
        // Only create a new sound if one doesn't exist yet
        const { sound: newSound } = await Audio.Sound.createAsync(
          { uri: recordingUri },
          { shouldPlay: true },
          onPlaybackStatusUpdate
        );
        setSound(newSound);
      }

      setIsPlaying(true);
    } catch (error) {
      console.error('Failed to play recording:', error);
    }
  };

  const pausePlayback = async () => {
    if (!sound) return;

    try {
      await sound.pauseAsync();
      setIsPlaying(false);
    } catch (error) {
      console.error('Failed to pause playback:', error);
    }
  };

  const onPlaybackStatusUpdate = (status: AVPlaybackStatus) => {
    if (status.isLoaded) {
      setPlaybackPosition(status.positionMillis);
      if (status.didJustFinish) {
        setIsPlaying(false);
        setPlaybackPosition(0);
      }
    }
  };

  const formatTime = (milliseconds: number): string => {
    const totalSeconds = Math.floor(milliseconds / 1000);
    const hours = Math.floor(totalSeconds / 3600);
    const minutes = Math.floor((totalSeconds % 3600) / 60);
    const seconds = totalSeconds % 60;

    if (hours > 0) {
      return `${hours.toString().padStart(2, '0')}:${minutes.toString().padStart(2, '0')}:${seconds.toString().padStart(2, '0')}`;
    }
    return `${minutes.toString().padStart(2, '0')}:${seconds.toString().padStart(2, '0')}`;
  };

  const getDurationDisplay = (): string => {
    const playbackTime = formatTime(playbackPosition);
    const totalTime = formatTime(recordingDuration);
    const remainingTime = formatTime(
      Math.max(0, maxDuration - recordingDuration)
    );
    return `${playbackTime}/${totalTime}\n${remainingTime} ${t('remaining')}`;
  };

  const getButtonConfig = (): [ButtonConfig, ButtonConfig] => {
    if (isRecording || isRecordingPaused) {
      return [
        {
          icon: isRecordingPaused ? 'mic' : 'pause',
          onPress: isRecordingPaused ? startRecording : pauseRecording
        },
        {
          icon: 'checkmark',
          onPress: stopRecording
        }
      ];
    }

    if (recordingUri) {
      return [
        {
          icon: 'mic',
          onPress: startRecording
        },
        {
          icon: isPlaying ? 'pause' : 'play',
          onPress: isPlaying ? pausePlayback : playRecording
        }
      ];
    }

    return [
      {
        icon: 'mic',
        onPress: startRecording
      },
      {
        icon: 'checkmark',
        onPress: undefined,
        disabled: !recording
      }
    ];
  };

  const buttons = getButtonConfig();

  return (
    <View style={styles.container}>
      {showWarning && (
        <Text style={styles.warningMessage}>
          Recording will stop in {formatTime(maxDuration - warningThreshold)}
        </Text>
      )}
      <Text style={[styles.duration]}>{getDurationDisplay()}</Text>
      <View style={styles.buttonContainer}>
        {buttons.map((button, index) => (
          <TouchableOpacity
            key={index}
            style={[styles.button, button.disabled && styles.buttonDisabled]}
            onPress={button.onPress}
            disabled={button.disabled}
          >
            <Ionicons name={button.icon} size={24} color={colors.buttonText} />
          </TouchableOpacity>
        ))}
      </View>
      {Platform.OS === 'ios' && (
        <View style={styles.qualityContainer}>
          <TouchableOpacity
            style={styles.qualityOption}
            onPress={() => {
              const newQuality =
                quality === 'HIGH_QUALITY' ? 'LOW_QUALITY' : 'HIGH_QUALITY';
              setQuality(newQuality);
            }}
          >
            <View
              style={[
                styles.checkbox,
                quality === 'LOW_QUALITY' && styles.checkboxSelected
              ]}
            >
              {quality === 'LOW_QUALITY' && (
                <Ionicons
                  name="checkmark"
                  size={16}
                  color={colors.buttonText}
                />
              )}
            </View>
            <Text style={styles.qualityText}>Low quality</Text>
          </TouchableOpacity>
        </View>
      )}
    </View>
  );
};

const styles = StyleSheet.create({
  container: {
    alignItems: 'center',
    padding: spacing.medium
  },
  buttonContainer: {
    flexDirection: 'row',
    justifyContent: 'space-around',
    width: '100%'
  },
  button: {
    backgroundColor: colors.primary,
    width: 60,
    height: 60,
    borderRadius: 30,
    justifyContent: 'center',
    alignItems: 'center'
  },
  buttonDisabled: {
    opacity: 0.5
  },
  duration: {
    fontSize: fontSizes.medium,
    color: colors.text,
    marginBottom: spacing.small,
    textAlign: 'center'
  },
  warningMessage: {
    fontSize: fontSizes.small,
    color: colors.error
  },
  qualityContainer: {
    flexDirection: 'row',
    alignItems: 'center',
    marginTop: spacing.medium,
    gap: spacing.small
  },
  qualityLabel: {
    fontSize: fontSizes.medium,
    color: colors.text,
    marginRight: spacing.small
  },
  qualityOption: {
    flexDirection: 'row',
    alignItems: 'center',
    gap: spacing.small
  },
  checkbox: {
    width: 20,
    height: 20,
    borderRadius: 4,
    borderWidth: 2,
    borderColor: colors.primary,
    justifyContent: 'center',
    alignItems: 'center'
  },
  checkboxSelected: {
    backgroundColor: colors.primary
  },
  qualityText: {
    fontSize: fontSizes.medium,
    color: colors.text
  }
});

export default AudioRecorder;<|MERGE_RESOLUTION|>--- conflicted
+++ resolved
@@ -1,11 +1,7 @@
 import { useAuth } from '@/contexts/AuthContext';
 import { ATTACHMENT_QUEUE_LIMITS } from '@/db/powersync/constants';
-<<<<<<< HEAD
 import { getAllDownloadedAssets } from '@/hooks/useDownloads';
-import { useTranslation } from '@/hooks/useTranslation';
-=======
 import { useLocalization } from '@/hooks/useLocalization';
->>>>>>> 032a5373
 import { colors, fontSizes, spacing } from '@/styles/theme';
 import { calculateTotalAttachments } from '@/utils/attachmentUtils';
 import { TranslationUtils } from '@/utils/translationUtils';
