<<<<<<< HEAD
import React, { useState, useEffect } from 'react';
import { View, Text, TouchableOpacity, StyleSheet } from 'react-native';
import { colors, fontSizes, spacing, borderRadius } from '@/styles/theme';
import { quest, tag } from '@/db/drizzleSchema';
import { useRouter } from 'expo-router';
import { Quest } from '@/database_services/questService';
import { tagService } from '@/database_services/tagService';

=======
import { useProjectContext } from '@/contexts/ProjectContext';
import { quest, tag } from '@/db/drizzleSchema';
>>>>>>> 7a37ab2e
import { useTranslation } from '@/hooks/useTranslation';
import { borderRadius, colors, fontSizes, spacing } from '@/styles/theme';
import React from 'react';
import { StyleSheet, Text, TouchableOpacity, View } from 'react-native';


interface QuestDetailsProps {
  quest: Quest;
  onClose: () => void;
}

<<<<<<< HEAD
export const QuestDetails: React.FC<QuestDetailsProps> = ({ quest, onClose }) => {
  const [tags, setTags] = useState<typeof tag.$inferSelect[]>([]);
  const { t } = useTranslation();
  const router = useRouter();
  
  useEffect(() => {
    const loadTags = async () => {
      const questTags = await tagService.getTagsByQuestId(quest.id);
      setTags(questTags);
    };
    loadTags();
  }, [quest.id]);
  
  const handleStartQuest = () => {
    router.push({
      pathname: "/assets",
      params: { quest_id: quest.id, questName: quest.name }
    });
=======
export const QuestDetails: React.FC<QuestDetailsProps> = ({
  quest,
  onClose,
}) => {
  const { t } = useTranslation();
  const { goToQuest } = useProjectContext();

  const handleStartQuest = () => {
    goToQuest(quest);
>>>>>>> 7a37ab2e
    onClose();
  };

  return (
    <View style={styles.overlay}>
      <TouchableOpacity style={styles.closeArea} onPress={onClose} />
      <View style={styles.modal}>
        <Text style={styles.title}>{quest.name}</Text>

        {quest.description && (
          <Text style={styles.description}>{quest.description}</Text>
        )}

        {tags.length > 0 && (
          <View style={styles.tagsContainer}>
            {tags.map((tag, index) => {
              const [category, value] = tag.name.split(':');
              return (
                <View key={tag.id} style={styles.tagItem}>
                  <Text style={styles.tagCategory}>{category}:</Text>
                  <Text style={styles.tagValue}>{value}</Text>
                </View>
              );
            })}
          </View>
        )}

        <TouchableOpacity style={styles.startButton} onPress={handleStartQuest}>
          <Text style={styles.startButtonText}>{t('startQuest')}</Text>
        </TouchableOpacity>
      </View>
    </View>
  );
};

const styles = StyleSheet.create({
  overlay: {
    ...StyleSheet.absoluteFillObject,
    backgroundColor: 'rgba(0, 0, 0, 0.5)',
    justifyContent: 'center',
    alignItems: 'center',
  },
  closeArea: {
    ...StyleSheet.absoluteFillObject,
  },
  modal: {
    backgroundColor: colors.background,
    borderRadius: borderRadius.large,
    padding: spacing.large,
    width: '80%',
    maxHeight: '80%',
  },
  title: {
    fontSize: fontSizes.xlarge,
    fontWeight: 'bold',
    color: colors.text,
    marginBottom: spacing.medium,
  },
  description: {
    fontSize: fontSizes.medium,
    color: colors.text,
    marginBottom: spacing.large,
  },
  tagsContainer: {
    marginBottom: spacing.large,
  },
  tagItem: {
    flexDirection: 'row',
    marginBottom: spacing.small,
  },
  tagCategory: {
    fontSize: fontSizes.medium,
    color: colors.text,
    fontWeight: 'bold',
    marginRight: spacing.small,
  },
  tagValue: {
    fontSize: fontSizes.medium,
    color: colors.text,
  },
  startButton: {
    backgroundColor: colors.primary,
    borderRadius: borderRadius.medium,
    padding: spacing.medium,
    alignItems: 'center',
    marginTop: spacing.large,
  },
  startButtonText: {
    color: colors.buttonText,
    fontSize: fontSizes.medium,
    fontWeight: 'bold',
  },
});<|MERGE_RESOLUTION|>--- conflicted
+++ resolved
@@ -1,19 +1,11 @@
-<<<<<<< HEAD
 import React, { useState, useEffect } from 'react';
-import { View, Text, TouchableOpacity, StyleSheet } from 'react-native';
-import { colors, fontSizes, spacing, borderRadius } from '@/styles/theme';
 import { quest, tag } from '@/db/drizzleSchema';
 import { useRouter } from 'expo-router';
 import { Quest } from '@/database_services/questService';
 import { tagService } from '@/database_services/tagService';
-
-=======
 import { useProjectContext } from '@/contexts/ProjectContext';
-import { quest, tag } from '@/db/drizzleSchema';
->>>>>>> 7a37ab2e
 import { useTranslation } from '@/hooks/useTranslation';
 import { borderRadius, colors, fontSizes, spacing } from '@/styles/theme';
-import React from 'react';
 import { StyleSheet, Text, TouchableOpacity, View } from 'react-native';
 
 
@@ -22,11 +14,10 @@
   onClose: () => void;
 }
 
-<<<<<<< HEAD
 export const QuestDetails: React.FC<QuestDetailsProps> = ({ quest, onClose }) => {
   const [tags, setTags] = useState<typeof tag.$inferSelect[]>([]);
   const { t } = useTranslation();
-  const router = useRouter();
+  const { goToQuest } = useProjectContext();
   
   useEffect(() => {
     const loadTags = async () => {
@@ -37,21 +28,7 @@
   }, [quest.id]);
   
   const handleStartQuest = () => {
-    router.push({
-      pathname: "/assets",
-      params: { quest_id: quest.id, questName: quest.name }
-    });
-=======
-export const QuestDetails: React.FC<QuestDetailsProps> = ({
-  quest,
-  onClose,
-}) => {
-  const { t } = useTranslation();
-  const { goToQuest } = useProjectContext();
-
-  const handleStartQuest = () => {
     goToQuest(quest);
->>>>>>> 7a37ab2e
     onClose();
   };
 
