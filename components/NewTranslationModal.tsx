import { useAudio } from '@/contexts/AudioContext';
import { useAuth } from '@/contexts/AuthContext';
import { useProjectContext } from '@/contexts/ProjectContext';
import { useSystem } from '@/contexts/SystemContext';
import { translationService } from '@/database_services/translationService';
import type { asset_content_link, language } from '@/db/drizzleSchema';
import { useTranslation } from '@/hooks/useTranslation';
import { borderRadius, colors, fontSizes, spacing } from '@/styles/theme';
import { Ionicons } from '@expo/vector-icons';
import * as FileSystem from 'expo-file-system';
import React, { useState } from 'react';
import {
  Alert,
  KeyboardAvoidingView,
  Modal,
  Pressable,
  StyleSheet,
  Text,
  TextInput,
  TouchableOpacity,
  TouchableWithoutFeedback,
  View
} from 'react-native';
import AudioRecorder from './AudioRecorder';
import { SourceContent } from './SourceContent';

interface NewTranslationModalProps {
  isVisible: boolean;
  onClose: () => void;
<<<<<<< HEAD
  onSubmit?: (translation: typeof asset_content_link.$inferSelect) => void;
=======
  onSubmit: (translation?: object) => void;
>>>>>>> d1dad969
  asset_id: string;
  translationType: 'text' | 'audio';
  assetContent?: typeof asset_content_link.$inferSelect;
  sourceLanguage: typeof language.$inferSelect | null;
  // targetLanguage: typeof language.$inferSelect | null;
  attachmentUris: Record<string, string>;
  loadingAttachments: boolean;
}

export const NewTranslationModal: React.FC<NewTranslationModalProps> = ({
  isVisible,
  onClose,
  onSubmit,
  asset_id,
  translationType,
  assetContent,
  sourceLanguage,
  // targetLanguage,
  attachmentUris,
  loadingAttachments
}) => {
  console.log('assetContent', assetContent);

  const { t } = useTranslation();
  const { currentUser } = useAuth();
  const { activeProject } = useProjectContext();
  const { stopCurrentSound } = useAudio();
  const system = useSystem();
  const [translationText, setTranslationText] = useState('');
  const [audioUri, setAudioUri] = useState<string | null>(null);

  const handleSubmit = async () => {
    if (!currentUser) {
      Alert.alert('Error', t('logInToTranslate'));
      return;
    }

    if (!activeProject) {
      Alert.alert('Error', t('noProject'));
      return;
    }

    if (translationType === 'text' && !translationText.trim()) {
      Alert.alert('Error', t('fillFields'));
      return;
    }

    if (translationType === 'audio' && !audioUri) {
      Alert.alert('Error', t('fillFields'));
      return;
    }

    try {
      let audioAttachment: string | undefined = undefined;
      if (audioUri && system.permAttachmentQueue) {
        const attachment = await system.permAttachmentQueue.saveAudio(audioUri);
        audioAttachment = attachment.filename;
      }

      // Create the translation with or without audio
      const newTranslation = await translationService.createTranslation({
        text: translationType === 'text' ? translationText.trim() : '',
        target_language_id: activeProject.target_language_id,
        asset_id,
        creator_id: currentUser.id,
        audio: audioAttachment ?? ''
      });

      setTranslationText('');
      setAudioUri(null);
<<<<<<< HEAD
      if (assetContent) {
        onSubmit?.(assetContent);
      }
=======
      onSubmit(newTranslation);
>>>>>>> d1dad969
      void handleClose();
    } catch (error) {
      console.error('Error creating translation:', error);
      Alert.alert('Error', t('failedCreateTranslation'));
    }
  };

  function handleRecordingComplete(uri: string) {
    setAudioUri(uri);
  }

  async function handleClose() {
    // Stop any playing audio when modal closes
    void stopCurrentSound();

    if (audioUri) {
      const fileInfo = await FileSystem.getInfoAsync(audioUri);
      if (fileInfo.exists) {
        console.log('Deleting recording', audioUri);
        await FileSystem.deleteAsync(audioUri);
      }
    }
    onClose();
  }

  return (
    <KeyboardAvoidingView>
      <Modal
        visible={isVisible}
        transparent
        animationType="slide"
        onDismiss={handleClose}
        onRequestClose={handleClose}
        hardwareAccelerated
      >
        <TouchableWithoutFeedback onPress={handleClose}>
          <Pressable style={styles.container} onPress={handleClose}>
            <TouchableWithoutFeedback onPress={(e) => e.stopPropagation()}>
              <View style={styles.modal}>
                <View
                  style={{
                    flexDirection: 'row',
                    justifyContent: 'space-between',
                    alignItems: 'center'
                  }}
                >
                  <Text style={styles.title}>{t('newTranslation')}</Text>
                  <TouchableOpacity
                    style={styles.closeButton}
                    onPress={handleClose}
                  >
                    <Ionicons name="close" size={24} color={colors.text} />
                  </TouchableOpacity>
                </View>

                <View style={styles.modalContent}>
                  {assetContent && (
                    <View style={styles.sourceContent}>
                      <SourceContent
                        content={assetContent}
                        sourceLanguage={sourceLanguage}
                        audioUri={
                          assetContent.audio_id
                            ? attachmentUris[assetContent.audio_id]
                            : null
                        }
                        isLoading={loadingAttachments}
                      />
                    </View>
                  )}

                  <View style={styles.translationInput}>
                    {/* <Text style={styles.languageLabel}>
                      {targetLanguage?.native_name ??
                        targetLanguage?.english_name}
                      :
                    </Text> */}
                    {translationType === 'text' && (
                      <TextInput
                        style={styles.textInput}
                        multiline
                        placeholder={t('enterTranslation')}
                        placeholderTextColor={colors.textSecondary}
                        value={translationText}
                        onChangeText={setTranslationText}
                      />
                    )}

                    {translationType === 'audio' && (
                      <AudioRecorder
                        onRecordingComplete={handleRecordingComplete}
                        resetRecording={() => setAudioUri(null)}
                      />
                    )}
                  </View>
                </View>

                <TouchableOpacity
                  style={[
                    styles.submitButton,
                    ((translationType === 'text' && !translationText.trim()) ||
                      (translationType === 'audio' && !audioUri)) &&
                      styles.submitButtonDisabled
                  ]}
                  onPress={handleSubmit}
                  disabled={
                    (translationType === 'text' && !translationText.trim()) ||
                    (translationType === 'audio' && !audioUri)
                  }
                >
                  <Text style={styles.submitButtonText}>{t('submit')}</Text>
                </TouchableOpacity>
              </View>
            </TouchableWithoutFeedback>
          </Pressable>
        </TouchableWithoutFeedback>
      </Modal>
    </KeyboardAvoidingView>
  );
};

const styles = StyleSheet.create({
  container: {
    flex: 1,
    justifyContent: 'flex-end', // Change from 'center' to 'flex-end'
    alignItems: 'center',
    backgroundColor: 'rgba(0, 0, 0, 0.3)'
    // paddingBottom: spacing.large // Add some padding from bottom
  },
  modal: {
    display: 'flex',
    flexDirection: 'column',
    gap: spacing.medium,
    backgroundColor: colors.background,
    borderRadius: borderRadius.large,
    padding: spacing.large,
    // width: '90%'
    width: '100%'
  },
  closeButton: {
    alignSelf: 'flex-end',
    padding: spacing.small
  },
  title: {
    fontSize: fontSizes.large,
    fontWeight: 'bold',
    color: colors.text
  },
  textInput: {
    backgroundColor: colors.inputBackground,
    borderRadius: borderRadius.medium,
    padding: spacing.medium,
    color: colors.text,
    fontSize: fontSizes.medium,
    minHeight: 100
  },
  submitButton: {
    backgroundColor: colors.primary,
    borderRadius: borderRadius.medium,
    padding: spacing.medium,
    alignItems: 'center'
  },
  submitButtonText: {
    color: colors.buttonText,
    fontSize: fontSizes.medium,
    fontWeight: 'bold'
  },
  submitButtonDisabled: {
    backgroundColor: colors.backgroundSecondary
  },
  modalContent: {
    flexDirection: 'column',
    gap: spacing.medium
  },
  sourceContent: {
    flexDirection: 'column',
    gap: spacing.medium
  },
  translationInput: {
    flexDirection: 'column',
    gap: spacing.medium
  },
  languageLabel: {
    fontSize: fontSizes.medium,
    fontWeight: 'bold',
    color: colors.text
  }
});<|MERGE_RESOLUTION|>--- conflicted
+++ resolved
@@ -27,11 +27,7 @@
 interface NewTranslationModalProps {
   isVisible: boolean;
   onClose: () => void;
-<<<<<<< HEAD
-  onSubmit?: (translation: typeof asset_content_link.$inferSelect) => void;
-=======
   onSubmit: (translation?: object) => void;
->>>>>>> d1dad969
   asset_id: string;
   translationType: 'text' | 'audio';
   assetContent?: typeof asset_content_link.$inferSelect;
@@ -102,13 +98,7 @@
 
       setTranslationText('');
       setAudioUri(null);
-<<<<<<< HEAD
-      if (assetContent) {
-        onSubmit?.(assetContent);
-      }
-=======
       onSubmit(newTranslation);
->>>>>>> d1dad969
       void handleClose();
     } catch (error) {
       console.error('Error creating translation:', error);
