--- conflicted
+++ resolved
@@ -3,10 +3,7 @@
 import { useProjectContext } from '@/contexts/ProjectContext';
 import { useSystem } from '@/contexts/SystemContext';
 import { translationService } from '@/database_services/translationService';
-<<<<<<< HEAD
 import type { asset_content_link, language } from '@/db/drizzleSchema';
-=======
->>>>>>> 6c049f4c
 import { useTranslation } from '@/hooks/useTranslation';
 import { borderRadius, colors, fontSizes, spacing } from '@/styles/theme';
 import { Ionicons } from '@expo/vector-icons';
