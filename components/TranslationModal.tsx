import { useAuth } from '@/contexts/AuthContext';
<<<<<<< HEAD
import type { Translation } from '@/database_services/translationService';
import type { Vote } from '@/database_services/voteService';
import { voteService } from '@/database_services/voteService';
import type { vote } from '@/db/drizzleSchema';
import { useReports } from '@/hooks/useReports';
=======
import { useSystem } from '@/contexts/SystemContext';
import {
  Translation,
  translationService
} from '@/database_services/translationService';
import { Vote, voteService } from '@/database_services/voteService';
import { vote } from '@/db/drizzleSchema';
>>>>>>> 75fa0d6e
import { useTranslation } from '@/hooks/useTranslation';
import { borderRadius, colors, fontSizes, spacing } from '@/styles/theme';
import { getLocalUriFromAssetId } from '@/utils/attachmentUtils';
import { Ionicons } from '@expo/vector-icons';
import { useQuery } from '@tanstack/react-query';
import React, { useEffect, useState } from 'react';
import {
  ActivityIndicator,
  Alert,
  ScrollView,
  StyleSheet,
  Text,
  TextInput,
  TouchableOpacity,
  View
} from 'react-native';
import AudioPlayer from './AudioPlayer';
import { ReportModal } from './ReportModal';
import { VoteCommentModal } from './VoteCommentModal';

interface TranslationModalProps {
  translation: Translation;
  onClose: () => void;
  onVoteSubmitted: () => void;
}

export const TranslationModal: React.FC<TranslationModalProps> = ({
  translation: initialTranslation,
  onClose,
  onVoteSubmitted
}) => {
  const { t } = useTranslation();
  const { currentUser } = useAuth();
  const [showVoteModal, setShowVoteModal] = useState(false);
  const [showReportModal, setShowReportModal] = useState(false);
  const [currentVoteType] = useState<'up' | 'down'>('up');
  const [userVote, setUserVote] = useState<typeof vote.$inferSelect>();
  const [votes, setVotes] = useState<Vote[]>([]);
<<<<<<< HEAD
  const { hasReported } = useReports(
    initialTranslation.id,
    'translations',
    currentUser!.id
  );
=======
  const [audioUri, setAudioUri] = useState<string | null>(null);
  const [loadingAudio, setLoadingAudio] = useState(false);
  const [isEditing, setIsEditing] = useState(false);
  const [editedText, setEditedText] = useState('');
  const [isSubmitting, setIsSubmitting] = useState(false);
  const system = useSystem();
>>>>>>> 75fa0d6e

  // Use TanStack Query to load audio URI
  const { data: audioUri, isLoading: loadingAudio } = useQuery({
    queryKey: ['audio', initialTranslation.audio],
    queryFn: async () => {
      if (!initialTranslation.audio) return null;
      try {
        return await getLocalUriFromAssetId(initialTranslation.audio);
      } catch (error) {
        console.error('Error loading audio URI:', error);
        return null;
      }
    },
    enabled: !!initialTranslation.audio
  });

  useEffect(() => {
    const loadVotes = async () => {
      const translationVotes = await voteService.getVotesByTranslationId(
        initialTranslation.id
      );
      setVotes(translationVotes);
      if (currentUser) {
        const userVote = translationVotes.find(
          (v) => v.creator_id === currentUser.id
        );
        setUserVote(userVote);
      }
    };
<<<<<<< HEAD
    void loadVotes();
  }, [initialTranslation.id, currentUser]);
=======
    loadVotes();
  }, [translation.id, currentUser]);

  useEffect(() => {
    setTranslation(initialTranslation);
    setEditedText(initialTranslation.text || '');
  }, [initialTranslation]);
>>>>>>> 75fa0d6e

  const loadUserVote = async () => {
    try {
      const vote = await voteService.getUserVoteForTranslation(
        initialTranslation.id,
        currentUser!.id
      );
      setUserVote(vote);
    } catch (error) {
      console.error('Error loading user vote:', error);
    }
  };

  const calculateVoteCount = () => {
    return votes.reduce(
      (acc, vote) => acc + (vote.polarity === 'up' ? 1 : -1),
      0
    );
  };

  const isOwnTranslation = currentUser?.id === initialTranslation.creator_id;

  const handleVote = async (voteType: 'up' | 'down') => {
    if (!currentUser || isOwnTranslation) {
      Alert.alert('Error', t('logInToVote'));
      return;
    }

    try {
      await voteService.addVote({
        translation_id: initialTranslation.id,
        creator_id: currentUser.id,
        polarity: voteType
      });
      onVoteSubmitted();
      const updatedVotes = await voteService.getVotesByTranslationId(
        initialTranslation.id
      );
      setVotes(updatedVotes);
      const newUserVote = updatedVotes.find(
        (v) => v.creator_id === currentUser.id
      );
      setUserVote(newUserVote);
    } catch (error) {
      console.error('Error handling vote:', error);
      Alert.alert('Error', 'Failed to submit vote');
    }
  };

  const handleVoteSubmit = async (comment: string) => {
    try {
      await voteService.addVote({
        translation_id: initialTranslation.id,
        creator_id: currentUser!.id,
        polarity: currentVoteType,
        comment: comment || undefined
      });

      onVoteSubmitted();
      await loadUserVote();
      setShowVoteModal(false);
    } catch (error) {
      console.error('Error submitting vote:', error);
      Alert.alert('Error', t('failedToVote'));
    }
  };

<<<<<<< HEAD
  const handleReportPress = () => {
    if (!currentUser) {
      Alert.alert('Error', t('logInToReport'));
      return;
    }

    if (isOwnTranslation) {
      Alert.alert('Error', 'You cannot report your own translation');
      return;
    }

    if (hasReported) {
      Alert.alert('Error', 'You have already reported this translation');
      return;
    }

    setShowReportModal(true);
  };

  // Update to match ReportModal's expected callback signature
  const handleReportSubmitted = () => {
    setShowReportModal(false);
=======
  const handleEditSubmit = async () => {
    if (!currentUser) {
      Alert.alert('Error', t('logInToTranslate'));
      return;
    }

    if (!editedText.trim()) {
      Alert.alert('Error', t('fillFields'));
      return;
    }

    setIsSubmitting(true);
    try {
      // Create a new translation linked to the same audio file
      await translationService.createTranslation({
        text: editedText.trim(),
        target_language_id: translation.target_language_id,
        asset_id: translation.asset_id,
        creator_id: currentUser.id,
        audio: translation.audio || ''
      });

      onVoteSubmitted();
      onClose();
    } catch (error) {
      console.error('Error creating edited translation:', error);
      Alert.alert('Error', t('failedCreateTranslation'));
    } finally {
      setIsSubmitting(false);
    }
  };

  const toggleEdit = () => {
    setIsEditing(!isEditing);
>>>>>>> 75fa0d6e
  };

  return (
    <View style={styles.container}>
      <TouchableOpacity style={styles.overlay} onPress={onClose} />
      <View style={styles.modal}>
        <TouchableOpacity style={styles.closeButton} onPress={onClose}>
          <Ionicons name="close" size={20} color={colors.text} />
        </TouchableOpacity>

<<<<<<< HEAD
        {initialTranslation.text && (
          <ScrollView style={styles.scrollView}>
            <Text style={styles.text}>{initialTranslation.text}</Text>
=======
        {translation.text || isEditing ? (
          <ScrollView style={styles.scrollView}>
            {isEditing ? (
              <TextInput
                style={styles.textInput}
                multiline
                placeholder={t('enterTranslation')}
                placeholderTextColor={colors.textSecondary}
                value={editedText}
                onChangeText={setEditedText}
              />
            ) : (
              <View style={styles.textContainer}>
                <TouchableOpacity
                  style={styles.editButton}
                  onPress={toggleEdit}
                >
                  <Ionicons name="pencil" size={18} color={colors.primary} />
                </TouchableOpacity>
                <Text style={styles.text}>{translation.text}</Text>
              </View>
            )}
          </ScrollView>
        ) : (
          <ScrollView style={styles.scrollView}>
            <View style={styles.textContainer}>
              <TouchableOpacity style={styles.editButton} onPress={toggleEdit}>
                <Ionicons name="pencil" size={18} color={colors.primary} />
              </TouchableOpacity>
              <Text style={styles.placeholderText}>
                {t('enterTranslation')}
              </Text>
            </View>
>>>>>>> 75fa0d6e
          </ScrollView>
        )}

        <View style={styles.audioPlayerContainer}>
          {loadingAudio ? (
            <ActivityIndicator size="small" color={colors.primary} />
          ) : (
            initialTranslation.audio &&
            audioUri && (
              <AudioPlayer
                audioUri={audioUri}
                useCarousel={false}
                mini={true}
              />
            )
          )}
        </View>

<<<<<<< HEAD
        <View style={styles.actionsContainer}>
=======
        {isEditing ? (
          <TouchableOpacity
            style={styles.submitButton}
            onPress={handleEditSubmit}
            disabled={isSubmitting}
          >
            {isSubmitting ? (
              <ActivityIndicator size="small" color={colors.buttonText} />
            ) : (
              <Text style={styles.submitButtonText}>{t('submit')}</Text>
            )}
          </TouchableOpacity>
        ) : (
>>>>>>> 75fa0d6e
          <View style={styles.feedbackContainer}>
            <TouchableOpacity
              style={[
                styles.feedbackButton,
                isOwnTranslation && styles.feedbackButtonDisabled
              ]}
              onPress={() => handleVote('up')}
              disabled={isOwnTranslation}
            >
              <Ionicons
                name={
                  userVote?.polarity === 'up'
                    ? 'thumbs-up'
                    : 'thumbs-up-outline'
                }
                size={24}
                color={colors.text}
              />
            </TouchableOpacity>
            <Text style={styles.voteRank}>{calculateVoteCount()}</Text>
            <TouchableOpacity
              style={[
                styles.feedbackButton,
                isOwnTranslation && styles.feedbackButtonDisabled
              ]}
              onPress={() => handleVote('down')}
              disabled={isOwnTranslation}
            >
              <Ionicons
                name={
                  userVote?.polarity === 'down'
                    ? 'thumbs-down'
                    : 'thumbs-down-outline'
                }
                size={24}
                color={colors.text}
              />
            </TouchableOpacity>
          </View>
<<<<<<< HEAD

          <TouchableOpacity
            style={[
              styles.reportButton,
              (isOwnTranslation || hasReported) && styles.feedbackButtonDisabled
            ]}
            onPress={handleReportPress}
            disabled={isOwnTranslation || hasReported}
          >
            <Ionicons
              name={hasReported ? 'flag' : 'flag-outline'}
              size={20}
              color={colors.text}
            />
          </TouchableOpacity>
        </View>
=======
        )}
>>>>>>> 75fa0d6e
      </View>

      <VoteCommentModal
        isVisible={showVoteModal}
        onClose={() => setShowVoteModal(false)}
        onSubmit={handleVoteSubmit}
        voteType={currentVoteType}
      />

      {showReportModal && (
        <ReportModal
          isVisible={showReportModal}
          onClose={() => setShowReportModal(false)}
          recordId={initialTranslation.id}
          recordTable="translations"
          creatorId={initialTranslation.creator_id}
          onReportSubmitted={handleReportSubmitted}
        />
      )}
    </View>
  );
};

const styles = StyleSheet.create({
  container: {
    flex: 1,
    justifyContent: 'center',
    alignItems: 'center',
    position: 'absolute',
    top: 0,
    left: 0,
    right: 0,
    bottom: 0,
    backgroundColor: 'rgba(0, 0, 0, 0.5)'
  },
  overlay: {
    position: 'absolute',
    top: 0,
    left: 0,
    right: 0,
    bottom: 0
  },
  modal: {
    width: '80%',
    backgroundColor: colors.background,
    borderRadius: borderRadius.large,
    padding: spacing.medium,
    maxHeight: '80%'
  },
  closeButton: {
    alignSelf: 'flex-end',
    padding: spacing.xsmall
  },
  scrollView: {
    marginVertical: spacing.medium,
    maxHeight: 200
  },
  text: {
    fontSize: fontSizes.medium,
    color: colors.text,
    marginBottom: spacing.medium
  },
  translatorInfo: {
    fontSize: fontSizes.small,
    color: colors.textSecondary,
    marginBottom: spacing.small
  },
  textContainer: {
    flexDirection: 'row',
    justifyContent: 'flex-start',
    alignItems: 'flex-start'
  },
  text: {
    fontSize: fontSizes.medium,
    color: colors.text,
    flex: 1
  },
  placeholderText: {
    fontSize: fontSizes.medium,
    color: colors.textSecondary,
    fontStyle: 'italic',
    flex: 1
  },
  editButton: {
    padding: spacing.xsmall,
    marginRight: spacing.small
  },
  textInput: {
    backgroundColor: colors.inputBackground,
    borderRadius: borderRadius.medium,
    padding: spacing.medium,
    color: colors.text,
    fontSize: fontSizes.medium,
    minHeight: 100
  },
  audioPlayerContainer: {
<<<<<<< HEAD
    marginBottom: spacing.medium
=======
    marginTop: spacing.medium
>>>>>>> 75fa0d6e
  },
  actionsContainer: {
    flexDirection: 'row',
    justifyContent: 'space-between',
    alignItems: 'center'
  },
  feedbackContainer: {
    flexDirection: 'row',
    alignItems: 'center'
  },
  feedbackButton: {
    padding: spacing.xsmall
  },
  feedbackButtonDisabled: {
    opacity: 0.5
  },
<<<<<<< HEAD
  voteRank: {
    marginHorizontal: spacing.small,
    fontSize: fontSizes.medium,
    color: colors.text,
    fontWeight: 'bold'
  },
  reportButton: {
    padding: spacing.xsmall,
    borderRadius: borderRadius.medium,
    borderWidth: 1,
    borderColor: colors.inputBorder
=======
  submitButton: {
    backgroundColor: colors.primary,
    borderRadius: borderRadius.medium,
    padding: spacing.medium,
    alignItems: 'center',
    marginTop: spacing.medium
  },
  submitButtonText: {
    color: colors.buttonText,
    fontSize: fontSizes.medium,
    fontWeight: 'bold'
>>>>>>> 75fa0d6e
  }
});<|MERGE_RESOLUTION|>--- conflicted
+++ resolved
@@ -1,19 +1,10 @@
 import { useAuth } from '@/contexts/AuthContext';
-<<<<<<< HEAD
 import type { Translation } from '@/database_services/translationService';
+import { translationService } from '@/database_services/translationService';
 import type { Vote } from '@/database_services/voteService';
 import { voteService } from '@/database_services/voteService';
 import type { vote } from '@/db/drizzleSchema';
 import { useReports } from '@/hooks/useReports';
-=======
-import { useSystem } from '@/contexts/SystemContext';
-import {
-  Translation,
-  translationService
-} from '@/database_services/translationService';
-import { Vote, voteService } from '@/database_services/voteService';
-import { vote } from '@/db/drizzleSchema';
->>>>>>> 75fa0d6e
 import { useTranslation } from '@/hooks/useTranslation';
 import { borderRadius, colors, fontSizes, spacing } from '@/styles/theme';
 import { getLocalUriFromAssetId } from '@/utils/attachmentUtils';
@@ -52,20 +43,14 @@
   const [currentVoteType] = useState<'up' | 'down'>('up');
   const [userVote, setUserVote] = useState<typeof vote.$inferSelect>();
   const [votes, setVotes] = useState<Vote[]>([]);
-<<<<<<< HEAD
+  const [isEditing, setIsEditing] = useState(false);
+  const [editedText, setEditedText] = useState('');
+  const [isSubmitting, setIsSubmitting] = useState(false);
   const { hasReported } = useReports(
     initialTranslation.id,
     'translations',
     currentUser!.id
   );
-=======
-  const [audioUri, setAudioUri] = useState<string | null>(null);
-  const [loadingAudio, setLoadingAudio] = useState(false);
-  const [isEditing, setIsEditing] = useState(false);
-  const [editedText, setEditedText] = useState('');
-  const [isSubmitting, setIsSubmitting] = useState(false);
-  const system = useSystem();
->>>>>>> 75fa0d6e
 
   // Use TanStack Query to load audio URI
   const { data: audioUri, isLoading: loadingAudio } = useQuery({
@@ -95,18 +80,12 @@
         setUserVote(userVote);
       }
     };
-<<<<<<< HEAD
     void loadVotes();
   }, [initialTranslation.id, currentUser]);
-=======
-    loadVotes();
-  }, [translation.id, currentUser]);
 
   useEffect(() => {
-    setTranslation(initialTranslation);
-    setEditedText(initialTranslation.text || '');
+    setEditedText(initialTranslation.text ?? '');
   }, [initialTranslation]);
->>>>>>> 75fa0d6e
 
   const loadUserVote = async () => {
     try {
@@ -174,7 +153,6 @@
     }
   };
 
-<<<<<<< HEAD
   const handleReportPress = () => {
     if (!currentUser) {
       Alert.alert('Error', t('logInToReport'));
@@ -194,10 +172,10 @@
     setShowReportModal(true);
   };
 
-  // Update to match ReportModal's expected callback signature
   const handleReportSubmitted = () => {
     setShowReportModal(false);
-=======
+  };
+
   const handleEditSubmit = async () => {
     if (!currentUser) {
       Alert.alert('Error', t('logInToTranslate'));
@@ -214,10 +192,10 @@
       // Create a new translation linked to the same audio file
       await translationService.createTranslation({
         text: editedText.trim(),
-        target_language_id: translation.target_language_id,
-        asset_id: translation.asset_id,
+        target_language_id: initialTranslation.target_language_id,
+        asset_id: initialTranslation.asset_id,
         creator_id: currentUser.id,
-        audio: translation.audio || ''
+        audio: initialTranslation.audio ?? ''
       });
 
       onVoteSubmitted();
@@ -232,7 +210,6 @@
 
   const toggleEdit = () => {
     setIsEditing(!isEditing);
->>>>>>> 75fa0d6e
   };
 
   return (
@@ -243,12 +220,7 @@
           <Ionicons name="close" size={20} color={colors.text} />
         </TouchableOpacity>
 
-<<<<<<< HEAD
-        {initialTranslation.text && (
-          <ScrollView style={styles.scrollView}>
-            <Text style={styles.text}>{initialTranslation.text}</Text>
-=======
-        {translation.text || isEditing ? (
+        {(initialTranslation.text ?? isEditing) ? (
           <ScrollView style={styles.scrollView}>
             {isEditing ? (
               <TextInput
@@ -267,7 +239,7 @@
                 >
                   <Ionicons name="pencil" size={18} color={colors.primary} />
                 </TouchableOpacity>
-                <Text style={styles.text}>{translation.text}</Text>
+                <Text style={styles.text}>{initialTranslation.text}</Text>
               </View>
             )}
           </ScrollView>
@@ -281,7 +253,6 @@
                 {t('enterTranslation')}
               </Text>
             </View>
->>>>>>> 75fa0d6e
           </ScrollView>
         )}
 
@@ -300,9 +271,6 @@
           )}
         </View>
 
-<<<<<<< HEAD
-        <View style={styles.actionsContainer}>
-=======
         {isEditing ? (
           <TouchableOpacity
             style={styles.submitButton}
@@ -316,66 +284,64 @@
             )}
           </TouchableOpacity>
         ) : (
->>>>>>> 75fa0d6e
-          <View style={styles.feedbackContainer}>
+          <View style={styles.actionsContainer}>
+            <View style={styles.feedbackContainer}>
+              <TouchableOpacity
+                style={[
+                  styles.feedbackButton,
+                  isOwnTranslation && styles.feedbackButtonDisabled
+                ]}
+                onPress={() => handleVote('up')}
+                disabled={isOwnTranslation}
+              >
+                <Ionicons
+                  name={
+                    userVote?.polarity === 'up'
+                      ? 'thumbs-up'
+                      : 'thumbs-up-outline'
+                  }
+                  size={24}
+                  color={colors.text}
+                />
+              </TouchableOpacity>
+              <Text style={styles.voteRank}>{calculateVoteCount()}</Text>
+              <TouchableOpacity
+                style={[
+                  styles.feedbackButton,
+                  isOwnTranslation && styles.feedbackButtonDisabled
+                ]}
+                onPress={() => handleVote('down')}
+                disabled={isOwnTranslation}
+              >
+                <Ionicons
+                  name={
+                    userVote?.polarity === 'down'
+                      ? 'thumbs-down'
+                      : 'thumbs-down-outline'
+                  }
+                  size={24}
+                  color={colors.text}
+                />
+              </TouchableOpacity>
+            </View>
+
             <TouchableOpacity
               style={[
-                styles.feedbackButton,
-                isOwnTranslation && styles.feedbackButtonDisabled
+                styles.reportButton,
+                (isOwnTranslation || hasReported) &&
+                  styles.feedbackButtonDisabled
               ]}
-              onPress={() => handleVote('up')}
-              disabled={isOwnTranslation}
+              onPress={handleReportPress}
+              disabled={isOwnTranslation || hasReported}
             >
               <Ionicons
-                name={
-                  userVote?.polarity === 'up'
-                    ? 'thumbs-up'
-                    : 'thumbs-up-outline'
-                }
-                size={24}
-                color={colors.text}
-              />
-            </TouchableOpacity>
-            <Text style={styles.voteRank}>{calculateVoteCount()}</Text>
-            <TouchableOpacity
-              style={[
-                styles.feedbackButton,
-                isOwnTranslation && styles.feedbackButtonDisabled
-              ]}
-              onPress={() => handleVote('down')}
-              disabled={isOwnTranslation}
-            >
-              <Ionicons
-                name={
-                  userVote?.polarity === 'down'
-                    ? 'thumbs-down'
-                    : 'thumbs-down-outline'
-                }
-                size={24}
+                name={hasReported ? 'flag' : 'flag-outline'}
+                size={20}
                 color={colors.text}
               />
             </TouchableOpacity>
           </View>
-<<<<<<< HEAD
-
-          <TouchableOpacity
-            style={[
-              styles.reportButton,
-              (isOwnTranslation || hasReported) && styles.feedbackButtonDisabled
-            ]}
-            onPress={handleReportPress}
-            disabled={isOwnTranslation || hasReported}
-          >
-            <Ionicons
-              name={hasReported ? 'flag' : 'flag-outline'}
-              size={20}
-              color={colors.text}
-            />
-          </TouchableOpacity>
-        </View>
-=======
         )}
->>>>>>> 75fa0d6e
       </View>
 
       <VoteCommentModal
@@ -433,11 +399,6 @@
     marginVertical: spacing.medium,
     maxHeight: 200
   },
-  text: {
-    fontSize: fontSizes.medium,
-    color: colors.text,
-    marginBottom: spacing.medium
-  },
   translatorInfo: {
     fontSize: fontSizes.small,
     color: colors.textSecondary,
@@ -472,11 +433,8 @@
     minHeight: 100
   },
   audioPlayerContainer: {
-<<<<<<< HEAD
+    marginTop: spacing.medium,
     marginBottom: spacing.medium
-=======
-    marginTop: spacing.medium
->>>>>>> 75fa0d6e
   },
   actionsContainer: {
     flexDirection: 'row',
@@ -493,7 +451,6 @@
   feedbackButtonDisabled: {
     opacity: 0.5
   },
-<<<<<<< HEAD
   voteRank: {
     marginHorizontal: spacing.small,
     fontSize: fontSizes.medium,
@@ -505,7 +462,7 @@
     borderRadius: borderRadius.medium,
     borderWidth: 1,
     borderColor: colors.inputBorder
-=======
+  },
   submitButton: {
     backgroundColor: colors.primary,
     borderRadius: borderRadius.medium,
@@ -517,6 +474,5 @@
     color: colors.buttonText,
     fontSize: fontSizes.medium,
     fontWeight: 'bold'
->>>>>>> 75fa0d6e
   }
 });