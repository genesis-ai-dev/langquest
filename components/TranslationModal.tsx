import { useAudio } from '@/contexts/AudioContext';
import { useAuth } from '@/contexts/AuthContext';
import { translationService } from '@/database_services/translationService';
import { voteService } from '@/database_services/voteService';
<<<<<<< HEAD
import { useVotesByTranslationId } from '@/hooks/db/useVotes';
=======
>>>>>>> d1dad969
import { useTranslation } from '@/hooks/useTranslation';
import { useTranslationDataWithVotes } from '@/hooks/useTranslationData';
import { useTranslationReports } from '@/hooks/useTranslationReports';
import { borderRadius, colors, fontSizes, spacing } from '@/styles/theme';
import { getLocalUriFromAssetId } from '@/utils/attachmentUtils';
import { Ionicons } from '@expo/vector-icons';
import { useQuery } from '@powersync/tanstack-react-query';
import { useMutation, useQueryClient } from '@tanstack/react-query';
import React, { useEffect, useState } from 'react';
import {
  ActivityIndicator,
  Alert,
  ScrollView,
  StyleSheet,
  Text,
  TextInput,
  TouchableOpacity,
  View
} from 'react-native';
import AudioPlayer from './AudioPlayer';
import { ReportModal } from './ReportModal';
import Shimmer from './Shimmer';

interface TranslationModalProps {
  translationId: string;
  assetId?: string;
  onClose: () => void;
  onVoteSubmitted?: () => void;
  onReportSubmitted?: () => void;
}

export const TranslationModal: React.FC<TranslationModalProps> = ({
  translationId,
  assetId,
  onClose,
  onVoteSubmitted,
  onReportSubmitted
}) => {
  const { t } = useTranslation();
  const { currentUser } = useAuth();
  const { stopCurrentSound } = useAudio();
  // const [showVoteModal, setShowVoteModal] = useState(false);
  const [showReportModal, setShowReportModal] = useState(false);
<<<<<<< HEAD
  const [currentVoteType] = useState<'up' | 'down'>('up');
=======
  // const [currentVoteType] = useState<'up' | 'down'>('up');
  // const [userVote, setUserVote] = useState<typeof vote.$inferSelect>();
  // const [votes, setVotes] = useState<Vote[]>([]);
>>>>>>> d1dad969
  const [isEditing, setIsEditing] = useState(false);
  const [editedText, setEditedText] = useState('');
  const [pendingVoteType, setPendingVoteType] = useState<'up' | 'down' | null>(
    null
  );
  const { hasReported } = useTranslationReports(translationId, currentUser!.id);

  // const { votes, loadingVotes } = useVotes(translationId);

  const queryClient = useQueryClient();

  // const { data: userVotes } = useQuery({
  //   queryKey: ['userVotes', translationId, currentUser!.id],
  //   query: toCompilableQuery(
  //     db.query.vote.findFirst({
  //       where: and(
  //         eq(voteTable.translation_id, translationId),
  //         eq(voteTable.creator_id, currentUser!.id)
  //       )
  //     })
  //   )
  // });

  const { translation } = useTranslationDataWithVotes(translationId, assetId);

  const userVote = translation?.votes.find(
    (votes) => votes.creator_id === currentUser?.id
  );

  const { votes } = useVotesByTranslationId(initialTranslation.id);

  const userVote = votes?.find((v) => v.creator_id === currentUser?.id);

  const voteCount =
    votes?.reduce((acc, vote) => acc + (vote.polarity === 'up' ? 1 : -1), 0) ??
    0;

  // Use TanStack Query to load audio URI
  const { data: audioUri, isLoading: loadingAudio } = useQuery({
    queryKey: ['audio', translation?.audio],
    queryFn: async () => {
      if (!translation?.audio) return null;
      try {
<<<<<<< HEAD
        // if (isOnline) return getOnlineUriForFilePath(initialTranslation.audio);
        return await getLocalUriFromAssetId(initialTranslation.audio);
=======
        return await getLocalUriFromAssetId(translation.audio);
>>>>>>> d1dad969
      } catch (error) {
        console.error('Error loading audio URI:', error);
        return null;
      }
    },
    enabled: !!translation?.audio
  });

<<<<<<< HEAD
  useEffect(() => {
    setEditedText(initialTranslation.text ?? '');
  }, [initialTranslation]);

  const isOwnTranslation = currentUser?.id === initialTranslation.creator_id;

  const handleVote = async (voteType: 'up' | 'down') => {
    if (!currentUser || isOwnTranslation) {
      Alert.alert('Error', t('logInToVote'));
      return;
    }

    try {
=======
  // useEffect(() => {
  //   const loadVotes = async () => {
  //     const translationVotes = await voteService.getVotesByTranslationId(
  //       initialTranslation.id
  //     );
  //     // setVotes(translationVotes);
  //     if (currentUser) {
  //       const userVote = translationVotes.find(
  //         (v) => v.creator_id === currentUser.id
  //       );
  //       setUserVote(userVote);
  //     }
  //   };
  //   void loadVotes();
  // }, [initialTranslation.id, currentUser]);

  useEffect(() => {
    setEditedText(translation?.text ?? '');
  }, [translation]);

  // const loadUserVote = async () => {
  //   try {
  //     const vote = await voteService.getUserVoteForTranslation(
  //       translationId,
  //       currentUser!.id
  //     );
  //     setUserVote(vote);
  //   } catch (error) {
  //     console.error('Error loading user vote:', error);
  //   }
  // };

  const isOwnTranslation = currentUser?.id === translation?.creator_id;
  // const isLoading = loadingVotes || loadingUserVotes || loadingTranslation || is
  const { mutateAsync: handleVote, isPending: isVotePending } = useMutation({
    mutationFn: async ({ voteType }: { voteType: 'up' | 'down' }) => {
      if (!currentUser) {
        Alert.alert('Error', t('logInToVote'));
        return;
      }
      setPendingVoteType(voteType);
      // queryClient.setQueryData(
      //   ['translation', translationId],
      //   (old: (typeof translation)[]) => {
      //     return old.map((t) => {
      //       if (t?.id === translationId) {
      //         return {
      //           ...t,
      //           votes: t.votes.map((v) => {
      //             if (v.creator_id === currentUser.id) {
      //               return { ...v, polarity: voteType };
      //             }
      //             return v;
      //           })
      //         };
      //       }
      //       return t;
      //     });
      //   }
      // );
>>>>>>> d1dad969
      await voteService.addVote({
        translation_id: translationId,
        creator_id: currentUser.id,
        vote_id: userVote?.id,
        polarity: voteType
      });
<<<<<<< HEAD
      onVoteSubmitted?.();
    } catch (error) {
      console.error('Error handling vote:', error);
      Alert.alert('Error', t('failedToVote'));
=======
      await queryClient.invalidateQueries({
        queryKey: ['translation', translationId]
      });
      onVoteSubmitted?.();
    },
    onSettled: () => {
      setPendingVoteType(null);
>>>>>>> d1dad969
    }
  });
  // const handleVote = async (voteType: 'up' | 'down') => {
  //   if (!currentUser || isOwnTranslation) {
  //     Alert.alert('Error', t('logInToVote'));
  //     return;
  //   }
  //   setIsSubmitting(true);

  //   try {
  //     // console.log('Caleb voteType', voteType);
  //     await voteService.addVote({
  //       translation_id: translationId,
  //       creator_id: currentUser.id,
  //       polarity: voteType
  //     });

<<<<<<< HEAD
      onVoteSubmitted?.();
      setShowVoteModal(false);
    } catch (error) {
      console.error('Error submitting vote:', error);
      Alert.alert('Error', t('failedToVote'));
    }
  };
=======
  //     onVoteSubmitted?.();
  //     setIsSubmitting(false);
  //     // const updatedVotes =
  //     //   await voteService.getVotesByTranslationId(translationId);
  //     // // setVotes(updatedVotes);
  //     // const newUserVote = updatedVotes.find(
  //     //   (v) => v.creator_id === currentUser.id
  //     // );
  //     // setUserVote(newUserVote);
  //   } catch (error) {
  //     console.error('Error handling vote:', error);
  //     Alert.alert('Error', t('failedToVote'));
  //   }
  // };

  // const handleVoteSubmit = async (comment: string) => {
  //   try {
  //     await voteService.addVote({
  //       translation_id: translationId,
  //       creator_id: currentUser!.id,
  //       polarity: currentVoteType,
  //       comment: comment || undefined
  //     });

  //     onVoteSubmitted();
  //     // await loadUserVote();
  //     setShowVoteModal(false);
  //   } catch (error) {
  //     console.error('Error submitting vote:', error);
  //     Alert.alert('Error', t('failedToVote'));
  //   }
  // };
>>>>>>> d1dad969

  const handleReportPress = () => {
    if (!currentUser) {
      Alert.alert('Error', t('logInToReport'));
      return;
    }

    if (isOwnTranslation) {
      Alert.alert('Error', t('cannotReportOwnTranslation'));
      return;
    }

    if (hasReported) {
      Alert.alert('Error', t('alreadyReportedTranslation'));
      return;
    }

    setShowReportModal(true);
  };

  const handleReportSubmitted = () => {
    setShowReportModal(false);
    onReportSubmitted?.();
  };

  const { mutate: editTranslation, isPending: isEditPending } = useMutation({
    mutationFn: async () => {
      if (!currentUser) {
        throw new Error(t('logInToTranslate'));
      }

      if (!editedText.trim()) {
        throw new Error(t('fillFields'));
      }

      if (!translation?.target_language_id || !translation.asset_id) {
        throw new Error('Invalid translation data');
      }

      return translationService.createTranslation({
        text: editedText.trim(),
        target_language_id: translation.target_language_id,
        asset_id: translation.asset_id,
        creator_id: currentUser.id,
        audio: translation.audio ?? ''
      });
<<<<<<< HEAD

=======
    },
    onSuccess: () => {
>>>>>>> d1dad969
      onVoteSubmitted?.();
      onClose();
    },
    onError: (error) => {
      console.error('Error creating edited translation:', error);
      Alert.alert('Error', t('failedCreateTranslation'));
    }
  });

  const toggleEdit = () => {
    setIsEditing(!isEditing);
  };

  // Handle closing the modal
  const handleClose = () => {
    // Stop any playing audio when the modal closes
    void stopCurrentSound();
    onClose();
  };

  // if (translation?.text?.includes('wifi')) {
  // console.log(
  //   'inside modal',
  //   translation?.text,
  //   JSON.stringify(
  //     votes?.map((v) => ({
  //       id: v.id,
  //       polarity: v.polarity,
  //       creator_id: v.creator_id,
  //       isCreatorSameAsUser: v.creator_id === currentUser?.id,
  //       active: v.active
  //     })),
  //     null,
  //     2
  //   )
  // );
  // }
  if (!translation) {
    return (
      <View style={styles.container}>
        <TouchableOpacity style={styles.overlay} onPress={handleClose} />
        <ActivityIndicator size="large" color={colors.primary} />
      </View>
    );
  }

  return (
    <View style={styles.container}>
      <TouchableOpacity style={styles.overlay} onPress={handleClose} />
      <View style={styles.modal}>
        <View
          style={{
            flexDirection: 'row',
            justifyContent: 'space-between',
            marginBottom: spacing.medium
          }}
        >
          <TouchableOpacity
            style={[
              styles.reportButton,
              (isOwnTranslation || hasReported) &&
                styles.feedbackButtonDisabled,
              {
                alignSelf: 'flex-start'
              }
            ]}
            onPress={handleReportPress}
            disabled={isOwnTranslation || hasReported}
          >
            <Ionicons
              name={hasReported ? 'flag' : 'flag-outline'}
              size={20}
              color={colors.text}
            />
          </TouchableOpacity>
          <TouchableOpacity style={styles.closeButton} onPress={handleClose}>
            <Ionicons name="close" size={20} color={colors.text} />
          </TouchableOpacity>
        </View>
        <ScrollView style={styles.scrollView}>
          {isEditing ? (
            <TextInput
              style={styles.textInput}
              multiline
              placeholder={t('enterTranslation')}
              placeholderTextColor={colors.textSecondary}
              value={editedText}
              onChangeText={setEditedText}
            />
          ) : (
            <View style={styles.textContainer}>
              <TouchableOpacity style={styles.editButton} onPress={toggleEdit}>
                <Ionicons name="pencil" size={18} color={colors.primary} />
              </TouchableOpacity>
              <Text style={styles.text}>
                {translation.text || t('enterTranslation')}
              </Text>
            </View>
          )}
        </ScrollView>
        <View style={styles.audioPlayerContainer}>
          {loadingAudio ? (
            <ActivityIndicator size="small" color={colors.primary} />
          ) : (
            translation.audio &&
            audioUri && (
              <AudioPlayer
                audioUri={audioUri}
                useCarousel={false}
                mini={true}
              />
            )
          )}
        </View>
        {isEditing ? (
          <TouchableOpacity
            style={[
              styles.submitButton,
              (isEditPending || !editedText.trim()) && {
                backgroundColor: colors.disabled
              }
            ]}
            onPress={() => editTranslation()}
            disabled={isEditPending || !editedText.trim()}
          >
            {isEditPending ? (
              <ActivityIndicator size="small" color={colors.buttonText} />
            ) : (
              <Text style={styles.submitButtonText}>{t('submit')}</Text>
            )}
          </TouchableOpacity>
        ) : (
          <View style={styles.actionsContainer}>
            <View style={styles.feedbackContainer}>
<<<<<<< HEAD
              <TouchableOpacity
                style={[
                  styles.feedbackButton,
                  isOwnTranslation && styles.feedbackButtonDisabled
                ]}
                onPress={() => handleVote('up')}
                disabled={isOwnTranslation}
              >
                <Ionicons
                  name={
                    userVote?.polarity === 'up'
                      ? 'thumbs-up'
                      : 'thumbs-up-outline'
                  }
                  size={24}
                  color={colors.text}
                />
              </TouchableOpacity>
              <Text style={styles.voteRank}>{voteCount}</Text>
              <TouchableOpacity
                style={[
                  styles.feedbackButton,
                  isOwnTranslation && styles.feedbackButtonDisabled
                ]}
                onPress={() => handleVote('down')}
                disabled={isOwnTranslation}
              >
                <Ionicons
                  name={
                    userVote?.polarity === 'down'
                      ? 'thumbs-down'
                      : 'thumbs-down-outline'
                  }
                  size={24}
                  color={colors.text}
                />
              </TouchableOpacity>
=======
              {!isOwnTranslation && (
                <View
                  style={{
                    flexDirection: 'row'
                  }}
                >
                  <TouchableOpacity
                    style={[
                      styles.newTranslationButton,
                      {
                        flex: 1,
                        backgroundColor: '#6545B6',
                        borderWidth: 2,
                        borderColor:
                          userVote?.polarity === 'up' ? colors.alert : '#6545B6'
                      }
                    ]}
                    onPress={() => handleVote({ voteType: 'up' })}
                    disabled={userVote?.polarity === 'up' || isVotePending}
                  >
                    {pendingVoteType === 'up' && (
                      <View style={styles.shimmerOverlay}>
                        <Shimmer
                          width={200}
                          height={50}
                          backgroundColor="transparent"
                          highlightColor="rgba(255, 255, 255, 0.3)"
                        />
                      </View>
                    )}
                    <Ionicons
                      name={
                        userVote?.polarity === 'up'
                          ? 'thumbs-up'
                          : 'thumbs-up-outline'
                      }
                      size={24}
                      color={colors.buttonText}
                    />
                  </TouchableOpacity>
                  <TouchableOpacity
                    style={[
                      styles.newTranslationButton,
                      {
                        flex: 1,
                        borderWidth: 2,
                        backgroundColor: colors.primary,
                        borderColor:
                          userVote?.polarity === 'down'
                            ? colors.alert
                            : colors.primary
                      }
                    ]}
                    onPress={() => handleVote({ voteType: 'down' })}
                    disabled={userVote?.polarity === 'down' || isVotePending}
                  >
                    {pendingVoteType === 'down' && (
                      <View style={styles.shimmerOverlay}>
                        <Shimmer
                          width={200}
                          height={50}
                          backgroundColor="transparent"
                          highlightColor="rgba(255, 255, 255, 0.3)"
                        />
                      </View>
                    )}
                    <Ionicons
                      name={
                        userVote?.polarity === 'down'
                          ? 'thumbs-down'
                          : 'thumbs-down-outline'
                      }
                      size={24}
                      color={colors.buttonText}
                    />
                  </TouchableOpacity>
                </View>
              )}
>>>>>>> d1dad969
            </View>
          </View>
        )}
      </View>

      {/* <VoteCommentModal
        isVisible={showVoteModal}
        onClose={() => setShowVoteModal(false)}
        onSubmit={handleVoteSubmit}
        voteType={currentVoteType}
      /> */}

      {showReportModal && (
        <ReportModal
          isVisible={showReportModal}
          onClose={() => setShowReportModal(false)}
          recordId={translationId}
          recordTable="translations"
          creatorId={translation.creator_id}
          onReportSubmitted={handleReportSubmitted}
        />
      )}
    </View>
  );
};

const styles = StyleSheet.create({
  container: {
    flex: 1,
    justifyContent: 'center',
    alignItems: 'center',
    position: 'absolute',
    top: 0,
    left: 0,
    right: 0,
    bottom: 0,
    backgroundColor: 'rgba(0, 0, 0, 0.5)'
  },
  overlay: {
    position: 'absolute',
    top: 0,
    left: 0,
    right: 0,
    bottom: 0
  },
  modal: {
    width: '80%',
    backgroundColor: colors.background,
    borderRadius: borderRadius.large,
    padding: spacing.medium,
    maxHeight: '80%'
  },
  closeButton: {
    alignSelf: 'flex-end',
    padding: spacing.xsmall
  },
  scrollView: {
    marginVertical: spacing.medium,
    maxHeight: 200
  },
  translatorInfo: {
    fontSize: fontSizes.small,
    color: colors.textSecondary,
    marginBottom: spacing.small
  },
  textContainer: {
    flexDirection: 'row',
    justifyContent: 'flex-start',
    alignItems: 'flex-start'
  },
  text: {
    fontSize: fontSizes.medium,
    color: colors.text,
    flex: 1
  },
  placeholderText: {
    fontSize: fontSizes.medium,
    color: colors.textSecondary,
    fontStyle: 'italic',
    flex: 1
  },
  editButton: {
    padding: spacing.xsmall,
    marginRight: spacing.small
  },
  textInput: {
    backgroundColor: colors.inputBackground,
    borderRadius: borderRadius.medium,
    padding: spacing.medium,
    color: colors.text,
    fontSize: fontSizes.medium,
    minHeight: 100
  },
  audioPlayerContainer: {
    marginTop: spacing.medium,
    marginBottom: spacing.medium
  },
  actionsContainer: {
    flexDirection: 'row',
    justifyContent: 'space-between',
    alignItems: 'center'
  },
  feedbackContainer: {
    flexDirection: 'row',
    alignItems: 'center'
  },
  feedbackButton: {
    padding: spacing.xsmall
  },
  feedbackButtonDisabled: {
    opacity: 0.5
  },
  voteRank: {
    marginHorizontal: spacing.small,
    fontSize: fontSizes.medium,
    color: colors.text,
    fontWeight: 'bold'
  },
  reportButton: {
    padding: spacing.xsmall,
    borderRadius: borderRadius.medium,
    borderWidth: 1,
    borderColor: colors.inputBorder
  },
  submitButton: {
    backgroundColor: colors.primary,
    borderRadius: borderRadius.medium,
    padding: spacing.medium,
    alignItems: 'center',
    marginTop: spacing.medium
  },
  submitButtonText: {
    color: colors.buttonText,
    fontSize: fontSizes.medium,
    fontWeight: 'bold'
  },
  newTranslationButton: {
    flexDirection: 'row',
    alignItems: 'center',
    justifyContent: 'center',
    paddingHorizontal: spacing.medium,
    height: 50,
    position: 'relative',
    overflow: 'hidden'
  },
  shimmerOverlay: {
    position: 'absolute',
    top: 0,
    left: 0,
    right: 0,
    bottom: 0,
    zIndex: 1,
    alignItems: 'center',
    justifyContent: 'center',
    overflow: 'hidden'
  }
});<|MERGE_RESOLUTION|>--- conflicted
+++ resolved
@@ -2,10 +2,7 @@
 import { useAuth } from '@/contexts/AuthContext';
 import { translationService } from '@/database_services/translationService';
 import { voteService } from '@/database_services/voteService';
-<<<<<<< HEAD
 import { useVotesByTranslationId } from '@/hooks/db/useVotes';
-=======
->>>>>>> d1dad969
 import { useTranslation } from '@/hooks/useTranslation';
 import { useTranslationDataWithVotes } from '@/hooks/useTranslationData';
 import { useTranslationReports } from '@/hooks/useTranslationReports';
@@ -47,15 +44,7 @@
   const { t } = useTranslation();
   const { currentUser } = useAuth();
   const { stopCurrentSound } = useAudio();
-  // const [showVoteModal, setShowVoteModal] = useState(false);
   const [showReportModal, setShowReportModal] = useState(false);
-<<<<<<< HEAD
-  const [currentVoteType] = useState<'up' | 'down'>('up');
-=======
-  // const [currentVoteType] = useState<'up' | 'down'>('up');
-  // const [userVote, setUserVote] = useState<typeof vote.$inferSelect>();
-  // const [votes, setVotes] = useState<Vote[]>([]);
->>>>>>> d1dad969
   const [isEditing, setIsEditing] = useState(false);
   const [editedText, setEditedText] = useState('');
   const [pendingVoteType, setPendingVoteType] = useState<'up' | 'down' | null>(
@@ -63,29 +52,10 @@
   );
   const { hasReported } = useTranslationReports(translationId, currentUser!.id);
 
-  // const { votes, loadingVotes } = useVotes(translationId);
-
   const queryClient = useQueryClient();
 
-  // const { data: userVotes } = useQuery({
-  //   queryKey: ['userVotes', translationId, currentUser!.id],
-  //   query: toCompilableQuery(
-  //     db.query.vote.findFirst({
-  //       where: and(
-  //         eq(voteTable.translation_id, translationId),
-  //         eq(voteTable.creator_id, currentUser!.id)
-  //       )
-  //     })
-  //   )
-  // });
-
   const { translation } = useTranslationDataWithVotes(translationId, assetId);
-
-  const userVote = translation?.votes.find(
-    (votes) => votes.creator_id === currentUser?.id
-  );
-
-  const { votes } = useVotesByTranslationId(initialTranslation.id);
+  const { votes } = useVotesByTranslationId(translationId);
 
   const userVote = votes?.find((v) => v.creator_id === currentUser?.id);
 
@@ -99,12 +69,7 @@
     queryFn: async () => {
       if (!translation?.audio) return null;
       try {
-<<<<<<< HEAD
-        // if (isOnline) return getOnlineUriForFilePath(initialTranslation.audio);
-        return await getLocalUriFromAssetId(initialTranslation.audio);
-=======
         return await getLocalUriFromAssetId(translation.audio);
->>>>>>> d1dad969
       } catch (error) {
         console.error('Error loading audio URI:', error);
         return null;
@@ -113,55 +78,12 @@
     enabled: !!translation?.audio
   });
 
-<<<<<<< HEAD
-  useEffect(() => {
-    setEditedText(initialTranslation.text ?? '');
-  }, [initialTranslation]);
-
-  const isOwnTranslation = currentUser?.id === initialTranslation.creator_id;
-
-  const handleVote = async (voteType: 'up' | 'down') => {
-    if (!currentUser || isOwnTranslation) {
-      Alert.alert('Error', t('logInToVote'));
-      return;
-    }
-
-    try {
-=======
-  // useEffect(() => {
-  //   const loadVotes = async () => {
-  //     const translationVotes = await voteService.getVotesByTranslationId(
-  //       initialTranslation.id
-  //     );
-  //     // setVotes(translationVotes);
-  //     if (currentUser) {
-  //       const userVote = translationVotes.find(
-  //         (v) => v.creator_id === currentUser.id
-  //       );
-  //       setUserVote(userVote);
-  //     }
-  //   };
-  //   void loadVotes();
-  // }, [initialTranslation.id, currentUser]);
-
   useEffect(() => {
     setEditedText(translation?.text ?? '');
   }, [translation]);
 
-  // const loadUserVote = async () => {
-  //   try {
-  //     const vote = await voteService.getUserVoteForTranslation(
-  //       translationId,
-  //       currentUser!.id
-  //     );
-  //     setUserVote(vote);
-  //   } catch (error) {
-  //     console.error('Error loading user vote:', error);
-  //   }
-  // };
-
   const isOwnTranslation = currentUser?.id === translation?.creator_id;
-  // const isLoading = loadingVotes || loadingUserVotes || loadingTranslation || is
+
   const { mutateAsync: handleVote, isPending: isVotePending } = useMutation({
     mutationFn: async ({ voteType }: { voteType: 'up' | 'down' }) => {
       if (!currentUser) {
@@ -169,38 +91,14 @@
         return;
       }
       setPendingVoteType(voteType);
-      // queryClient.setQueryData(
-      //   ['translation', translationId],
-      //   (old: (typeof translation)[]) => {
-      //     return old.map((t) => {
-      //       if (t?.id === translationId) {
-      //         return {
-      //           ...t,
-      //           votes: t.votes.map((v) => {
-      //             if (v.creator_id === currentUser.id) {
-      //               return { ...v, polarity: voteType };
-      //             }
-      //             return v;
-      //           })
-      //         };
-      //       }
-      //       return t;
-      //     });
-      //   }
-      // );
->>>>>>> d1dad969
+
       await voteService.addVote({
         translation_id: translationId,
         creator_id: currentUser.id,
         vote_id: userVote?.id,
         polarity: voteType
       });
-<<<<<<< HEAD
-      onVoteSubmitted?.();
-    } catch (error) {
-      console.error('Error handling vote:', error);
-      Alert.alert('Error', t('failedToVote'));
-=======
+
       await queryClient.invalidateQueries({
         queryKey: ['translation', translationId]
       });
@@ -208,7 +106,6 @@
     },
     onSettled: () => {
       setPendingVoteType(null);
->>>>>>> d1dad969
     }
   });
   // const handleVote = async (voteType: 'up' | 'down') => {
@@ -226,15 +123,6 @@
   //       polarity: voteType
   //     });
 
-<<<<<<< HEAD
-      onVoteSubmitted?.();
-      setShowVoteModal(false);
-    } catch (error) {
-      console.error('Error submitting vote:', error);
-      Alert.alert('Error', t('failedToVote'));
-    }
-  };
-=======
   //     onVoteSubmitted?.();
   //     setIsSubmitting(false);
   //     // const updatedVotes =
@@ -267,7 +155,6 @@
   //     Alert.alert('Error', t('failedToVote'));
   //   }
   // };
->>>>>>> d1dad969
 
   const handleReportPress = () => {
     if (!currentUser) {
@@ -314,12 +201,8 @@
         creator_id: currentUser.id,
         audio: translation.audio ?? ''
       });
-<<<<<<< HEAD
-
-=======
     },
     onSuccess: () => {
->>>>>>> d1dad969
       onVoteSubmitted?.();
       onClose();
     },
@@ -340,23 +223,6 @@
     onClose();
   };
 
-  // if (translation?.text?.includes('wifi')) {
-  // console.log(
-  //   'inside modal',
-  //   translation?.text,
-  //   JSON.stringify(
-  //     votes?.map((v) => ({
-  //       id: v.id,
-  //       polarity: v.polarity,
-  //       creator_id: v.creator_id,
-  //       isCreatorSameAsUser: v.creator_id === currentUser?.id,
-  //       active: v.active
-  //     })),
-  //     null,
-  //     2
-  //   )
-  // );
-  // }
   if (!translation) {
     return (
       <View style={styles.container}>
@@ -454,45 +320,6 @@
         ) : (
           <View style={styles.actionsContainer}>
             <View style={styles.feedbackContainer}>
-<<<<<<< HEAD
-              <TouchableOpacity
-                style={[
-                  styles.feedbackButton,
-                  isOwnTranslation && styles.feedbackButtonDisabled
-                ]}
-                onPress={() => handleVote('up')}
-                disabled={isOwnTranslation}
-              >
-                <Ionicons
-                  name={
-                    userVote?.polarity === 'up'
-                      ? 'thumbs-up'
-                      : 'thumbs-up-outline'
-                  }
-                  size={24}
-                  color={colors.text}
-                />
-              </TouchableOpacity>
-              <Text style={styles.voteRank}>{voteCount}</Text>
-              <TouchableOpacity
-                style={[
-                  styles.feedbackButton,
-                  isOwnTranslation && styles.feedbackButtonDisabled
-                ]}
-                onPress={() => handleVote('down')}
-                disabled={isOwnTranslation}
-              >
-                <Ionicons
-                  name={
-                    userVote?.polarity === 'down'
-                      ? 'thumbs-down'
-                      : 'thumbs-down-outline'
-                  }
-                  size={24}
-                  color={colors.text}
-                />
-              </TouchableOpacity>
-=======
               {!isOwnTranslation && (
                 <View
                   style={{
@@ -571,7 +398,11 @@
                   </TouchableOpacity>
                 </View>
               )}
->>>>>>> d1dad969
+              {isOwnTranslation && (
+                <View style={styles.feedbackContainer}>
+                  <Text style={styles.voteRank}>{voteCount}</Text>
+                </View>
+              )}
             </View>
           </View>
         )}
@@ -676,7 +507,8 @@
   },
   feedbackContainer: {
     flexDirection: 'row',
-    alignItems: 'center'
+    alignItems: 'center',
+    flex: 1
   },
   feedbackButton: {
     padding: spacing.xsmall
